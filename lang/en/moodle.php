--- conflicted
+++ resolved
@@ -2318,12 +2318,9 @@
 
 // Deprecated since Moodle 3.11.
 $string['hidepicture'] = 'Hide picture';
-<<<<<<< HEAD
 $string['grade'] = 'Grade';
-=======
 $string['aimid'] = 'AIM ID';
 $string['yahooid'] = 'Yahoo ID';
 $string['skypeid'] = 'Skype ID';
 $string['icqnumber'] = 'ICQ number';
-$string['msnid'] = 'MSN ID';
->>>>>>> 0fe5d5fa
+$string['msnid'] = 'MSN ID';