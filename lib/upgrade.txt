This files describes API changes in core libraries and APIs,
information provided here is intended especially for developers.

=== 4.1 ===

* The method ensure_adhoc_task_qos() in lib/classes/task/manager.php  has been deprecated, please use get_next_adhoc_task()
  instead.
* New setting $CFG->enrolments_sync_interval controls the minimum time in seconds between re-synchronization of enrollment via enrol_check_plugins.
  This only applies to web requests without a session such as webservice calls, tokenpluginfile.php and rss links Function
  enrol_check_plugins now has $ignoreintervalcheck flag to bypass checking for that setting.
* For performance reasons, sql_reader interface has a new function get_events_select_exists() which determines whether
  an event exists with the given criteria (see MDL-72723 for details).
   - Breaking: 3rd party log readers implementing interface sql_reader will need to implement get_events_select_exists()
* Added $strictness parameter to persistent `get_record` method, optionally allowing caller to ensure record exists
<<<<<<< HEAD
* New DML driver method `$DB->sql_cast_to_char` for casting given field/expression to char
=======
* The core renderer `edit_button` method now accepts an optional `$method` argument (get/post) for the button
>>>>>>> f70fc892
* For plugins that override secondary navigation, the namespace for the custom secondary navigation class has
  changed. It was (for example) mod_mymodule\local\views\secondary but is now
  mod_mymodule\navigation\views\secondary. The old location will continue to work, but is deprecated.

=== 4.0 ===

* To better detect wrong floats (like, for example, unformatted, using local-dependent separators ones) a number of
  gradebook functions now have stricter float type checking. All them will require now the "float" being passed to be
  a correct float value (numeric or string). Usually, that's achieved by using unformat_float() or
  PARAM_LOCALISEDFLOAT for all the user-entered grades before any processing on them. Functions affected are:
    - grade_format_gradevalue(), $value param (keeping it as optional/nullable).
    - grade_format_gradevalue_real(), $value param (keeping it as optional/nullable).
    - grade_format_gradevalue_percentage(), $value param (keeping it as optional/nullable).
    - grade_format_gradevalue_letter(), $value param (keeping it as optional/nullable).
    - grade_floats_different(), $f1 and $f2 params (keeping them as optional/nullable).
    - grade_floats_equal(), $f1 and $f2 params (keeping them as optional/nullable).
* The method action_menu->set_alignment() has been deprecated, please use action_menu->set_menu_left if you need a dropdown
  to align to the left of the dropdown button.
* The $OUTPUT->should_display_main_logo() function has been deprecated and should no longer be used.
* New method flexible_table::set_columnsattributes() has been introduced to add column attributes applied in every cell.
* New method flexible_table::get_row_cells_html() has been introduced, extracted from flexible_table::get_row_html
  so it can be overriden individually.
* Since Boxnet has been remove from core then boxnet_client() class has been removed from core too.
* New navigation classes to mimic the new navigation project. The existing navigation callbacks are still available and
  will be called. The following behaviour will be the new standard for nodes added via callbacks in Boost and Boost-based themes:
  - Module nodes added will be appended to the end and will appear within the More menu.
  - Course nodes added will also be appended and appear within the 'More' menu.
* The core/event events have been renamed and now fire native events, in addition to the legacy YUI and jQuery events.
  The following events have been renamed:
  - The BLOCK_CONTENT_UPDATED event has been replaced with a new native event in the `core_block/events` AMD module
    eventTypes.blockContentUpdated.
  - The EDITOR_CONTENT_RESTORED event has been replaced with a new native event in the `core_editor/events` AMD module
    eventTypes.editorContentRestored.
  - The FILTER_CONTENT_UPDATED event has been replaced with a new native event in the `core_filters/events` AMD module
    eventTypes.filterContentUpdated.
  - The FORM_FIELD_VALIDATION event has been replaced with a new native event in the `core_form/events` AMD module
    eventTypes.formFieldValidationFailed.
  - The FORM_SUBMIT_AJAX event has been replaced with a new native event in the `core_form/events` AMD module
    eventTypes.formSubmittedByJavascript.
* The block template now includues a block-instanceid data attribute.
* The core/event::getLegacyEvents() function has been deprecated and should no longer be used.
* Typo3 has now been removed. Use native mbstring or iconv functions.
* A new index has been added on mdl_user_preferences.name. This upgrade step might take some time on big sites.
* The completion_info function display_help_icon() which returned the 'Your progress' help icon has been deprecated and
  should no longer be used.
* The completion_info function print_help_icon() which has been deprecated since Moodle 2.0 should no longer be used.
* @babel/polyfill has been removed in favour of corejs@3.
* A new parameter $partialrebuild has been added to the rebuild_course_cache to invalidate the cache
  of the section or module only, not the whole course cache
* A new parameter $isbulkupdate has been added to the following functions:
  - grade_category::update()
  - grade_category::insert()
  - grade_grade::update()
  - grade_grade::insert()
  - grade_grade::notify_changed()
  - grade_item::insert()
  - grade_item::update()
  - grade_item::update_final_grade()
  - grade_item::update_raw_grade()
  - grade_object::update()
  - grade_object::insert()
  - grade_outcome::update()
  - grade_outcome::insert()
  - grade_scale::update()
  - grade_scale::insert()
  - grade_update()
  - completion_info::inform_grade_changed()
  - completion_info::update_state()
  - completion_info::internal_set_data()
  All functions except completion_info::internal_set_data() are only passing this parameter from very beginning of
  workflow (like grade report page where bulk grade update is possible) so this parameter is used in
  completion_info::internal_set_data() to decide if we need to mark completions instantly without waiting for cron.
* Following methods now return an int instead of bool:
  - completion_completion::_save()
  - completion_completion::mark_enrolled()
  - completion_completion::mark_inprogress()
  - completion_completion::mark_complete()
  which is needed to store id of completion record on successful update which is later beeing used by
  completion_info::internal_set_data() to reaggregate completions that have been marked for instant course completion.
* The following functions have been finally deprecated and can not be used anymore:
  - generate_uuid
* The YUI moodle-core-formchangechecker module has been deprecated and replaced with a new AMD module
  core_form/changechecker.
* New method \core_user::awaiting_action() has been introduced to check if the user is fully ready to use the site or
  whether there is an action (such as filling the missing profile field, changing password or agreeing to the site
  policy) needed.
* The signature of the get_name() function for grade_category and grade_item has been extended. The new parameter allows
  callers to get the name without escaped characters.
* The inplace_editable element constructor now accepts an optional pix_icon parameter to use as it's editing icon when
  rendered. The default icon for "select" types has also changed to a dropdown caret ("t/expanded").
* The inplace_editable Javascript module now emits native events, removing the jQuery dependency from calling code
  that wants to listen for the events. Backwards compatibility with existing code using jQuery is preserved.
* The function message_send() in messagelib.php now returns false if there is an error sending the message to the
  message processor (MDL-70046).
* Moodle 4.0 has major changes to the question bank. Therefore, there are major changes in questionlib.php
  and the core_question database tables. These are documented in detail in question/upgrade.txt.
* The postgres driver now wraps calls to pg_field_type() and caches them in databasemeta to save an invisible internal
  DB call on every request.
* The default type of 'core/toast' messages has been changed to 'information' (callers can still explicitely set the type)
* As the message_jabber notification plugin has been moved to the plugins database, the XMPPHP library (aka Jabber) has been
completely removed from Moodle core too.
* The SWF media player has been completely removed (The Flash Player was deprecated in 2017 and officially discontinued
  on 31 December 2020).
* The display_size function has been improved to add new optional parameters (decimal places,
  fixed units), to always include a non-breaking space between the number and unit, and to use
  consistent rounding (always 1 decimal place by default).
* The persistent method get() now returns the correct type for each property defined in the persistent class.
* The persistent method from_record() now only attempts to load record properties defined in the persistent class.
* New persistent set_many() helper for setting multiple properties in single method call.
* Require pass grade criteria is now part of core.
  Refer to upgrade.php to see transitioning from similar plugin criteria to core
  Refer to completion/upgrade.txt for additional information.
* The method enable_plugin() has been added to the core_plugininfo\base class and it has been implemented by all the plugininfo
classes extending it. When possible, the enable_plugin() method will store these changes into the config_log table, to let admins
check when and who has enabled/disabled plugins.
* Final deprecation: The following functions along with associated tests have been removed:
  - core_grades_external::get_grades
  - core_grades_external::get_grade_item
  - report_insights_context_insights
* \core\session\manager::init_empty_session() has a new optional parameter $newsid to indicate whether this is a new user session
* New html_table attribute "$responsive" which defaults to true. When set to true, tables created via html_writer::table() will be enclosed
  in a .table-responsive div container which will allow the table to be scrolled horizontally with ease, especially when the table is rendered in smaller viewports.
  Set to false to prevent the table from being enclosed in the responsive container.
* Two new helper functions have been added to lib/datalib.php, for safely preparing SQL ORDER BY statements where user
  interactions define sort parameters (see the respective docblocks for full details and examples):
  -get_safe_orderby() - where a single sort parameter is required.
  -get_safe_orderby_multiple() - where multiple sort parameters are required.
* Added the cleanstr mustache template helper to clean strings after loading them from language packs.
* The following behat functions have been modified to work with the new navigation
  - i_add_the_block
  - the_add_block_selector_should_contain_block
  - the_add_block_selector_should_contain_block
  - go_to_the_current_course_activity_completion_report
  - i_navigate_to_course_participants
  - i_go_to_advanced_grading_page
  - i_navigate_to_in_the_course_gradebook
  - should_exist_in_current_page_administration
  - should_not_exist_in_current_page_administration
  - go_to_main_course_page
  - select_on_administration_page
  - find_header_administration_menu
  - select_from_administration_menu
  - i_edit_the_lesson
  - i_add_a_question_filling_the_form_with
* The following behat step has been deprecated
  - i_select_from_flat_navigation_drawer
* The type for the "message" field in the external_warnings() structure has been changed from PARAM_TEXT to PARAM_RAW
* A new parameter $displayoptions has been added to the core_renderer::confirm() to allow better customization for confirming page
such as the title and strings for continue and cancel buttons.
* The method get_enabled_plugin($pluginname) has been added to the core_plugininfo\base class. It has a default implementation for
all the plugininfo classes and it can be overwritten when required (like it has been done with filter). This method returns the
current value for a pluginname depending on its status (enabled, disabled, other...).
* Unit Test coverage defaults have been updated to include some sensible defaults.
  The default values now include:
  * /classes/
  * /tests/generator/
  * /externallib.php
  * /lib.php
  * /locallib.php
  * /renderer.php
  * /rsslib.php
  This default applies both when there is no supplied coverage.php file, and is used to supplement any existing coverage configuration file if one is found.
* New method get_unaddable_by_theme_block_types() has been added to block_manager class. It uses the 'unaddableblocks' theme setting
value to get the list of blocks that won't be displayed for a theme.
* Loggedin / Loggedoff component settings on notification preferences have been merged to a single enabled switch:
  MESSAGE_DEFAULT_LOGGEDIN and MESSAGE_DEFAULT_LOGGEDOFF are now deprecated, so plugins should be updated if db/messages.php is present and replace
    MESSAGE_DEFAULT_LOGGEDIN + MESSAGE_DEFAULT_LOGGEDOFF to MESSAGE_DEFAULT_ENABLED. Backward compatibility will take any of both settings as enabled.
  MESSAGE_DEFAULT_PERMITTED also deprecated.
  core_message_get_user_notification_preferences and core_message_get_user_message_preferences Webservice are now returning enabled boolean on
    components > notifications > processors. loggedin and loggedoff are deprecated but present for backward compatibility.
* A new parameter $strength of type int is added to method search_for_active_node. This parameter would help us to search for the active nodes based on the
  $strength passed to it.
* A new method get_page() has been added to the settings_navigation class. This method can be used to obtain the
  moodle_page object associated to the settings navigation.
* A new interface, `core\output\named_templatable` has been created to allow renderable classes to define a
  `get_template_name(\renderer_base): string` function which will inform the default render() function with a template
  name.
* The parameter $modinfo of the get_data method in completion_info class has been deprecated and is not used anymore.
* A new method, get_default_home_page(), has been added to moodlelib to get the default home page to display if current one is not
defined or can't be applied.
* A new language_menu renderable is created to handle collecting available languages and generating the menu for use in different situations
* New primary navigation classes to mimic the primary nav. Consists of the views/primary.php and output/primary.php. The
  base nodes are added within the views/primary.php while output/primary.php is a renderable that combines the primary
  view and the lang, user and any custom menu items.
  - The language menu now resides within the user menu.
* New primary and secondary magic getters/setters included in pagelib.php that also initialises the objects
* All secondary navigation nodes have a predefined ordering within the relevant context and are defined as a
  mapping construct within core\navigation\views\secondary. Secondary navigation ordering can be overridden by
  generating a custom secondary class within a plugin's {plugin}\local\views namespace. This is only applicable to the
  following plugin types and is automatically loaded:
    * Module - refer to mod_assign\local\views\secondary for examples and magic_get_secondarynav for calling code
    * Block - refer to core_block\local\views\secondary for examples and blocklib::get_secondarynav for calling code
  - Additionally a custom secondary object may be set using the convenient setters in pagelib.php.
  - Secondary nav nodes can be forced into the 'More' menu using the 'set_force_into_more_menu'. It is advisable to set
    this in the existing nav callbacks when generating the nodes. Alternately, the corresponding
    'get_default_{admin/course/module}_more_menu_nodes functions in secondary can be overridded to provide a custom set
    of node keys to push into the more menu
  - The secondary navigation can be omitted from a theme/page by setting $PAGE->set_secondary_navigation(false). e.g. admin/search.php and in classic.
  - Within a single activity course format, the course and module level secondary navigation options are displayed within
    dropdowns in the secondary navigation bar
* New function 'get_overflow_menu_data' introduced in core\navigation\views\secondary to get additional/custom sub navigation
  to be displayed as a url_select for tertiary navigation.
* It is required that the action provided to navigation_node::create be of type moodle_url/action_link. Non conformance
  results in a debugging message being thrown.
* New page lib config '_navigationoverflow' and associated getters/setters to toggle whether the overflow menu is displayed
* New functions to explicitly set what tabs should be highlighted on the primary and secondary navigation
* Breadcrumbs modified to follow standards defined here https://www.nngroup.com/articles/breadcrumbs/
  - New navbar class in boost to follow the standards defined above.
* Settings cog have been removed and replaced with either secondary and tertiary navigation components
* New activity_header class to handle display of common content for plugins.
  * Handles display of the activity name, completion information and description.
  * New pagelib.php magic getters to fetch activity_header
  * New theme level config to govern display of the activity name $THEME->activityheaderconfig['notitle']
        - Default for boost is to show no activity title.
  * New page layout level option to handle display within activity header. Options should be defined
    within 'activityheader' and accept the following array keys:
        - notitle
        - nocompletion
        - nodescription
  * Convenient functions to set the parameters in the header OR hide them altogether.
* Category navigations has been updated with a preference of tertiary navigation components over buttons within the page
  content and/or context header actions
* A new 'My courses' page has been introduced which houses the course overview block
* Default blocks for dashboard has been updated. The page will now have the following in the corresponding region:
    * Calendar, Timeline - Center
    * Recently accessed courses - Side bar/blocks drawer
* Flat navigation classes have been marked for deprecation with the introduction of primary and secondary navigation concepts.
* A new method, force_lock_all_blocks(), has been added to the moodle_page class to allow pages to force the value of
  user_can_edit_blocks() to return false where necessary. This makes it possible to remove block editing on a page
  from ALL users, including admins, where required on pages with multi region layouts exist, such as "My courses".
* Add an early $CFG->session_redis_acquire_lock_warn option

=== 3.11.4 ===
* A new option dontforcesvgdownload has been added to the $options parameter of the send_file() function.
  Note: This option overrides the forced download of directly accessed SVGs, so should only be used where the calling method is
  rendering SVGs directly for content created using XSS risk flagged capabilities (such as creating a SCORM activity).
  This is also not necessary where SVGs are already being safely loaded into <img> tags by Moodle (eg within forum posts).

=== 3.11.2 ===
* For security reasons, filelib has been updated so all requests now use emulated redirects.
  For this reason, manually disabling emulateredirects will no longer have any effect (and will generate a debugging message).

=== 3.11 ===
* PHPUnit has been upgraded to 9.5 (see MDL-71036 for details).
  That comes with a few changes:
  - Breaking: All the changes that were deprecated with PHPUnit 8.5
    are now removed (see the 3.10 section below).
  - Breaking: assertContains() now performs stricter comparison (like assertSame()
    does). New assertContainsEquals() has been created to provide the old
    behavior.
  - Deprecation: A number of file-related assertions have been deprecated, will
    be removed with PHPUnit 10. Alternatives for all them have been created:
      - assertNotIsReadable()         -> assertIsNotReadable()
      - assertNotIsWritable()         -> assertIsNotWritable()
      - assertDirectoryNotExists()    -> assertDirectoryDoesNotExist()
      - assertDirectoryNotIsReadable()-> assertDirectoryIsNotReadable()
      - assertDirectoryNotIsWritable()-> assertDirectoryIsNotWritable()
      - assertFileNotExists()         -> assertFileDoesNotExist()
      - assertFileNotIsReadable()     -> assertFileIsNotReadable()
      - assertFileNotIsWritable()     -> assertFileIsNotWritable()
  - Deprecation: Regexp-related assertions have been deprecated, will be
    removed with PHPUnit 10. Alternatives for all them have been created:
      - assertRegExp()     -> assertMatchesRegularExpression()
      - assertNotRegExp()  -> assertDoesNotMatchRegularExpression()
  - Deprecation: The expectException() for Notice, Warning, Deprecation and
    Error is deprecated, will be removed with PHPUnit 10. New expectations
    have been created to better define the expectation:
      - expectDeprecation() for E_DEPRECATED and E_USER_DEPRECATED.
      - expectNotice() for E_NOTICE, E_USER_NOTICE, and E_STRICT.
      - expectWarning() for E_WARNING and E_USER_WARNING.
      - expectError() for everything else.
   - Deprecation: The Mock->at() matcher has been deprecated and will be
     removed with PHPUnit 10. Switch to better, more deterministic and clearer
     matchers is recommended (->once(), ->exactly(), ->never()...).
   - Deprecation: The Mock->setMethods() method has been *silently* deprecated
     and will be removed in the future. Change uses to the new Mock->onlyMethods()
     alternative. Also, it doesn't accept "null" anymore, new default must
     be [] (empty array).
   - Mostly internal: With the raise to PHP 7.3 as lower version supported,
     various internal bits perform now stricter type checking in params and
     return values. If your tests have own-created comparators, assertions...
     they may need to be adjusted.
   - Mostly internal: The phpunit.xml schema has changed, basically removing
     the old <filter> section and replacing it with a new, less confusing
     <coverage> section. Also the elements within them have been changed:
       - <whitelist> has been replaced by <include>.
       - <exclude> is not a child of <whitelist> anymore, but of <coverage>.
     Note that this only will affect if you've custom phpunit.xml files
     instead of using the automatically generated ones by Moodle.
   - Deprecation: Related to the previous point, the $whitelistxxx properties
     used by the coverage.php files have been deprecated (will continue
     working until Moodle 4.3) to follow the same pattern:
       - whitelistfolders -> includelistfolders
       - whitelistfiles   -> includelistfiles
   - Internal: Custom autoloaders are deprecated and will be removed with
     PHPUnit 10. Hence we have removed our one already.
     Note that it was not useful since PHPUnit 8.5, where the ability
     to run tests by class name was removed.
   - Warning: Because of some new restrictions about how test files and
     test classes must be named (that Moodle haven't followed ever) it's not
     possible to run individual test files any more. Use any of the alternative
     execution methods (filter, suite, config) to specify which tests
     you want to run. This will be hopefully fixed in MDL-71049
     once it has been agreed which the best way to proceed is.
* The horde library has been updated to version 5.2.23.
* New optional parameter $extracontent for print_collapsible_region_start(). This allows developers to add interactive HTML elements
  (e.g. a help icon) after the collapsible region's toggle link.
* Final deprecation i_dock_block() in behat_deprecated.php
* Final deprecation of get_courses_page. Function has been removed and core_course_category::get_courses() should be
  used instead.
* New encryption API in \core\encryption allows secure encryption and decryption of data. By
  default the key is stored in moodledata but admins can configure a different, more secure
  location in config.php if required. To get the best possible security for this feature, we
  recommend enabling the Sodium PHP extension.
  The OpenSSL alternative for this API, used when Sodium is not available, is considered deprecated
  at all effects, and will be removed in Moodle 4.2. See MDL-71421 for more information.
* Behat timeout constants behat_base::TIMEOUT, EXTENDED_TIMEOUT, and REDUCED_TIMEOUT, which were deprecated in 3.7, have been removed.
* \core_table\local\filter\filterset::JOINTYPE_DEFAULT is being changed from 1 (ANY) to 2 (ALL). Filterset implementations
  can override the default filterset join type by overriding \core_table\local\filter\filterset::get_join_type() instead.
* HTMLPurifier has been upgraded to the latest version - 4.13.0
* Markdown lib has been upgraded to the latest version - 1.9.0
* The minify lib has been upgraded to 1.3.63 and pathconvertor to 1.1.3
* A new optional parameter `$sort` has been added to all `$context->get_capabilities()` methods to be able to define order of
  returned capability array.
* Spout has been upgraded to the latest version - 3.1.0
* emoji-data has been upgraded to 6.0.0.
* The final deprecation of /message/defaultoutputs.php file and admin_page_defaultmessageoutputs.
  All their settings moved to admin/message.php (see MDL-64495). Please use admin_page_managemessageoutputs class instead.
* Behat now supports date selection from the date form element. Examples:
    - I set the field "<field_string>" to "##15 March 2021##"
    - I set the field "<field_string>" to "##first day of January last year##"
* Behat now supports date and time selection from the datetime form element. Examples:
    - I set the field "<field_string>" to "##15 March 2021 08:15##"
    - I set the field "<field_string>" to "##first day of January last year noon##"
* New DML driver method `$DB->sql_group_concat` for performing group concatenation of a field within a SQL query
* Added new class, AMD modules and WS that allow displaying forms in modal popups or load and submit in AJAX requests.
  See https://docs.moodle.org/dev/Modal_and_AJAX_forms for more details.
* New base class for defining an activity's custom completion requirements: \core_completion\activity_custom_completion.
  Activity module plugins that define custom completion conditions should implement a mod_[modname]\completion\custom_completion
  subclass and the following methods:
  - get_state(): Provides the completion state for a given custom completion rule.
  - get_defined_custom_rules(): Returns an array of the activity module's custom completion rules.
    e.g. ['completionsubmit']
  - get_custom_rule_descriptions(): Returns an associative array with values containing the user-facing textual description
    of the custom completion rules (which serve as the keys to these values).
    e.g. ['completionsubmit' => 'Must submit']
  - get_sort_order(): Returns an array listing the order the activity module's completion rules should be displayed to the user,
    including both custom completion and relevant core completion rules
    e.g. ['completionview', 'completionsubmit', 'completionusegrade']
* Admin setting admin_setting_configmulticheckbox now supports lazy-loading the options list by
  supplying a callback function instead of an array of options.
* A new core API class \core_user\fields provides ways to get lists of user fields, and SQL related to
  those fields. This replaces existing functions get_extra_user_fields(), get_extra_user_fields_sql(),
  get_user_field_name(), get_all_user_name_fields(), and user_picture::fields(), which have all been
  deprecated.
* Allow plugins to augment the curl security helper via callback. The plugin's function has to be defined as
  plugintype_pluginname_curl_security_helper in pluginname/lib.php file and the function should return a plugin's security
  helper instance.
* The behat transformation 'string time to timestamp' no longer supports datetime format. If provided, the format must
  be strftime compatible. Example:
    - I should see "##tomorrow noon##%A, %d %B %Y, %I:%M %p##"
* External functions implementation classes should use 'execute' as the method name, in which case the
  'methodname' property should not be specified in db/services.php file.
* The core_grades_create_gradecategory webservice has been deprecated in favour of core_grades_create_gradecategories, which is
  functionally identical but allows for parallel gradecategory creations by supplying a data array to the webservice.
* The signature of the get_context_name() function in the abstract class context and all extending classes (such as context_course)
  has been extended. The new parameter allows the to get the name without escaped characters.
* The signature of the question_category_options() has been extended. The new parameter allows the to get the categories name
  in the returned array without escaped characters.
* The \core\hub\site_registration_form::add_select_with_email() method has been deprecated in favour of
  \core\hub\site_registration_form::add_checkbox_with_email().

=== 3.10 ===
* PHPUnit has been upgraded to 8.5. That comes with a few changes:
  - Breaking change: All the "template methods" (setUp(), tearDown()...) now require to return void. This implies
    that the minimum version of PHP able to run tests will be PHP 7.1
  - A good number of assertions have been deprecated with this version
    and will be removed in a future one. In core all cases have been removed
    (so it's deprecation-warnings free). It's recommended to perform the
    switch to their new counterparts ASAP:
      - assertInternalType() has been deprecated. Use the assertIsXXX() methods instead.
      - assertArraySubset() has been deprecated. Use looping + assertArrayHasKey() or similar.
      - @expectedExceptionXXX annotations have been deprecated. Use the expectExceptionXXX()
        methods instead (and put them exactly before the line that is expected to throw the exception).
      - assertAttributeXXX() have been deprecated. If testing public attributes use normal assertions. If
        testing non-public attributes... you're doing something wrong :-)
      - assertContains() to find substrings on strings has been deprecated. Use assertStringContainsString() instead.
        (note that there are "IgnoringCase()" variants to perform case-insensitive matching.
      - assertEquals() extra params have been deprecated and new assertions for them created:
        - delta => use assertEqualsWithDelta()
        - canonicalize => use assertEqualsCanonicalizing()
        - ignoreCase => use assertEqualsIgnoringCase()
        - maxDepth => removed without replacement.
  - The custom printer that was used to show how to rerun a failure has been removed, it was old and "hacky"
    solution, for more information about how to run tests, see the docs, there are plenty of options.
  - phpunit/dbunit is not available any more and it has been replaced by a lightweight phpunit_dataset class, able to
    load XML/CSV and PHP arrays, send the to database and return rows to calling code (in tests). That implies the
    follwoing changes in the advanced_testcase class:
      - createFlatXMLDataSet() has been removed. No uses in core, uses can switch to createXMLDataSet() (read below).
      - createXMLDataSet() has been deprecated. Use dataset_from_files() instead.
      - createCsvDataSet() has been deprecated. Use dataset_from_files() instead.
      - createArrayDataSet() has been deprecated. This method was using the phpunit_ArrayDataSet class
        that has been also removed from core. Use dataset_from_array() instead.
      - loadDataSet() has been deprecated. Use phpunit_dataset->to_database() instead.
      - All the previous uses of phpunit/dbunit methods like Dataset:getRows(), Dataset::getRowCount()
        must be replaced by the new phpunit_dataset->get_rows() method.
* Retains the source course id when a course is copied from another course on the same site.
* Added function setScrollable in core/modal. This function can be used to set the modal's body to be scrollable or not
  when the modal's height exceeds the browser's height. This is also supported in core/modal_factory through the
  'scrollable' config parameter which can be set to either true or false. If not explicitly defined, the default value
  of 'scrollable' is true.
* The `$CFG->behat_retart_browser_after` configuration setting has been removed.
  The browser session is now restarted between all tests.
* add_to_log() has been through final deprecation, please rewrite your code to the new events API.
* The following functions have been finally deprecated and can not be used anymore:
  - print_textarea
  - calendar_get_all_allowed_types
  - groups_get_all_groups_for_courses
  - events_get_cached
  - events_uninstall
  - events_cleanup
  - events_dequeue
  - events_get_handlers
  - get_roles_on_exact_context
  - get_roles_with_assignment_on_context
  - message_add_contact
  - message_remove_contact
  - message_unblock_contact
  - message_block_contact
  - message_get_contact
* The following renamed classes have been completely removed:
    - course_in_list (now: core_course_list_element)
    - coursecat (now: core_course_category)
* The form element 'htmleditor', which was deprecated in 3.6, has been removed.
* The `core_output_load_fontawesome_icon_map` web service has been deprecated and replaced by
  `core_output_load_fontawesome_icon_system_map` which takes the name of the theme to generate the icon system map for.
* A new parameter `$rolenamedisplay` has been added to `get_viewable_roles()` and `get_switchable_roles` to define how role names
  should be returned.
* The class coursecat_sortable_records has been removed.
* Admin setting admin_setting_configselect now supports lazy-loading the options list by supplying
  a callback function instead of an array of options.
* Admin setting admin_setting_configselect now supports validating the selection by supplying a
  callback function.
* The task system has new functions adhoc_task_starting() and scheduled_task_starting() which must
  be called before executing a task, and a new function \core\task\manager::get_running_tasks()
  returns information about currently-running tasks.
* New library function rename_to_unused_name() to rename a file within its current location.
* Constant \core_h5p\file_storage::EDITOR_FILEAREA has been deprecated
  because it's not required any more.
* The ZipStream-PHP library has been added to Moodle core in /lib/zipstream.
* The php-enum library has been added to Moodle core in /lib/php-enum.
* The http-message library has been added to Moodle core in /lib/http-message.
* Methods `filetypes_util::is_whitelisted()` and `filetypes_util::get_not_whitelisted()` have been deprecated and
  renamed to `is_listed()` and `get_not_listed()` respectively.
* Method `mustache_helper_collection::strip_blacklisted_helpers()` has been deprecated and renamed to
  `strip_disallowed_helpers()`.
* A new admin externalpage type `\core_admin\local\externalpage\accesscallback` for use in plugin settings is available that allows
  a callback to be provided to determine whether page can be accessed.
* New setting $CFG->localrequestdir overrides which defaults to sys_get_temp_dir()
* Function redirect() now emits a line of backtrace into the X-Redirect-By header when debugging is on
* New DML function $DB->delete_records_subquery() to delete records based on a subquery in a way
  that will work across databases.
* Add support for email DKIM signatures via $CFG->emaildkimselector

=== 3.9 ===
* Following function has been deprecated, please use \core\task\manager::run_from_cli().
    - cron_run_single_task()
* Following class has been deprecated, please use \core\task\manager.
    - \tool_task\run_from_cli
* Following CLI scripts has been deprecated:
  - admin/tool/task/cli/schedule_task.php please use admin/cli/scheduled_task.php
  - admin/tool/task/cli/adhoc_task.php please use admin/cli/adhoc_task.php
* Old Safe Exam Browser quiz access rule (quizaccess_safebrowser) replaced by new Safe Exam Browser access rule (quizaccess_seb).
  Experimental setting enablesafebrowserintegration was deleted.
* New CFPropertyList library has been added to Moodle core in /lib/plist.
* behat_data_generators::the_following_exist() has been removed, please use
  behat_data_generators::the_following_entities_exist() instead. See MDL-67691 for more info.
* admin/tool/task/cli/adhoc_task.php now observers the concurrency limits.
  If you want to get the previous (unlimited) behavior, use the --ignorelimits switch).
* Removed the following deprecated functions:
  - question_add_tops
  - question_is_only_toplevel_category_in_context
* format_float() now accepts a special value (-1) as the $decimalpoints parameter
  which means auto-detecting number of decimal points.
* plagiarism_save_form_elements() has been deprecated. Please use {plugin name}_coursemodule_edit_post_actions() instead.
* plagiarism_get_form_elements_module() has been deprecated. Please use {plugin name}_coursemodule_standard_elements() instead.
* Changed default sessiontimeout to 8 hours to cover most normal working days
* Plugins can now explicitly declare supported and incompatible Moodle versions in version.php
  - $plugin->supported = [37,39];
    supported takes an array of ascending numbers, that correspond to a range of branch numbers of supported versions, inclusive.
    Moodle versions that are outside of this range will produce a message notifying at install time, but will allow for installation.
  - $plugin->incompatible = 36;
    incompatible takes a single int corresponding to the first incompatible branch. Any Moodle versions including and
    above this will be prevented from installing the plugin, and a message will be given when attempting installation.
* Added the <component>_bulk_user_actions() callback which returns a list of custom action_links objects
* Add 'required' admin flag for mod forms allows elements to be toggled between being required or not in admin settings.
  - In mod settings, along with lock, advanced flags, the required flag can now be set with $setting->set_required_flag_options().
    The name of the admin setting must be exactly the same as the mod_form element.
  - Currently supported by:
    - mod_assign
    - mod_quiz
* Added a native MySQL / MariaDB lock implementation
* The database drivers (moodle_database and subclasses) don't need to implement get_columns() anymore.
  They have to implement fetch_columns instead.
* Added function cleanup_after_drop to the database_manager class to take care of all the cleanups that need to be done after a table is dropped.
* The 'xxxx_check_password_policy' callback now only fires if $CFG->passwordpolicy is true
* grade_item::update_final_grade() can now take an optional parameter to set the grade->timemodified. If not present the current time will carry on being used.
* lib/outputrequirementslib::get_jsrev now is public, it can be called from other classes.
* H5P libraries have been moved from /lib/h5p to h5p/h5plib as an h5plib plugintype.
* mdn-polyfills has been renamed to polyfills. The reason there is no polyfill from the MDN is
  because there is no example polyfills on the MDN for this functionality.
* AJAX pages can be called without requiring a session lock if they set READ_ONLY_SESSION to true, eg.
  define('READ_ONLY_SESSION', true); Note - this also requires $CFG->enable_read_only_sessions to be set to true.
* External functions can be called without requiring a session lock if they define 'readonlysession' => true in
  db/services.php. Note - this also requires $CFG->enable_read_only_sessions to be set to true.
* database_manager::check_database_schema() now checks for missing and extra indexes.
* Implement a more direct xsendfile_file() method for an alternative_file_system_class
* A new `dynamic` table interface has been defined, which allows any `flexible_table` to be converted into a table which
  is updatable via ajax calls. See MDL-68495 and `\core_table\dynamic` for further information.
* The core/notification module has been updated to use AMD modals for its confirmation and alert dialogues.
  The confirmation dialogue no longer has a configurable "No" button as per similar changes in MDL-59759.
  This set of confirmation modals was unintentionally missed from that deprecation process.
* The download_as_dataformat() method has been deprecated. Please use \core\dataformat::download_data() instead
* The following functions have been updated to support passing in an array of group IDs (but still support passing in a single ID):
  * groups_get_members_join()
  * groups_get_members_ids_sql()
* Additional parameters were added to core_get_user_dates:
    - type: specifies the calendar type. Optional, defaults to Gregorian.
    - fixday: Whether to remove leading zero for day. Optional, defaults to 1.
    - fixhour: Whether to remove leading zero for hour. Optional, defaults to 1.
* Legacy cron has been deprecated and will be removed in Moodle 4.1. This includes the functions:
  - cron_execute_plugin_type()
  - cron_bc_hack_plugin_functions()
  Please, use the Task API instead: https://docs.moodle.org/dev/Task_API
* Introduce new hooks for plugin developers:
    - <component>_can_course_category_delete($category)
    - <component>_can_course_category_delete_move($category, $newcategory)
  These hooks allow plugin developers greater control over category deletion. Plugin can return false in those
  functions if category deletion or deletion with content move to the new parent category is not permitted.
  Both $category and $newcategory params are instances of core_course_category class.
    - <component>_pre_course_category_delete_move($category, $newcategory)
  This hook is expanding functionality of existing <component>_pre_course_category_delete hook and allow plugin developers
  to execute code prior to category deletion when its content is moved to another category.
  Both $category and $newcategory params are instances of core_course_category class.
    - <component>_get_course_category_contents($category)
  This hook allow plugin developers to add information that is displayed on category deletion form. Function should
  return string, which will be added to the list of category contents shown on the form. $category param is an instance
  of core_course_category class.
* Data generator create_user in both unittests and behat now validates user fields and triggers user_created event

=== 3.8 ===
* Add CLI option to notify all cron tasks to stop: admin/cli/cron.php --stop
* The rotate_image function has been added to the stored_file class (MDL-63349)
* The yui checknet module is removed. Call \core\session\manager::keepalive instead.
* The generate_uuid() function has been deprecated. Please use \core\uuid::generate() instead.
* Remove lib/pear/auth/RADIUS.php (MDL-65746)
* Core components are now defined in /lib/components.json instead of coded into /lib/classes/component.php
* Subplugins should now be defined using /db/subplugins.json instead of /db/subplugins.php
* The following functions have been finally deprecated and can not be used anymore:
    * allow_override()
    * allow_assign()
    * allow_switch()
    * https_required()
    * verify_https_required()
* Remove duplicate font-awesome SCSS, Please see /theme/boost/scss/fontawesome for usage (MDL-65936)
* Remove lib/pear/Crypt/CHAP.php (MDL-65747)
* New output component available: \core\output\checkbox_toggleall
  - This allows developers to easily output groups of checkboxes that can be toggled by master controls in the form of a checkbox or
    a button. Action elements which perform actions on the selected checkboxes can also be enabled/disabled depending on whether
    at least a single checkbox item is selected or not.
* Final deprecation (removal) of the core/modal_confirm dialogue.
* Upgrade scssphp to v1.0.2, This involves renaming classes from Leafo => ScssPhp as the repo has changed.
* Implement supports_xsendfile() method and allow support for xsendfile in alternative_file_system_class
  independently of local files (MDL-66304).
* The methods get_local_path_from_storedfile and get_remote_path_from_storedfile in lib/filestore/file_system.php
  are now public. If you are overriding these then you will need to change your methods to public in your class.
* It is now possible to use sub-directories for AMD modules.
  The standard rules for Level 2 namespaces also apply to AMD modules.
  The sub-directory used must be either an valid component, or placed inside a 'local' directory to ensure that it does not conflict with other components.

    The following are all valid module names and locations in your plugin:
      mod_forum/view: mod/forum/amd/src/view.js
      mod_forum/local/views/post: mod/forum/amd/src/local/views/post
      mod_forum/form/checkbox-toggle: mod/forum/amd/src/form/checkbox-toggle.js

    The following are all invalid module names and locations in your plugin:
      mod_forum/views/post: mod/forum/amd/src/views/post
* The 'xxxx_check_password_policy' method now has an extra parameter: $user. It contains the user object to perform password
validation against and defaults to null (so, no user needed) if not provided.
* It is now possible to use sub-directories when creating mustache templates.
  The standard rules for Level 2 namespaces also apply to templates.
  The sub-directory used must be either an valid component, or placed inside a 'local' directory to ensure that it does not conflict with other components.

    The following are all valid template names and locations in your plugin:
      mod_forum/forum_post: mod/forum/templates/forum_post.mustache
      mod_forum/local/post/user: mod/forum/templates/local/post/user.mustache
      mod_forum/form/checkbox_toggle: mod/forum/templates/form/checkbox_toggle.mustache

    The following are _invalid_ template names and locations:
      mod_forum/post/user: mod/forum/templates/local/post/user.mustache
* Following behat steps have been removed from core:
    - I go to "<gradepath_string>" in the course gradebook
* A new admin setting widget 'core_admin\local\settings\filesize' is added.
* Core capabilities 'moodle/community:add' and 'moodle/community:download' have been removed from core as part of Moodle.net sunsetting.
* As part of Moodle.net sunsetting process the following hub api functions have been deprecated:
    - get_courses
    - unregister_courses
    - register_course
    - add_screenshot
    - download_course_backup
    - upload_course_backup
* A new setting 'Cache templates' was added (see MDL-66367). This setting determines if templates are cached or not.
  This setting can be set via the UI or by defining $CFG->cachetemplates in your config.php file. It is a boolean
  and should be set to either false or true. Developers will probably want to set this to false.
* The core_enrol_edit_user_enrolment webservice has been deprecated. Please use core_enrol_submit_user_enrolment_form instead.
* \single_button constructor has a new attributes param to add attributes to the button HTML tag.
* Improved url matching behaviour for profiled urls and excluded urls
* Attempting to use xsendfile via the 3rd param of readstring_accel() is now ignored.
* New H5P libraries have been added to Moodle core in /lib/h5p.
* New H5P core subsystem have been added.
* Introduced new callback for plugin developers '<component>_get_path_from_pluginfile($filearea, $args)': This will return
the itemid and filepath for the filearea and path defined in $args. It has been added in order to get the correct itemid and
filepath because some components, such as mod_page or mod_resource, add the revision to the URL where the itemid should be placed
(to prevent caching problems), but then they don't store it in database.
* New utility function \core_form\util::form_download_complete should be called if your code sends
  a file with Content-Disposition: Attachment in response to a Moodle form submit button (to ensure
  that disabled submit buttons get re-enabled in that case). It is automatically called by the
  filelib.php send_xx functions.
* If you have a form which sends a file in response to a Moodle form submit button, but you cannot
  call the above function because the file is sent by a third party library, then you should add
  the attribute data-double-submit-protection="off" to your form.

=== 3.7 ===

* Nodes in the navigation api can have labels for each group. See set/get_collectionlabel().
* The method core_user::is_real_user() now returns false for userid = 0 parameter
* 'mform1' dependencies (in themes, js...) will stop working because a randomly generated string has been added to the id
attribute on forms to avoid collisions in forms loaded in AJAX requests.
* A new method to allow queueing or rescheduling of an existing scheduled task was added. This allows an existing task
  to be updated or queued as required. This new functionality can be found in \core\task\manager::reschedule_or_queue_adhoc_task.
* Icons are displayed for screen readers unless they have empty alt text (aria-hidden). Do not provide an icon with alt text immediately beside an element with exactly the same text.
* admin_settingpage has a new function hide_if(), modeled after the same functionality in the forms library. This allows admin settings to be dynamically hidden based on the values of other settings.
* The \core_rating provider's get_sql_join function now accepts an optional $innerjoin parameter.
  It is recommended that privacy providers using this function call rewrite any long query into a number of separate
  calls to add_from_sql for improved performance, and that the new argument is used.
  This will allow queries to remain backwards-compatible with older versions of Moodle but will have significantly better performance in version supporting the innerjoin parameter.
* /message/defaultoutputs.php file and admin_page_defaultmessageoutputs class have been deprecated
  and all their settings moved to admin/message.php (see MDL-64495). Please use admin_page_managemessageoutputs class instead.
* A new parameter $lang has been added to mustache_template_source_loader->load_with_dependencies() method
  so it is possible for Mustache to request string in a specific language.
* Behat timeout constants behat_base::TIMEOUT, EXTENDED_TIMEOUT, and REDUCED_TIMEOUT have been
  deprecated. Please instead use the functions behat_base::get_timeout(), get_extended_timeout(),
  and get_reduced_timeout(). These allow for timeouts to be increased by a setting in config.php.
* The $draftitemid parameter of file_save_draft_area_files() function now supports the constant IGNORE_FILE_MERGE:
  When the parameter is set to that constant, the function won't process file merging, keeping the original state of the file area.
  Notice also than when $text is set, pluginfile rewrite won't be processed so the text will not be modified.
* Introduced new callback for plugin developers '<component>_pre_processor_message_send($procname, $proceventdata)':
  This will allow any plugin to manipulate messages or notifications before they are sent by a processor (email, mobile...)
* New capability 'moodle/category:viewcourselist' in category context that controls whether user is able to browse list of courses
  in this category. To work with list of courses use API methods in core_course_category and also 'course' form element.
* It is possible to pass additional conditions to get_courses_search();
  core_course_category::search_courses() now allows to search only among courses with completion enabled.
* Add support for a new xxx_after_require_login callback
* A new conversation type has been created for self-conversations. During the upgrading process:
  - Firstly, the existing self-conversations will be starred and migrated to the new type, removing the duplicated members in the
  message_conversation_members table.
  - Secondly, the legacy self conversations will be migrated from the legacy 'message_read' table. They will be created using the
  new conversation type and will be favourited.
  - Finally, the self-conversations for all remaining users without them will be created and starred.
Besides, from now, a self-conversation will be created and starred by default to all the new users (even when $CFG->messaging
is disabled).
* New optional parameter $throwexception for \get_complete_user_data(). If true, an exception will be thrown when there's no
  matching record found or when there are multiple records found for the given field value. If false, it will simply return false.
  Defaults to false when not set.
* Exposed submit button to allow custom styling (via customclassoverride variable) which can override btn-primary/btn-secondary classes
* `$includetoken` parameter type has been changed. Now supports:
   boolean: False indicates to not include the token, true indicates to generate a token for the current user ($USER).
   integer: Indicates to generate a token for the user whose id is the integer value.
* The following functions have been updated to support the new usage:
    - make_pluginfile_url
    - file_rewrite_pluginfile_urls
* New mform element 'float' handles localised floating point numbers.

=== 3.6 ===

* A new token-based version of pluginfile.php has been added which can be used for out-of-session file serving by
  setting the `$includetoken` parameter to true on the `moodle_url::make_pluginfile_url()`, and
  `moodle_url::make_file_url()` functions.
* The following picture functions have been updated to support use of the new token-based file serving:
    - print_group_picture
    - get_group_picture_url
* The `user_picture` class has a new public `$includetoken` property which can be set to make use of the new token-based
  file serving.
* Custom AJAX handlers for the form autocomplete fields can now optionally return string in their processResults()
  callback. If a string is returned, it is displayed instead of the list of suggested items. This can be used, for
  example, to inform the user that there are too many items matching the current search criteria.
* The form element 'htmleditor' has been deprecated. Please use the 'editor' element instead.
* The print_textarea() function has been deprecated. Please use $OUTPUT->print_textarea() instead.
* The following functions have been finally deprecated and can not be used any more:
    - external_function_info()
    - core_renderer::update_module_button()
    - events_trigger()
    - events_cron()
    - events_dispatch()
    - events_is_registered()
    - events_load_def()
    - events_pending_count()
    - events_process_queued_handler()
    - events_queue_handler()
    - events_trigger_legacy()
    - events_update_definition()
    - get_file_url()
    - course_get_cm_rename_action()
    - course_scale_used()
    - site_scale_used()
    - clam_message_admins()
    - get_clam_error_code()
    - get_records_csv()
    - put_records_csv()
    - print_log()
    - print_mnet_log()
    - print_log_csv()
    - print_log_xls()
    - print_log_ods()
    - build_logs_array()
    - get_logs_usercourse()
    - get_logs_userday()
    - get_logs()
    - prevent_form_autofill_password()
    - prefixed_tablenode_transformations()
    - core_media_renderer
    - core_media
* Following api's have been removed in behat_config_manager, please use behat_config_util instead.
    - get_features_with_tags()
    - get_components_steps_definitions()
    - get_config_file_contents()
    - merge_behat_config()
    - get_behat_profile()
    - profile_guided_allocate()
    - merge_config()
    - clean_path()
    - get_behat_tests_path()
* Following behat steps have been removed from core:
    - I set the field "<field_string>" to multiline
    - I follow "<link_string>"" in the open menu
* The following behat steps have been deprecated, please do not use these step definitions any more:
    - behat_navigation.php: i_navigate_to_node_in()
    - theme/boost/tests/behat/behat_theme_boost_behat_navigation.php: i_navigate_to_node_in()
  Use one of the following steps instead:
    - I navigate to "PATH > ITEM" in current page administration
    - I navigate to "PATH > ITEM" in site administration
    - I navigate to course participants
    - I navigate to "TAB1 > TAB2" in the course gradebook
  If some items are not available without Navigation block at all, one can use combination of:
    - I add the "Navigation" block if not present
    - I click on "LINK" "link" in the "Navigation" "block"
* The core\session\util class has been removed. This contained one function only used by the memcached class which has
  been moved there instead (connection_string_to_memcache_servers).
* Removed the lib/password_compat/lib/password.php file.
* The eventslib.php file has been deleted and its functions have been moved to deprecatedlib.php. The affected functions are:
  - events_get_cached()
  - events_uninstall()
  - events_cleanup()
  - events_dequeue()
  - events_get_handlers()
* coursecat::get() now has optional $user parameter.
* coursecat::is_uservisible() now has optional $user parameter.
* Removed the lib/form/submitlink.php element which was deprecated in 3.2.
* The user_selector classes do not support custom list of extra identity fields any more. They obey the configured user
  policy and respect the privacy setting made by site administrators. The list of user identifiers should never be
  hard-coded. Instead, the setting $CFG->showuseridentity should be always respected, which has always been the default
  behaviour (MDL-59847).
* The function message_send() in messagelib.php will now only take the object \core\message\message as a parameter.
* The method message_sent::create_from_ids() parameter courseid is now required. A debugging
  message was previously displayed, and the SITEID was used, when not provided.
* The method \core\message\manager::send_message() now only takes the object \core\message\message as the first parameter.
* Following functions have been deprecated, please use get_roles_used_in_context.
    - get_roles_on_exact_context()
    - get_roles_with_assignment_on_context()
* New functions to support the merging of user draft areas from the interface; see MDL-45170 for details:
  - file_copy_file_to_file_area()
  - file_merge_draft_areas()
  - file_replace_file_area_in_text()
  - extract_draft_file_urls_from_text()
* Class coursecat is now alias to autoloaded class core_course_category, course_in_list is an alias to
  core_course_list_element, class coursecat_sortable_records is deprecated without replacement.
* \core_user_external::create_users() and \core_user_external::update_users() can now accept more user profile fields so user
  creation/update via web service can now be very similar to the edit profile page's functionality. The new fields that have been
  added are:
  - maildisplay
  - interests
  - url
  - icq
  - skype
  - aim
  - yahoo
  - msn
  - institution
  - department
  - phone1
  - phone2
  - address
* New function mark_user_dirty() must be called after changing data that gets cached in user sessions. Examples:
  - Assigning roles to users.
  - Unassigning roles from users.
  - Enrolling users into courses.
  - Unenrolling users from courses.
* New optional parameter $context for the groups_get_members_join() function and ability to filter users that are not members of
any group. Besides, groups_get_members_ids_sql, get_enrolled_sql and get_enrolled_users now accepts -1 (USERSWITHOUTGROUP) for
the groupid field.
* Added $CFG->conversionattemptlimit setting to config.php allowing a maximum number of retries before giving up conversion
  of a given document by the assignfeedback_editpdf\task\convert_submissions task. Default value: 3.
* The following events have been deprecated and should not be used any more:
  - message_contact_blocked
  - message_contact_unblocked
  The reason for this is because you can now block/unblock users without them necessarily being a contact. These events
  have been replaced with message_user_blocked and message_user_unblocked respectively.
* The event message_deleted has been changed, it no longer records the value of the 'useridto' due to
  the introduction of group messaging. Please, if you have any observers or are triggering this event
  in your code you will have to make some changes!
* The gradebook now supports the ability to accept files as feedback. This can be achieved by adding
  'feedbackfiles' to the $grades parameter passed to grade_update().
    For example -
        $grades['feedbackfiles'] = [
            'contextid' => 1,
            'component' => 'mod_xyz',
            'filearea' => 'mod_xyz_feedback',
            'itemid' => 2
        ];
  These files will be then copied to the gradebook file area.
* Allow users to choose who can message them for privacy reasons, with a 'growing circle of contactability':
  - Added $CFG->messagingallusers, for enabling messaging to all site users. Default value: 0.
    When $CFG->messagingallusers = false users can choose being contacted by only contacts or contacts and users sharing a course with them.
    In that case, the default user preference is MESSAGE_PRIVACY_COURSEMEMBER (users sharing a course).
    When $CFG->messagingallusers = true users have a new option for the privacy messaging preferences: "Anyone on the site". In that case,
    the default user preference is MESSAGE_PRIVACY_SITE (all site users).
  - Added $CFG->keepmessagingallusersenabled setting to config.php to force enabling $CFG->messagingallusers during the upgrading process.
    Default value: 0.
    When $CFG->keepmessagingallusersenabled is set to true, $CFG->messagingallusers will be also set to true to enable messaging site users.
    However, when it is empty, $CFG->messagingallusers will be disabled during the upgrading process, so the users will only be able to
    message contacts and users sharing a course with them.
* There has been interface and functional changes to admin_apply_default_settings() (/lib/adminlib.php).  The function now takes two
  additional optional parameters, $admindefaultsettings and $settingsoutput.  It also has a return value $settingsoutput.
  The function now does not need to be called twice to ensure all default settings are set.  Instead the function calls itself recursively
  until all settings have been set. The additional parameters are used recursively and shouldn't be need to be explicitly passed in when calling
  the function from other parts of Moodle.
  The return value: $settingsoutput is an array of setting names and the values that were set by the function.
* Webservices no longer update the lastaccess time for a user in a course. Call core_course_view_course() manually if needed.
* A new field has been added to the context table. Please ensure that any contxt preloading uses get_preload_record_columns_sql or get_preload_record_columns to fetch the list of columns.

=== 3.5 ===

* There is a new privacy API that every subsystem and plugin has to implement so that the site can become GDPR
  compliant. Plugins use this API to report what information they store or process regarding users, and provide ability
  to export and delete personal data. See https://docs.moodle.org/dev/Privacy_API for guidelines on how to implement the
  privacy API in your plugin.
* The cron runner now sets up a fresh PAGE and OUTPUT between each task.
* The core_renderer methods notify_problem(), notify_success(), notify_message() and notify_redirect() that were
  deprecated in Moodle 3.1 have been removed. Use \core\notification::add(), or \core\output\notification as required.
* The maximum supported precision (the total number of digits) for XMLDB_TYPE_NUMBER ("number") fields raised from 20 to
  38 digits. Additionally, the whole number part (precision minus scale) must not be longer than the maximum length of
  integer fields (20 digits). Note that PHP floats commonly support precision of roughly 15 digits only (MDL-32113).
* Event triggering and event handlers:
    - The following events, deprecated since moodle 2.6, have been finally removed: groups_members_removed,
      groups_groupings_groups_removed, groups_groups_deleted, groups_groupings_deleted.
* The following functions have been finally deprecated and can not be used any more:
  - notify()
* XMLDB now validates the PATH attribute on every install.xml file. Both the XMLDB editor and installation will fail
  when a problem is detected with it. Please ensure your plugins contain correct directory relative paths.
* Add recaptchalib_v2.php for support of reCAPTCHA v2.
* Plugins can define class 'PLUGINNAME\privacy\local\sitepolicy\handler' if they implement an alternative mechanisms for
  site policies managements and agreements. Administrators can define which component is to be used for handling site
  policies and agreements. See https://docs.moodle.org/dev/Site_policy_handler
* Scripts can define a constant NO_SITEPOLICY_CHECK and set it to true before requiring the main config.php file. It
  will make the require_login() skipping the test for the user's policyagreed status. This is useful for plugins that
  act as a site policy handler.
* There is a new is_fulltext_search_supported() DML function. The default implementation returns false. This function
  is used by 'Simple search' global search engine to determine if the database full-text search capabilities can be used.
* The following have been removed from the list of core subsystems:
   - core_register
   - core_publish
  Following this change, \core_register_renderer and \core_publish_renderer have been removed and their methods have been
  moved to \core_admin_renderer and \core_course_renderer respectively.

=== 3.4 ===

* oauth2_client::request method has an extra parameter to specify the accept header for the response (MDL-60733)
* The following functions, previously used (exclusively) by upgrade steps are not available
  anymore because of the upgrade cleanup performed for this version. See MDL-57432 for more info:
    - upgrade_mimetypes()
    - upgrade_fix_missing_root_folders_draft()
    - upgrade_minmaxgrade()
    - upgrade_course_tags()

* Added new moodleform element 'filetypes' and new admin setting widget 'admin_setting_filetypes'. These new widgets
  allow users to define a list of file types; either by typing them manually or selecting them from a list. The widgets
  directly support the syntax used to feed the 'accepted_types' option of the filemanager and filepicker elements. File
  types can be specified as extensions (.jpg or just jpg), mime types (text/plain) or groups (image).
* Removed accesslib private functions: load_course_context(), load_role_access_by_context(), dedupe_user_access() (MDL-49398).
* Internal "accessdata" structure format has changed to improve ability to perform role definition caching (MDL-49398).
* Role definitions are no longer cached in user session (MDL-49398).
* External function core_group_external::get_activity_allowed_groups now returns an additional field: canaccessallgroups.
  It indicates whether the user will be able to access all the activity groups.
* file_get_draft_area_info does not sum the root folder anymore when calculating the foldercount.
* The moodleform element classes can now optionally provide a public function validateSubmitValue(). This method can be
  used to perform implicit validation of submitted values - without the need to explicitly add the validation rules to
  every form. The method should accept a single parameter with the submitted value. It should return a string with the
  eventual validation error, or an empty value if the validation passes.
* New user_picture attribute $includefullname to determine whether to include the user's full name with the user's picture.
* Enrol plugins which provide enrolment actions can now declare the following "data-action" attributes in their implementation of
  enrol_plugin::get_user_enrolment_actions() whenever applicable:
  * "editenrolment" - For editing a user'e enrolment details. Defined by constant ENROL_ACTION_EDIT.
  * "unenrol" - For unenrolling a student. Defined by constant ENROL_ACTION_UNENROL.
  These attributes enable enrol actions to be rendered via modals. If not added, clicking on the enrolment action buttons will still
  redirect the user to the appropriate enrolment action page. Though optional, it is recommended to add these attributes for a
  better user experience when performing enrol actions.
* The enrol_plugin::get_user_enrolment_actions() implementations for core enrol plugins have been removed and moved to
  the parent method itself. New enrol plugins don't have to implement get_user_enrolment_actions(), but just need to
  make sure that they override:
  - enrol_plugin::allow_manage(), and/or
  - enrol_plugin::allow_unenrol_user() or enrol_plugin::allow_unenrol()
  Existing enrol plugins that override enrol_plugin::get_user_enrolment_actions() don't have to do anything, but can
  also opt to remove their own implementation of the method if they basically have the same logic as the parent method.
* New optional parameter $enrolid for the following functions:
  - get_enrolled_join()
  - get_enrolled_sql()
  - get_enrolled_with_capabilities_join()
  Setting this parameter to a non-zero value will add a condition to the query such that only users that were enrolled
  with this enrolment method will be returned.
* New optional parameter 'closeSuggestionsOnSelect' for the enhance() function for form-autocomplete. Setting this to true will
  close the suggestions popup immediately after an option has been selected. If not specified, it defaults to true for single-select
  elements and false for multiple-select elements.
* user_can_view_profile() now also checks the moodle/user:viewalldetails capability.
* The core/modal_confirm dialogue has been deprecated. Please use the core/modal_save_cancel dialogue instead. Please ensure you
  update to use the ModalEvents.save and ModalEvents.cancel events instead of their yes/no counterparts.
* Instead of checking the 'moodle/course:viewparticipants' and 'moodle/site:viewparticipants' capabilities use the
  new functions course_can_view_participants() and course_require_view_participants().
* $stored_file->add_to_curl_request() now adds the filename to the curl request.
* The option for Login HTTPS (authentication-only SSL) has been removed
* $CFG->loginhttps is now deprecated, do not use it.
* $PAGE->https_required and $PAGE->verify_https_required() are now deprecated. They are no longer used and will throw a coding_exception.
* $CFG->httpswwwroot is now deprecated and will always result in the same value as wwwroot.
* Added function core_role_set_view_allowed() to check if a user should be able to see a given role.
  This should be checked whenever displaying a list of roles to a user, however, core_role_set_assign_allowed may need to override it
  in some cases.
* Deprecated allow_override, allow_assign and allow_switch and replaced with core_role_set_*_allowed to avoid function names conflicting.

=== 3.3.1 ===

* ldap_get_entries_moodle() now always returns lower-cased attribute names in the returned entries.
  It was suppposed to do so before, but it actually didn't.

=== 3.3 ===

* Behat compatibility changes are now being documented at
  https://docs.moodle.org/dev/Acceptance_testing/Compatibility_changes
* PHPUnit's bootstrap has been changed to use HTTPS wwwroot (https://www.example.com/moodle) from previous HTTP version. Any
  existing test expecting the old HTTP URLs will need to be switched to the new HTTPS value (reference: MDL-54901).
* The information returned by the idp list has changed. This is usually only rendered by the login page and login block.
  The icon attribute is removed and an iconurl attribute has been added.
* Support added for a new type of external file: FILE_CONTROLLED_LINK. This is an external file that Moodle can control
  the permissions. Moodle makes files read-only but can grant temporary write access.
    When accessing a URL, the info from file_browser::get_file_info will be checked to determine if the user has write access,
    if they do - the remote file will have access controls set to allow editing.
* The method moodleform::after_definition() has been added and can now be used to add some logic
  to be performed after the form's definition was set. This is useful for intermediate subclasses.
* Moodle has support for font-awesome icons. Plugins should use the xxx_get_fontawesome_icon_map callback
  to map their custom icons to one from font-awesome.
* $OUTPUT->pix_url() has been deprecated because it is was used mostly to manually generate image tags for icons.
  We now distinguish between icons and "small images". The difference is that an icon does not have to be rendered as an image tag
  with a source. It is OK to still have "small images" - if this desired use $OUTPUT->image_icon() and $OUTPUT->image_url(). For
  other uses - use $OUTPUT->pix_icon() or the pix helper in mustache templates {{#pix}}...{{/pix}}
  For other valid use cases use $OUTPUT->image_url().
* Activity icons have been split from standard icons. Use $OUTPUT->image_icon instead of $OUTPUT->pix_icon for these
  type of icons (the coloured main icon for each activity).
* YUI module moodle-core-formautosubmit has been removed, use jquery .change() instead (see lib/templates/url_select.mustache for
  an example)
* $mform->init_javascript_enhancement() is deprecated and no longer does anything. Existing uses of smartselect enhancement
  should be switched to the searchableselector form element or other solutions.
* Return value of the validate_email() is now proper boolean as documented. Previously the function could return 1, 0 or false.
* The mcore YUI rollup which included various YUI modules such as moodle-core-notification is no longer included on every
  page. Missing YUI depdencies may be exposed by this change (e.g. missing a requirement on moodle-core-notification when
  using M.core.dialogue).
* Various legacy javascript functions have been removed:
    * M.util.focus_login_form and M.util.focus_login_error no longer do anything. Please use jquery instead. See
      lib/templates/login.mustache for an example.
    * Some outdated global JS functions have been removed and should be replaced with calls to jquery
      or alternative approaches:
        checkall, checknone, select_all_in_element_with_id, select_all_in, deselect_all_in, confirm_if, findParentNode,
        filterByParent, stripHTML
    * M.util.init_toggle_class_on_click has been removed.
* The following functions have been deprecated and should not be used any more:
  - file_storage::try_content_recovery  - See MDL-46375 for more information
  - file_storage::content_exists        - See MDL-46375 for more information
  - file_storage::deleted_file_cleanup  - See MDL-46375 for more information
  - file_storage::get_converted_document
  - file_storage::is_format_supported_by_unoconv
  - file_storage::can_convert_documents
  - file_storage::send_test_pdf
  - file_storage::test_unoconv_path
* Following behat steps have been removed from core:
    - I click on "<element_string>" "<selector_string>" in the "<row_text_string>" table row
    - I go to notifications page
    - I add "<filename_string>" file from recent files to "<filepicker_field_string>" filepicker
    - I upload "<filepath_string>" file to "<filepicker_field_string>" filepicker
    - I create "<foldername_string>" folder in "<filepicker_field_string>" filepicker
    - I open "<foldername_string>" folder from "<filepicker_field_string>" filepicker
    - I unzip "<filename_string>" file from "<filepicker_field_string>" filepicker
    - I zip "<filename_string>" folder from "<filepicker_field_string>" filepicker
    - I delete "<file_or_folder_name_string>" from "<filepicker_field_string>" filepicker
    - I send "<message_contents_string>" message to "<username_string>"
    - I add "<user_username_string>" user to "<cohort_idnumber_string>" cohort
    - I add "<username_string>" user to "<group_name_string>" group
    - I fill in "<field_string>" with "<value_string>"
    - I select "<option_string>" from "<select_string>"
    - I select "<radio_button_string>" radio button
    - I check "<option_string>"
    - I uncheck "<option_string>"
    - the "<field_string>" field should match "<value_string>" value
    - the "<checkbox_string>" checkbox should be checked
    - the "<checkbox_string>" checkbox should not be checked
    - I fill the moodle form with:
    - "<element_string>" "<selector_string>" should exists
    - "<element_string>" "<selector_string>" should not exists
    - the following "<element_string>" exists:
* get_user_capability_course() now has an additional parameter 'limit'. This can be used to return a set number of records with
  the submitted capability. The parameter 'fieldsexceptid' will now accept context fields which can be used for preloading.
* The caching option 'immutable' has been added to send_stored_file() and send_file().
* New adhoc task refresh_mod_calendar_events_task that updates existing calendar events of modules.
* New 'priority' column for the event table to determine which event to show in case of events with user and group overrides.
* Webservices core_course_search_courses and core_course_get_courses_by_field will always return the sortorder field.
* core_course_external::get_activities_overview has been deprecated. Please do not call this function any more.
* Changed the pix mustache template helper to accept context variables for the key, component and alt text.
* New auth_plugin_base helper methods:
  - get_identity_providers() - Retrieves available auth identity providers.
  - prepare_identity_providers_for_output() - Prepares auth identity provider data for output (e.g. to templates, WS, etc.).

=== 3.2 ===

* Custom roles with access to any part of site administration that do not use the manager archetype will need
  moodle/site:configview capability added.
* Admin setting "Show My courses expanded on Dashboard" has been removed.
* Some backwards and forwards compatibility has been added for different bootstrap versions.
  This is to allow the same markup to work in "clean" and "boost" themes alot of the time. It is also to allow user text
  with bootstrap classes to keep working in the new theme. See MDL-56004 for the list of supported classes.
* MForms element 'submitlink' has been deprecated.
* Searchable selector form element is now a wrapper for autocomplete. A "No selection" option is automatically
  added to the options list for best backwards compatibility - if you were manually adding a "no selection" option you will need
  to remove it.
* Node.js versions >=4 are now required to run grunt.
* JQuery has been updated to 3.1.0. JQuery migrate plugins are no longer shipped - please read
  https://jquery.com/upgrade-guide/3.0/ and update your javascript.
* New option 'blanktarget' added to format_text. This option adds target="_blank" to links
* A new webservice structure `external_files` has been created which provides a standardised view of files in Moodle and
  should be used for all file return descriptions.
  Files matching this format can be retrieved via the new `external_util::get_area_files` method.
  See MDL-54951 for further information.
* The parameter $usepost of the following functions has been deprecated and is not used any more:
  - get_max_upload_file_size()
  - get_user_max_upload_file_size()
* The following classes have been removed and should not be used any more:
    - boxclient - See MDL-49599 for more information.
* The following functions have been removed and should not be used any more:
    - file_modify_html_header() - See MDL-29738 for more information.
* core_grades_external::get_grades has been deprecated. Please do not call this function any more.
  External function gradereport_user_external::get_grade_items can be used for retrieving the course grades information.
* New option 'escape' added to format_string. When true (default), escapes HTML entities from the string
* The following functions have been deprecated and are not used any more:
  - get_records_csv() Please use csv_import_reader::load_csv_content() instead.
  - put_records_csv() Please use download_as_dataformat (lib/dataformatlib.php) instead.
  - zip_files()   - See MDL-24343 for more information.
  - unzip_file()  - See MDL-24343 for more information.
  - print_log()           - See MDL-43681 for more information
  - print_log_csv()       - See MDL-43681 for more information
  - print_log_ods()       - See MDL-43681 for more information
  - print_log_xls()       - See MDL-43681 for more information
  - print_mnet_log()      - See MDL-43681 for more information
  - build_logs_array()    - See MDL-43681 for more information
  - get_logs()            - See MDL-43681 for more information
  - get_logs_usercourse() - See MDL-43681 for more information
  - get_logs_userday()    - See MDL-43681 for more information
  - prevent_form_autofill_password() Please do not use anymore.
* The password_compat library was removed as it is no longer required.
* Phpunit has been upgraded to 5.4.x and following has been deprecated and is not used any more:
  - setExpectedException(), use @expectedException or $this->expectException() and $this->expectExceptionMessage()
  - getMock(), use createMock() or getMockBuilder()->getMock()
  - UnitTestCase class is removed.
* The following methods have been finally deprecated and should no longer be used:
  - course_modinfo::build_section_cache()
  - cm_info::get_deprecated_group_members_only()
  - cm_info::is_user_access_restricted_by_group()
* The following methods in cm_info::standardmethods have also been finally deprecated and should no longer be used:
  - cm_info::get_after_edit_icons()
  - cm_info::get_after_link()
  - cm_info::get_content()
  - cm_info::get_custom_data()
  - cm_info::get_extra_classes()
  - cm_info::get_on_click()
  - cm_info::get_url()
  - cm_info::obtain_dynamic_data()
  Calling them through the magic method __call() will throw a coding exception.
* The alfresco library has been removed from core. It was an old version of
  the library which was not compatible with newer versions of Alfresco.
* Added down arrow: $OUTPUT->darrow.
* All file_packer implementations now accept an additional parameter to allow a simple boolean return value instead of
  an array of individual file statuses.
* "I set the field "field_string" to multiline:" now end with colon (:), as PyStrings is supposed to end with ":"
* New functions to support deprecation of events have been added to the base event. See MDL-46214 for further details.
* A new function `get_name_with_info` has been added to the base event. This function adds information about event
  deprecations and should be used where this information is relevant.
* Following api's have been deprecated in behat_config_manager, please use behat_config_util instead.
  - get_features_with_tags
  - get_components_steps_definitions
  - get_config_file_contents
  - merge_behat_config
  - get_behat_profile
  - profile_guided_allocate
  - merge_config
  - clean_path
  - get_behat_tests_path
* behat_util::start_test_mode() accepts 3 options now:
  - 1. Theme sute with all features: If behat should initialise theme suite with all core features.
  - 2. Parallel runs: How many parallel runs will be running.
  - 3. Run: Which process behat should be initialise for.
* behat_context_helper::set_session() has been deprecated, please use behat_context_helper::set_environment() instead.
* data-fieldtype="type" attribute has been added to form field default template.
* form elements extending MoodleQuickForm_group must call $this->createFormElement() instead of
  @MoodleQuickForm::createElement() in order to be compatible with PHP 7.1
* Relative paths in $CFG->alternateloginurl will be resolved to absolute path within moodle site. Previously they
  were resolved to absolute path within the server. That means:
  - $CFG->wwwroot: http://example.com/moodle
  - $CFG->alternateloginurl : /my/super/login.php
  - Login url will be: http://example.com/moodle/my/super/login.php (moodle root based)
* Database (DML) layer:
  - new sql_equal() method available for places where case sensitive/insensitive varchar comparisons are required.
* PostgreSQL connections now use advanced options to reduce connection overhead.  These options are not compatible
  with some connection poolers.  The dbhandlesoptions parameter has been added to allow the database to configure the
  required defaults. The parameters that are required in the database are;
    ALTER DATABASE moodle SET client_encoding = UTF8;
    ALTER DATABASE moodle SET standard_conforming_strings = on;
    ALTER DATABASE moodle SET search_path = 'moodle,public';  -- Optional, if you wish to use a custom schema.
  You can set these options against the database or the moodle user who connects.
* Some form elements have been refined to better support right-to-left languages. In RTL,
  most fields should not have their direction flipped, a URL, a path to a file, a number, ...
  are always displayed LTR. Input fields and text areas now will best guess whether they
  should be forced to be displayed in LTR based on the PARAM type associated with it. You
  can call $mform->setForceLtr($elementName, true/false) on some form fields to manually
  set the value.
* Action menus do_not_enhance() is deprecated, use a list of action_icon instead.
* The user_not_fully_set_up() function has a new $strict parameter (defaulting to true) in order to decide when
  custom fields (and other checks) should be evaluated to determine if the user has been completely setup.
* profile_field_base class has new methods: get_field_config_for_external() and get_field_properties().
  This two new methods should be implemented by profile field plugins to make them compatible with Web Services.
* The minifier library used by core_minify has been switched to https://github.com/matthiasmullie/minify - there are minor differences
  in minifier output.
* context_header additional buttons can now have a class attribute provided in the link attributes.
* The return signature for the antivirus::scan_file() function has changed.
  The calling function will now handle removal of infected files from Moodle based on the new integer return value.
* The first parameter $eventdata of both message_send() and \core\message\manager::send_message() should
  be \core\message\message. Use of stdClass is deprecated.
* The message_sent event now expects other[courseid] to be always set, exception otherwise. For BC with contrib code,
  message_sent::create_from_ids() will show a debugging notice if the \core\message\message being sent is missing
  the courseid property, defaulting to SITEID automatically. In Moodle 3.6 (MDL-55449) courseid will be fully mandatory
  for all messages sent.
* The send_confirmation_email() function has a new optional parameter $confirmationurl to provide a different confirmation URL.
* Introduced a new hook for plugin developers:
    - <component>_course_module_background_deletion_recommended()
  This hook should be used in conjunction with the existing '<component>_pre_course_module_delete($mod)'. It must
  return a boolean and is called by core to check whether a plugin's implementation of
  <component>_pre_course_module_deleted($mod) will take a long time. A plugin should therefore only implement this
  function if it also implements <component>_pre_course_module_delete($mod).
  An example in current use is recyclebin, which performs what can be a lengthy backup process in
  tool_recyclebin_pre_course_module_delete. The recyclebin, if enabled, now returns true in its implementation of
  tool_recyclebin_course_module_background_deletion_recommended(), to indicate to core that the deletion (and
  execution of tool_recyclebin_pre_course_module_delete) should be handled with an adhoc task, meaning it will not
  occur in real time.

=== 3.1 ===

* Webservice function core_course_search_courses accepts a new parameter 'limittoenrolled' to filter the results
  only to courses the user is enrolled in, and are visible to them.
* External functions that are not calling external_api::validate_context are buggy and will now generate
  exceptions. Previously they were only generating warnings in the webserver error log.
  See https://docs.moodle.org/dev/External_functions_API#Security
* The moodle/blog:associatecourse and moodle/blog:associatemodule capabilities has been removed.
* The following functions has been finally deprecated and can not be used any more:
    - profile_display_badges()
    - useredit_shared_definition_preferences()
    - calendar_normalize_tz()
    - get_user_timezone_offset()
    - get_timezone_offset()
    - get_list_of_timezones()
    - calculate_user_dst_table()
    - dst_changes_for_year()
    - get_timezone_record()
    - test_get_list_of_timezones()
    - test_get_timezone_offset()
    - test_get_user_timezone_offset()
* The google api library has been updated to version 1.1.7. There was some important changes
  on the SSL handling. Now the SSL version will be determined by the underlying library.
  For more information see https://github.com/google/google-api-php-client/pull/644
* The get_role_users() function will now add the $sort fields that are not part
  of the requested fields to the query result and will throw a debugging message
  with the added fields when that happens.
* The core_user::fill_properties_cache() static method has been introduced to be a reference
  and allow standard user fields data validation. Right now only type validation is supported
  checking it against the parameter (PARAM_*) type of the target user field. MDL-52781 is
  going to add support to null/not null and choices validation, replacing the existing code to
  validate the user fields in different places in a common way.
* Webservice function core_course_search_courses now returns results when the search string
  is less than 2 chars long.
* Webservice function core_course_search_courses accepts a new parameter 'requiredcapabilities' to filter the results
  by the capabilities of the current user.
* New mform element 'course' handles thousands of courses with good performance and usability.
* The redirect() function will now redirect immediately if output has not
  already started. Messages will be displayed on the subsequent page using
  session notifications. The type of message output can be configured using the
  fourth parameter to redirect().
* The specification of extra classes in the $OUTPUT->notification()
  function, and \core\output\notification renderable have been deprecated
  and will be removed in a future version.
  Notifications should use the levels found in \core\output\notification.
* The constants for NOTIFY_PROBLEM, NOTIFY_REDIRECT, and NOTIFY_MESSAGE in
  \core\output\notification have been deprecated in favour of NOTIFY_ERROR,
  NOTIFY_WARNING, and NOTIFY_INFO respectively.
* The following functions, previously used (exclusively) by upgrade steps are not available
  anymore because of the upgrade cleanup performed for this version. See MDL-51580 for more info:
    - upgrade_mysql_fix_unsigned_and_lob_columns()
    - upgrade_course_completion_remove_duplicates()
    - upgrade_save_orphaned_questions()
    - upgrade_rename_old_backup_files_using_shortname()
    - upgrade_mssql_nvarcharmax()
    - upgrade_mssql_varbinarymax()
    - upgrade_fix_missing_root_folders()
    - upgrade_course_modules_sequences()
    - upgrade_grade_item_fix_sortorder()
    - upgrade_availability_item()
* A new parameter $ajaxformdata was added to the constructor for moodleform. When building a
  moodleform in a webservice or ajax script (for example using the new fragments API) we
  cannot allow the moodleform to parse it's own data from _GET and _POST - we must pass it as
  an array.
* Plugins can extend the navigation for user by declaring the following callback:
  <frankenstyle>_extend_navigation_user(navigation_node $parentnode, stdClass $user,
                                        context_user $context, stdClass $course,
                                        context_course $coursecontext)
* The function notify() now throws a debugging message - see MDL-50269.
* Ajax calls going through lib/ajax/* now validate the return values before sending
  the response. If the validation does not pass an exception is raised. This behaviour
  is consistent with web services.
* Several changes in Moodle core, standard plugins and third party libraries to
  ensure compatibility with PHP7. All plugins are recommended to perform testing
  against PHP7 as well. Refer to https://docs.moodle.org/dev/Moodle_and_PHP7 for more
  information. The following changes may affect you:
  * Class moodleform, moodleform_mod and some module classes have been changed to use
    __construct() for the constructor. Calling parent constructors by the class
    name will display debugging message. Incorrect: parent::moodleform(),
    correct: parent::__construct()
  * All form elements have also changed the constructor syntax. No changes are
    needed for using form elements, however if plugin defines new form element it
    needs to use correct syntax. For example, incorrect: parent::HTML_QuickForm_input(),
    HTML_QuickForm_input::HTML_QuickForm_input(), $this->HTML_QuickForm_input().
    Correct: HTML_QuickForm_input::__construct() or parent::__construct().
  * profile_field_base::profile_field_base() is deprecated, use parent::__construct()
    in custom profile fields constructors. Similar deprecations in exsiting
    profile_field_* classes.
  * user_filter_type::user_filter_type() is deprecated, use parent::__construct() in
    custom user filters. Similar deprecations in existing user_filter_* classes.
  * table_default_export_format_parent::table_default_export_format_parent() is
    deprecated, use parent::__construct() in extending classes.
* groups_delete_group_members() $showfeedback parameter has been removed and is no longer
  respected. Users of this function should output their own feedback if required.
* Number of changes to Tags API, see tag/upgrade.txt for more details
* The previous events API handlers are being deprecated in favour of events 2 API, debugging messages are being displayed if
  there are 3rd party plugins using it. Switch to events 2 API please, see https://docs.moodle.org/dev/Event_2#Event_dispatching_and_observers
  Note than you will need to bump the plugin version so moodle is aware that you removed the plugin's event handlers.
* mforms validation functions are not available in the global JS namespace anymore, event listeners
  are assigned to fields and buttons through a self-contained JS function.
* Added $CFG->urlrewriteclass option to config.php allowing clean / semantic urls to
  be implemented in a plugin, eg local_cleanurls.
* $CFG->pathtoclam global setting has been moved to clamav antivirus plugin setting of the same name.
* clam_message_admins() and get_clam_error_code() have been deprecated, its functionality
  is now a part of \antivirus_clamav\scanner class methods.
* \repository::antivir_scan_file() has been deprecated, \core\antivirus\manager::scan_file() that
  applies antivirus plugins is replacing its functionality.
* Added core_text::str_max_bytes() which safely truncates multi-byte strings to a maximum number of bytes.
* Zend Framework has been removed completely.
* Any plugin can report when a scale is being used with the callback function [pluginname]_scale_used_anywhere(int $scaleid).
* Changes in file_rewrite_pluginfile_urls: Passing a new option reverse = true in the $options var will make the function to convert
  actual URLs in $text to encoded URLs in the @@PLUGINFILE@@ form.
* behat_util::is_server_running() is removed, please use behat_util::check_server_status() instead.
* Behat\Mink\Selector\SelectorsHandler::xpathLiteral() method is deprecated use behat_context_helper::escape instead
  when building Xpath, or pass the unescaped value when using the named selector.',
* table_sql download process is using the new data formats plugin which you can't use if you are buffering any output
    * flexible_table::get_download_menu(), considered private, has been deleted. Use
      $OUTPUT->download_dataformat_selector() instead.
  when building Xpath, or pass the unescaped value when using the named selector.
* Add new file_is_executable(), to consistently check for executables even in Windows (PHP bug #41062).
* Introduced new hooks for plugin developers.
    - <component>_pre_course_category_delete($category)
    - <component>_pre_course_delete($course)
    - <component>_pre_course_module_delete($cm)
    - <component>_pre_block_delete($instance)
    - <component>_pre_user_delete($user)
  These hooks allow developers to use the item in question before it is deleted by core. For example, if your plugin is
  a module (plugins located in the mod folder) called 'xxx' and you wish to interact with the user object before it is
  deleted then the function to create would be mod_xxx_pre_user_delete($user) in mod/xxx/lib.php.
* pear::Net::GeoIP has been removed.

=== 3.0 ===

* Minify updated to 2.2.1
* htmlpurifier upgraded to 4.7.0
* Less.php upgraded to 1.7.0.9
* The horde library has been updated to version 5.2.7.
* Google libraries (lib/google) updated to 1.1.5
* Html2Text library has been updated to the latest version of the library.
* External functions x_is_allowed_from_ajax() methods have been deprecated. Define 'ajax' => true in db/services.php instead.
* External functions can be called without a session if they define 'loginrequired' => true in db/services.php.
* All plugins are required to declare their frankenstyle component name via
  the $plugin->component property in their version.php file. See
  https://docs.moodle.org/dev/version.php for details (MDL-48494).
* PHPUnit is upgraded to 4.7. Some tests using deprecated assertions etc may need changes to work correctly.
* Users of the text editor API to manually create a text editor should call set_text before calling use_editor.
* Javascript - SimpleYUI and the Y instance used for modules have been merged. Y is now always the same instance of Y.
* get_referer() has been deprecated, please use the get_local_referer function instead.
* \core\progress\null is renamed to \core\progress\none for improved PHP7 compatibility as null is a reserved word (see MDL-50453).
* \webservice_xmlrpc_client now respects proxy server settings. If your XMLRPC server is available on your local network and not via your proxy server, you may need to add it to the list of proxy
  server exceptions in $CFG->proxybypass. See MDL-39353 for details.
* Group and groupings idnumbers can now be passed to and/or are returned from the following web services functions:
  ** core_group_external::create_groups
  ** core_group_external::get_groups
  ** core_group_external::get_course_groups
  ** core_group_external::create_groupings
  ** core_group_external::update_groupings
  ** core_group_external::get_groupings
  ** core_group_external::get_course_groupings
  ** core_group_external::get_course_user_groups
* Following functions are removed from core. See MDL-50049 for details.
    password_compat_not_supported()
    session_get_instance()
    session_is_legacy()
    session_kill_all()
    session_touch()
    session_kill()
    session_kill_user()
    session_set_user()
    session_is_loggedinas()
    session_get_realuser()
    session_loginas()
    js_minify()
    css_minify_css()
    update_login_count()
    reset_login_count()
    check_gd_version()
    update_log_display_entry()
    get_recent_enrolments()
    groups_filter_users_by_course_module_visible()
    groups_course_module_visible()
    error()
    formerr()
    editorhelpbutton()
    editorshortcutshelpbutton()
    choose_from_menu()
    update_event()
    get_generic_section_name()
    get_all_sections()
    add_mod_to_section()
    get_all_mods()
    get_course_section()
    format_weeks_get_section_dates()
    get_print_section_cm_text()
    print_section_add_menus()
    make_editing_buttons()
    print_section()
    print_overview()
    print_recent_activity()
    delete_course_module()
    update_category_button()
    make_categories_list()
    category_delete_move()
    category_delete_full()
    move_category()
    course_category_hide()
    course_category_show()
    get_course_category()
    create_course_category()
    get_all_subcategories()
    get_child_categories()
    get_categories()
    print_course_search()
    print_my_moodle()
    print_remote_course()
    print_remote_host()
    print_whole_category_list()
    print_category_info()
    get_course_category_tree()
    print_courses()
    print_course()
    get_category_courses_array()
    get_category_courses_array_recursively()
    blog_get_context_url()
    get_courses_wmanagers()
    convert_tree_to_html()
    convert_tabrows_to_tree()
    can_use_rotated_text()
    get_parent_contexts()
    get_parent_contextid()
    get_child_contexts()
    create_contexts()
    cleanup_contexts()
    build_context_path()
    rebuild_contexts()
    preload_course_contexts()
    context_moved()
    fetch_context_capabilities()
    context_instance_preload()
    get_contextlevel_name()
    print_context_name()
    mark_context_dirty()
    delete_context()
    get_context_url()
    get_course_context()
    get_user_courses_bycap()
    get_role_context_caps()
    get_courseid_from_context()
    context_instance_preload_sql()
    get_related_contexts_string()
    get_plugin_list_with_file()
    check_browser_operating_system()
    check_browser_version()
    get_device_type()
    get_device_type_list()
    get_selected_theme_for_device_type()
    get_device_cfg_var_name()
    set_user_device_type()
    get_user_device_type()
    get_browser_version_classes()
    generate_email_supportuser()
    badges_get_issued_badge_info()
    can_use_html_editor()
    enrol_cohort_get_cohorts()
    enrol_cohort_can_view_cohort()
    cohort_get_visible_list()
    enrol_cohort_enrol_all_users()
    enrol_cohort_search_cohorts()
* The never unused webdav_locks table was dropped.
* The actionmenu hideMenu() function now expects an EventFacade object to be passed to it,
  i.e. a call to M.core.actionmenu.instance.hideMenu() should be change to M.core.actionmenu.instance.hideMenu(e)
* In the html_editors (tinyMCE, Atto), the manage files button can be hidden by changing the 'enable_filemanagement' option to false.
* external_api::validate_context now is public, it can be called from other classes.
* rss_error() now supports returning of correct HTTP status of error and will return '404 Not Found'
  unless other status is specified.
* Plugins can extend the navigation for categories settings by declaring the following callback:
  <frankenstyle>_extend_navigation_category_settings(navigation_node, context_coursecat)
* The clilib.php provides two new functions cli_write() and cli_writeln() that should be used for outputting texts from the command
  line interface scripts.
* External function core_course_external::get_course_contents returned parameter "name" has been changed to PARAM_RAW,
  this is because the new external_format_string function may return raw data if the global moodlewssettingraw parameter is used.
* Function is_web_crawler() has been deprecated, please use core_useragent::is_web_crawler() instead.

=== 2.9.1 ===

* New methods grade_grade::get_grade_max() and get_grade_min() must be used rather than directly the public properties rawgrademax and rawgrademin.
* New method grade_item::is_aggregate_item() indicates when a grade_item is an aggreggated type grade.

=== 2.9 ===

* The default home page for users has been changed to the dashboard (formely my home). See MDL-45774.
* Support for rendering templates from php or javascript has been added. See MDL-49152.
* Support for loading AMD javascript modules has been added. See MDL-49046.
* Webservice core_course_delete_courses now return warning messages on any failures and does not try to rollback the entire deletion.
* \core\event\course_viewed 'other' argument renamed from coursesectionid to coursesectionnumber as it contains the section number.
* New API core_filetypes::add_type (etc.) allows custom filetypes to be added and modified.
* PHPUnit: PHPMailer Sink is now started for all tests and is setup within the phpunit wrapper for advanced tests.
  Catching debugging messages when sending mail will no longer work. Use $sink = $this->redirectEmails(); and then check
  the message in the sink instead.
* The file pluginlib.php was deprecated since 2.6 and has now been removed, do not include or require it.
* \core_component::fetch_subsystems() now returns a valid path for completion component instead of null.
* Deprecated JS global methods have been removed (show_item, destroy_item, hide_item, addonload, getElementsByTagName, findChildNodes).
* For 3rd party plugin specific environment.xml files, it's now possible to specify version independent checks by using the
  <PLUGIN name="component_name"> tag instead of the version dependent <MOODLE version="x.y"> one. If the PLUGIN tag is used any
  Moodle specific tags will be ignored.
* html_table: new API for adding captions to tables (new field, $table->caption) and subsequently hiding said captions from sighted users using accesshide (enabled using $table->captionhide).
* The authorization procedure in the mdeploy.php script has been improved. The script
  now relies on the main config.php when deploying an available update.
* sql_internal_reader and sql_select_reader interfaces have been deprecated in favour of sql_internal_table_reader
  and sql_reader which use iterators to be more memory efficient.
* $CFG->enabletgzbackups setting has been removed as now backups are stored internally using .tar.gz format by default, you can
  set $CFG->usezipbackups to store them in zip format. This does not affect the restore process, which continues accepting both.
* Added support for custom string manager implementations via $CFG->customstringmanager
  directive in the config.php. See MDL-49361 for details.
* Add new make_request_directory() for creation of per-request files.
* Added generate_image_thumbnail_from_string. This should be used instead of generate_image_thumbnail when the source is a string.
  This prevents the need to write files to disk unnecessarily.
* Added generate_image_thumbnail to stored_file class. This should be used when generating thumbnails for stored files.
  This prevents the need to write files to disk unnecessarily.
* Removed pear/HTTP/WebDav. See MDL-49534 for details.
* Use standard PHP date time classes and methods - see new core_date class for timezone normalisation methods.
* Moved lib/google/Google/ to lib/google/src/Google. This is to address autoloader issues with Google's provided autoloader
  for the library. See MDL-49519 for details.
* The outdated lib/google/Google_Client.php and related files have been completely removed. To use
  the new client, read lib/google/readme_moodle.txt, please.
* profile_display_badges() has been deprecated. See MDL-48935 for details.
* Added a new method add_report_nodes() to pagelib.php. If you are looking to add links to the user profile page under the heading "Reports"
  then please use this function to ensure that the breadcrumb and navigation block are created properly for all user profile pages.
* process_new_icon() now does not always return a PNG file. When possible, it will try to keep the format of the original file.
  Set the new argument $preferpng to true to force PNG. See MDL-46763 and MDL-50041 for details.

=== 2.8 ===

* Gradebook grade category option "aggregatesubcats" has been removed completely.
  This means that the database column is removed, the admin settings are removed and
  the properties from the grade_category object have been removed. If any courses were
  found to be using this setting, a warning to check the grades will be shown in the
  course grader report after upgrading the site. The same warning will be shown on
  courses restored from backup that had this setting enabled (see MDL-47503).
* lib/excelllib.class.php has been updated. The class MoodleExcelWorkbook will now only produce excel 2007 files.
* renderers: We now remove the suffix _renderable when looking for a render method for a renderable.
  If you have a renderable class named like "blah_renderable" and have a method on a renderer named "render_blah_renderable"
  you will need to change the name of your render method to "render_blah" instead, as renderable at the end is no longer accepted.
* New functions get_course_and_cm_from_cmid($cmorid, $modulename) and
  get_course_and_cm_from_instance($instanceorid, $modulename) can be used to
  more efficiently load these basic data objects at the start of a script.
* New function cm_info::create($cm) can be used when you need a cm_info
  object, but have a $cm which might only be a standard database record.
* $CFG->enablegroupmembersonly no longer exists.
* Scheduled tasks have gained support for syntax to introduce variability when a
  task will run across installs. When a when hour or minute are defined as 'R'
  they will be installed with a random hour/minute value.
* Several classes grade_edit_tree_column_xxx were removed since grades setup page
  has been significantly changed. These classes should not be used outside of
  gradebook or developers can copy them into their plugins from 2.7 branch.
* Google APIs Client Library (lib/google/) has been upgraded to 1.0.5-beta and
  API has changed dramatically without backward compatibility. Any code accessing
  it must be amended. It does not apply to lib/googleapi.php. See MDL-47297
* Added an extra parameter to the function get_formatted_help_string() (default null) which is used to specify
  additional string parameters.
* User settings node and course node in navigation now support callbacks from admin tools.
* grade_get_grades() optional parameteres $itemtype, $itemmodule, $iteminstance are now required.

DEPRECATIONS:
* completion_info->get_incomplete_criteria() is deprecated and will be removed in Moodle 3.0.
* grade_category::aggregate_values() is deprecated and will be removed in Moodle 3.0.
* groups_filter_users_by_course_module_visible() is deprecated; replace with
  core_availability\info::filter_user_list. Will be removed in Moodle 3.0.
* groups_course_module_visible() is deprecated; replace with $cm->uservisible.
* cm_info property $cm->groupmembersonly is deprecated and always returns 0.
  Use core_availability\info::filter_user_list if trying to determine which
  other users can see an activity.
* cm_info method $cm->is_user_access_restricted_by_group() is deprecated and
  always returns false. Use $cm->uservisible to determine whether the user can
  access the activity.
* Constant FEATURE_GROUPMEMBERSONLY (used in module _supports functions) is
  deprecated.
* cohort_get_visible_list() is deprecated. There is a better function cohort_get_available_cohorts()
  that respects user capabilities to view cohorts.
* enrol_cohort_get_cohorts() and enrol_cohort_search_cohorts() are deprecated since
  functionality is removed. Please use cohort_get_available_cohorts()
* enrol_cohort_enrol_all_users() is deprecated; enrol_manual is now responsible for this action
* enrol_cohort_can_view_cohort() is deprecated; replace with cohort_can_view_cohort()

=== 2.6.4 / 2.7.1 ===

* setnew_password_and_mail() and update_internal_user_password() will trigger
  \core\event\user_password_updated. Previously they used to generate
  \core\event\user_updated event.
* update_internal_user_password() accepts optional boolean $fasthash for fast
  hashing.
* user_update_user() and user_create_user() api's accept optional param
  $triggerevent to avoid respective events to be triggred from the api's.

=== 2.7 ===

* PHPUnit cannot be installed via PEAR any more, please use composer package manager instead.
* $core_renderer->block_move_target() changed to support more verbose move-block-here descriptions.

Events and Logging:
* Significant changes in Logging API. For upgrading existing events_trigger() and
  add_to_log() see http://docs.moodle.org/dev/Migrating_logging_calls_in_plugins
  For accessing logs from plugins see http://docs.moodle.org/dev/Migrating_log_access_in_reports
* The validation of the following events is now stricter (see MDL-45445):
    - \core\event\blog_entry_created
    - \core\event\blog_entry_deleted
    - \core\event\blog_entry_updated
    - \core\event\cohort_member_added
    - \core\event\cohort_member_removed
    - \core\event\course_category_deleted
    - \core\event\course_completed
    - \core\event\course_content_deleted
    - \core\event\course_created
    - \core\event\course_deleted
    - \core\event\course_restored
    - \core\event\course_section_updated (see MDL-45229)
    - \core\event\email_failed
    - \core\event\group_member_added
    - \core\event\group_member_removed
    - \core\event\note_created
    - \core\event\note_deleted
    - \core\event\note_updated
    - \core\event\role_assigned
    - \core\event\role_deleted
    - \core\event\role_unassigned
    - \core\event\user_graded
    - \core\event\user_loggedinas
    - \core\event\user_profile_viewed
    - \core\event\webservice_token_created

DEPRECATIONS:
* $module uses in mod/xxx/version.php files is now deprecated. Please use $plugin instead. It will be removed in Moodle 2.10.
* Update init methods in all event classes - "level" property was renamed to "edulevel", the level property is now deprecated.
* Abstract class \core\event\course_module_instances_list_viewed is deprecated now, use \core\event\instances_list_viewed instead.
* Abstract class core\event\content_viewed has been deprecated. Please extend base event or other relevant abstract class.
* mod_book\event\instances_list_viewed has been deprecated. Please use mod_book\event\course_module_instance_list_viewed instead.
* mod_chat\event\instances_list_viewed has been deprecated. Please use mod_chat\event\course_module_instance_list_viewed instead.
* mod_choice\event\instances_list_viewed has been deprecated. Please use mod_choice\event\course_module_instance_list_viewed instead.
* mod_feedback\event\instances_list_viewed has been deprecated. Please use mod_feedback\event\course_module_instance_list_viewed instead.
* mod_page\event\instances_list_viewed has been deprecated. Please use mod_page\event\course_module_instance_list_viewed instead.
* The constants FRONTPAGECOURSELIST, FRONTPAGETOPICONLY & FRONTPAGECOURSELIMIT have been removed.
* Conditional availability API has moved and changed. The condition_info class is
  replaced by \core_availability\info_module, and condition_info_section by
  \core_availability\info_section. (Code that uses the old classes will generally
  still work.)
* coursemodule_visible_for_user() has been deprecated but still works - replaced
  by a new static function \core_availability\info_module::is_user_visible()
* cm_info::is_user_access_restricted_by_conditional_access has been deprecated
  but still works (it has never done what its name suggests, and is
  unnecessary).
* cm_info and section_info property showavailability has been deprecated, but
  still works (with the caveat that this information is now per-user).
* cm_info and section_info properties availablefrom and availableuntil have been
  deprecated and always return zero (underlying data doesn't have these values).
* section_info property groupingid has been deprecated and always returns zero,
  same deal.
* Various cm_info methods have been deprecated in favour of their read-only properties (get_url(), get_content(), get_extra_classes(),
  get_on_click(), get_custom_data(), get_after_link, get_after_edit_icons)
* The ajaxenabled function has been deprecated and always returns true. All code should be fully functional in Javascript.
* count_login_failures() has been deprecated, use user_count_login_failures() instead. Refer MDL-42891 for details.

Conditional availability (activities and sections):
* New conditional availability API in /availability, including new availability
  condition plugins in /availability/condition. The new API is very similar with
  regard to checking availability, but any code that modifies availability settings
  for an activity or section is likely to need substantial changes.

YUI:
  * The lightbox attribute for moodle-core-notification-dialogue has been
    deprecated and replaced by the modal attribute. This was actually
    changed in Moodle 2.2, but has only been marked as deprecated now. It
    will be removed in Moodle 2.9.
  * When destroying any type of dialogue based on moodle-core-notification, the relevant content is also removed from
    the DOM. Previously it was left orphaned.

JavaSript:
    * The findChildNodes global function has been deprecated. Y.all should
      be used instead.
    * The callback argument to confirm_action and M.util.show_confirm_dialog has been deprecated. If you need to write a
      confirmation which includes a callback, please use moodle-core-notification-confirmation and attach callbacks to the
      events provided.

* New locking api and admin settings to configure the system locking type.
* New "Time spent waiting for the database" performance metric displayed along with the
  other MDL_PERF vars; the change affects both the error logs and the vars displayed in
  the page footer.
* Changes in the tag API. The component and contextid are now saved when assigning tags to an item. Please see
  tag/upgrade.txt for more information.

=== 2.6 ===

* Use new methods from core_component class instead of get_core_subsystems(), get_plugin_types(),
  get_plugin_list(), get_plugin_list_with_class(), get_plugin_directory(), normalize_component(),
  get_component_directory() and get_plugin_list_with_file(). The names of the new methods are
  exactly the same, the only differences are that core_component::get_plugin_types() now always returns
  full paths and core_component::get_plugin_list() does not accept empty parameter any more.
* Use core_text::* instead of textlib:: and also core_collator::* instead of collatorlib::*.
* Use new function moodleform::mock_submit() to simulate form submission in unit tests (backported).
* New $CFG->localcachedir setting useful for cluster nodes. Admins have to update X-Sendfile aliases if used.
* MS SQL Server drivers are now using NVARCHAR(MAX) instead of NTEXT and VARBINARY(MAX) instead of IMAGE,
  this change should be fully transparent and it should help significantly with add-on compatibility.
* The string manager classes were renamed. Note that they should not be modified or used directly,
  always use get_string_manager() to get instance of the string manager.
* The ability to use an 'insecure' rc4encrypt/rc4decrypt key has been removed.
* Use $CFG->debugdeveloper instead of debugging('', DEBUG_DEVELOPER).
* Use set_debugging(DEBUG_xxx) when changing debugging level for current request.
* Function moveto_module() does not modify $mod argument and instead now returns the new module visibility value.
* Use behat_selectors::get_allowed_text_selectors() and behat_selectors::get_allowed_selectors() instead of
  behat_command::$allowedtextselectors and behat_command::$allowedselectors
* Subplugins are supported in admin tools and local plugins.
* file_packer/zip_packer API has been modified so that key functions support a new file_progress interface
  to report progress during long operations. Related to this, zip_archive now supports an estimated_count()
  function that returns an approximate number of entries in the zip faster than the count() function.
* Class cm_info no longer extends stdClass. All properties are read-only and calculated on first request only.
* Class course_modinfo no longer extends stdClass. All properties are read-only.
* Database fields modinfo and sectioncache in table course are removed. Application cache core/coursemodinfo
  is used instead. Course cache is still reset, rebuilt and retrieved using function rebuild_course_cache() and
  get_fast_modinfo(). Purging all caches and every core upgrade purges course modinfo cache as well.
  If function get_fast_modinfo() is called for multiple courses make sure to include field cacherev in course
  object.
* Internal (noreply and support) user support has been added for sending/receiving message.
  Use core_user::get_noreply_user() and core_user::get_support_user() to get noreply and support user's respectively.
  Real users can be used as noreply/support users by setting $CFG->noreplyuserid and $CFG->supportuserid
* New function readfile_allow_large() in filelib.php for use when very large files may need sending to user.
* Use core_plugin_manager::reset_caches() when changing visibility of plugins.
* Implement new method get_enabled_plugins() method in subplugin info classes.
* Each plugin should include version information in version.php.
* Module and block tables do not contain version column any more, use get_config('xx_yy', 'version') instead.
* $USER->password field is intentionally unset so that session data does not contain password hashes.
* Use core_shutdown_manager::register_function() instead of register_shutdown_function().
* New file packer for .tar.gz files; obtain by calling get_file_packer('application/x-gzip'). Intended initially
  for use in backup/restore only, as there are limitations on supported filenames. Also new packer for
  backups which supports both compression formats; get_file_packer('application/vnd.moodle.backup').
* New optional parameter to stored_file::get_content_file_handle to open file handle with 'gzopen' instead
  of 'fopen' to read gzip-compressed files if required.
* update_internal_user_password() and setnew_password_and_mail() now trigger user_updated event.
* Add thirdpartylibs.xml file to plugins that bundle any 3rd party libraries.
* New class introduced to help auto generate zIndex values for modal dialogues. Class "moodle-has-zindex"
  should set on any element which uses a non-default zindex and needs to ensure it doesn't show above a
  dialogue.
* $CFG->filelifetime is now used consistently for most file serving operations, the default was lowered
  to 6 hours from 24 hours because etags and x-sendfile support should make file serving less expensive.
* Date format locale charset for windows server will come from calendar type and for gregorian it will use
  lang file.
* The library to interact with Box.net (class boxclient) is only compatible with their APIv1 which
  reaches its end of life on the 14th of Dec. You should migrate your scripts to make usage of the
  new class boxnet_client(). Note that the method names and return values have changed.
* Settings pages are now possible for Calendar type plugins. Calendar type plugins that require a settings page to
  work properly will need to set their requires version to a number that is equal to or grater than the 2.6.1 release version.
* The admin/tool/generator tool was overhauled to use testing data generators and the previous interface to create
  test data was removed (it was not working correctly anyway). If you were using this tool you will probably need to
  update your code.

DEPRECATIONS:
Various previously deprecated functions have now been altered to throw DEBUG_DEVELOPER debugging notices
and will be removed in a future release (target: 2.8), a summary follows:

Accesslib:
    * get_context_instance()                ->  context_xxxx::instance()
    * get_context_instance_by_id()          ->  context::instance_by_id($id)
    * get_system_context()                  ->  context_system::instance()
    * context_moved()                       ->  context::update_moved()
    * preload_course_contexts()             ->  context_helper::preload_course()
    * context_instance_preload()            ->  context_helper::preload_from_record()
    * context_instance_preload_sql()        ->  context_helper::get_preload_record_columns_sql()
    * get_contextlevel_name()               ->  context_helper::get_level_name()
    * create_contexts()                     ->  context_helper::create_instances()
    * cleanup_contexts()                    ->  context_helper::cleanup_instances()
    * build_context_path()                  ->  context_helper::build_all_paths()
    * print_context_name()                  ->  $context->get_context_name()
    * mark_context_dirty()                  ->  $context->mark_dirty()
    * delete_context()                      ->  $context->delete_content() or context_helper::delete_instance()
    * get_context_url()                     ->  $context->get_url()
    * get_course_context()                  ->  $context->get_course_context()
    * get_parent_contexts()                 ->  $context->get_parent_context_ids()
    * get_parent_contextid()                ->  $context->get_parent_context()
    * get_child_contexts()                  ->  $context->get_child_contexts()
    * rebuild_contexts()                    ->  $context->reset_paths()
    * get_user_courses_bycap()              ->  enrol_get_users_courses()
    * get_courseid_from_context()           ->  $context->get_course_context(false)
    * get_role_context_caps()               ->  (no replacement)
    * load_temp_role()                      ->  (no replacement)
    * remove_temp_roles()                   ->  (no replacement)
    * get_related_contexts_string()         ->  $context->get_parent_context_ids(true)
    * get_recent_enrolments()               ->  (no replacement)

Enrollment:
    * get_course_participants()             -> get_enrolled_users()
    * is_course_participant()               -> is_enrolled()

Output:
    * current_theme()                       -> $PAGE->theme->name
    * skip_main_destination()               -> $OUTPUT->skip_link_target()
    * print_container()                     -> $OUTPUT->container()
    * print_container_start()               -> $OUTPUT->container_start()
    * print_container_end()                 -> $OUTPUT->container_end()
    * print_continue()                      -> $OUTPUT->continue_button()
    * print_header()                        -> $PAGE methods
    * print_header_simple()                 -> $PAGE methods
    * print_side_block()                    -> $OUTPUT->block()
    * print_arrow()                         -> $OUTPUT->arrow()
    * print_scale_menu_helpbutton()         -> $OUTPUT->help_icon_scale($courseid, $scale)
    * print_checkbox()                      -> html_writer::checkbox()

Navigation:
    * print_navigation()                    -> $OUTPUT->navbar()
    * build_navigation()                    -> $PAGE->navbar methods
    * navmenu()                             -> (no replacement)
    * settings_navigation::
          get_course_modules()              -> (no replacement)

Files and repositories:
    * stored_file::replace_content_with()   -> stored_file::replace_file_with()
    * stored_file::set_filesize()           -> stored_file::replace_file_with()
    * stored_file::get_referencelifetime()  -> (no replacement)
    * repository::sync_external_file()      -> see repository::sync_reference()
    * repository::get_file_by_reference()   -> repository::sync_reference()
    * repository::
          get_reference_file_lifetime()     -> (no replacement)
    * repository::sync_individual_file()    -> (no replacement)
    * repository::reset_caches()            -> (no replacement)

Calendar:
    * add_event()                           -> calendar_event::create()
    * update_event()                        -> calendar_event->update()
    * delete_event()                        -> calendar_event->delete()
    * hide_event()                          -> calendar_event->toggle_visibility(false)
    * show_event()                          -> calendar_event->toggle_visibility(true)

Misc:
    * filter_text()                         -> format_text(), format_string()...
    * httpsrequired()                       -> $PAGE->https_required()
    * detect_munged_arguments()             -> clean_param([...], PARAM_FILE)
    * mygroupid()                           -> groups_get_all_groups()
    * js_minify()                           -> core_minify::js_files()
    * css_minify_css()                      -> core_minify::css_files()
    * course_modinfo::build_section_cache() -> (no replacement)
    * generate_email_supportuser()          -> core_user::get_support_user()

Sessions:
    * session_get_instance()->xxx()         -> \core\session\manager::xxx()
    * session_kill_all()                    -> \core\session\manager::kill_all_sessions()
    * session_touch()                       -> \core\session\manager::touch_session()
    * session_kill()                        -> \core\session\manager::kill_session()
    * session_kill_user()                   -> \core\session\manager::kill_user_sessions()
    * session_gc()                          -> \core\session\manager::gc()
    * session_set_user()                    -> \core\session\manager::set_user()
    * session_is_loggedinas()               -> \core\session\manager::is_loggedinas()
    * session_get_realuser()                -> \core\session\manager::get_realuser()
    * session_loginas()                     -> \core\session\manager::loginas()

User-agent related functions:
    * check_browser_operating_system()      -> core_useragent::check_browser_operating_system()
    * check_browser_version()               -> core_useragent::check_browser_version()
    * get_device_type()                     -> core_useragent::get_device_type()
    * get_device_type_list()                -> core_useragent::get_device_type_list()
    * get_selected_theme_for_device_type()  -> core_useragent::get_device_type_theme()
    * get_device_cfg_var_name()             -> core_useragent::get_device_type_cfg_var_name()
    * set_user_device_type()                -> core_useragent::set_user_device_type()
    * get_user_device_type()                -> core_useragent::get_user_device_type()
    * get_browser_version_classes()         -> core_useragent::get_browser_version_classes()

YUI:
    * moodle-core-notification has been deprecated with a recommendation of
      using its subclasses instead. This is to allow for reduced page
      transport costs. Current subclasses include:
      * dialogue
      * alert
      * confirm
      * exception
      * ajaxexception

Event triggering and event handlers:
    * All existing events and event handlers should be replaced by new
      event classes and matching new event observers.
    * See http://docs.moodle.org/dev/Event_2 for more information.
    * The following events will be entirely removed, though they can still
      be captured using handlers, but they should not be used any more.
      * groups_members_removed          -> \core\event\group_member_removed
      * groups_groupings_groups_removed -> (no replacement)
      * groups_groups_deleted           -> \core\event\group_deleted
      * groups_groupings_deleted        -> \core\event\grouping_deleted
    * edit_module_post_actions() does not trigger events any more.

=== 2.5.1 ===

* New get_course() function for use when obtaining the course record from database. Will
  reuse existing $COURSE or $SITE globals if possible to improve performance.

=== 2.5 ===

* The database drivers (moodle_database and subclasses) aren't using anymore the ::columns property
  for caching database metadata. MUC (databasemeta) is used instead. Any custom DB driver should
  apply for that change.
* The cron output has been changed to include time and memory usage (see cron_trace_time_and_memory()),
  so any custom utility relying on the old output may require modification.
* Function get_max_file_sizes now returns an option for (for example) "Course limit (500MB)" or
  "Site limit (200MB)" when appropriate with the option set to 0. This function no longer returns
  an option for 0 bytes. Existing code that was replacing the 0 option in the return
  from this function with a more sensible message, can now use the return from this function directly.
* Functions responsible for output in course/lib.php are deprecated, the code is moved to
  appropriate renderers: print_section(), print_section_add_menus(), get_print_section_cm_text(),
  make_editing_buttons()
  See functions' phpdocs in lib/deprecatedlib.php
* Function get_print_section_cm_text() is deprecated, replaced with methods in cm_info
* zip_packer may create empty zip archives, there is a new option to ignore
  problematic files when creating archive
* The function delete_course_module was deprecated and has been replaced with
  course_delete_module. The reason for this was because the function delete_course_module
  only partially deletes data, so wherever it was called extra code was needed to
  perform the whole deletion process. The function course_delete_module now takes care
  of the whole process.
* curl::setopt() does not accept constant values any more. As it never worked properly,
  we decided to make the type check stricter. Now, the keys of the array pass must be a string
  corresponding to the curl constant name.
* Function get_users_listing now return list of users except guest and deleted users. Previously
  deleted users were excluded by get_users_listing. As guest user is not expected while browsing users,
  and not included in get_user function, it will not be returned by get_users_listing.
* The add_* functions in course/dnduploadlib.php have been deprecated. Plugins should be using the
  MODNAME_dndupload_register callback instead.
* The signature of the add() method of classes implementing the parentable_part_of_admin_tree
  interface (such as admin_category) has been extended. The new parameter allows the caller
  to prepend the new node before an existing sibling in the admin tree.
* condition_info:get_condition_user_fields($formatoptions) now accepts the optional
  param $formatoptions, that will determine if the field names are processed by
  format_string() with the passed options.
* remove all references to $CFG->gdversion, GD PHP extension is now required
* Formslib will now throw a developer warning if a PARAM_ type hasn't been set for elements which
  need it. Please set PARAM_RAW explicitly if you do not want any cleaning.
* Functions responsible for managing and accessing course categories are moved to class coursecat
  in lib/coursecatlib.php, functions responsible for rendering courses and categories lists are
  moved to course/renderer.php. The following global functions are deprecated: make_categories_list(),
  category_delete_move(), category_delete_full(), move_category(), course_category_hide(),
  course_category_show(), get_course_category(), create_course_category(), get_all_subcategories(),
  get_child_categories(), get_categories(), print_my_moodle(), print_remote_course(),
  print_remote_host(), print_whole_category_list(), print_category_info(), get_course_category_tree(),
  print_courses(), print_course(), get_category_courses_array(), get_category_courses_array_recursively(),
  get_courses_wmanagers()
  See http://docs.moodle.org/dev/Courses_lists_upgrade_to_2.5
* $core_renderer->block_move_target() changed to support more verbose move-block-here descriptions.
* Additional (optional) param $onlyactive has been added to get_enrolled_users, count_enrolled_users
  functions to get information for only active (excluding suspended enrolments) users. Included two
  helper functions extract_suspended_users, get_suspended_userids to extract suspended user information.
* The core_plugin_manager class now provides two new helper methods for getting information
  about known plugins: get_plugins_of_type() and get_subplugins_of_plugin().
* The get_uninstall_url() method of all subclasses of \core\plugininfo\base class is now expected
  to always return moodle_url. Subclasses can use the new method is_uninstall_allowed()
  to control the availability of the 'Uninstall' link at the Plugins overview page (previously
  they would do it by get_uninstall_url() returning null). By default, URL to a new general plugin
  uninstall tool is returned. Unless the plugin type needs extra steps that can't be handled by
  plugininfo_xxx::uninstall() method or xmldb_xxx_uninstall() function, this default URL should
  satisfy all plugin types.

Database (DML) layer:
* $DB->sql_empty() is deprecated, you have to use sql parameters with empty values instead,
  please note hardcoding of empty strings in SQL queries breaks execution in Oracle database.
* Indexes must not be defined on the same columns as keys, this is now reported as fatal problem.
  Please note that internally we create indexes instead of foreign keys.

YUI changes:
* M.util.help_icon has been deprecated. Code should be updated to use moodle-core-popuphelp
  instead. To do so, remove any existing JS calls to M.util.help_icon from your PHP and ensure
  that your help link is placed in a span which has the class 'helplink'.

=== 2.4 ===

* Pagelib: Numerous deprecated functions were removed as classes page_base, page_course
  and page_generic_activity.
* use $CFG->googlemapkey3 instead of removed $CFG->googlemapkey and migrate to Google Maps API V3
* Function settings_navigation::add_course_editing_links() is completely removed
* function global_navigation::format_display_course_content() is removed completely (the
  functionality is moved to course format class)
* in the function global_navigation::load_generic_course_sections() the argument $courseformat is
  removed
* New component and itemid columns in groups_members table - this allows plugin to create protected
  group memberships using 'xx_yy_allow_group_member_remove' callback and there is also a new restore
  callback 'xx_yy_restore_group_member()'.
* New general role assignment restore plugin callback 'xx_yy_restore_role_assignment()'.
* functions get_generic_section_name(), get_all_sections(), add_mod_to_section(), get_all_mods()
  are deprecated. See their phpdocs in lib/deprecatedlib.php on how to replace them

YUI changes:
* moodle-enrol-notification has been renamed to moodle-core-notification
* YUI2 code must now use 2in3, see http://yuilibrary.com/yui/docs/yui/yui-yui2.html
* M.util.init_select_autosubmit() and M.util.init_url_select() have been deprecated. Code using this should be updated
  to use moodle-core-formautosubmit

Unit testing changes:
* output debugging() is not sent to standard output any more,
  use $this->assertDebuggingCalled(), $this->assertDebuggingNotCalled(),
  $this->getDebuggingMessages() or $this->assertResetDebugging() instead.

=== 2.3 ===

Database layer changes:
* objects are not allowed in paramters of DML functions, use explicit casting to strings if necessary

Note:
* DDL and DML methods which were deprecated in 2.0 have now been removed, they will no longer produce
debug messages and will produce fatal errors

API changes:

* send_stored_file() has changed its interface
* deleted several resourcelib_embed_* functions from resourcelib.php

=== 2.2 ===

removed unused libraries:
* odbc, base32, CodeSniffer, overlib, apd profiling, kses, Smarty, PEAR Console, swfobject, cssshover.htc, md5.js

API changes:
* new admin/tool plugin type
* new context API - old API is still available
* deleted users do not have context any more
* removed global search


=== 2.1 ===

API changes:
* basic suport for restore from 1.9
* new mobile devices API
* new questions API


=== 2.0 ===

API changes:
* new DML API - http://docs.moodle.org/dev/DML_functions
* new DDL API - http://docs.moodle.org/dev/DDL_functions
* new file API - http://docs.moodle.org/dev/File_API
* new $PAGE and $OUTPUT API
* new navigation API
* new theme API - http://docs.moodle.org/dev/Theme_changes_in_2.0
* new javascript API - http://docs.moodle.org/dev/JavaScript_usage_guide
* new portfolio API
* new local plugin type
* new translation support - http://lang.moodle.org
* new web service API
* new cohorts API
* new messaging API
* new rating API
* new comment API
* new sessions API
* new enrolment API
* new backup/restore API
* new blocks API
* new filters API
* improved plugin support (aka Frankenstyle)
* new registration and hub API
* new course completion API
* new plagiarism API
* changed blog API
* new text editor API
* new my moodle and profiles API<|MERGE_RESOLUTION|>--- conflicted
+++ resolved
@@ -12,11 +12,8 @@
   an event exists with the given criteria (see MDL-72723 for details).
    - Breaking: 3rd party log readers implementing interface sql_reader will need to implement get_events_select_exists()
 * Added $strictness parameter to persistent `get_record` method, optionally allowing caller to ensure record exists
-<<<<<<< HEAD
 * New DML driver method `$DB->sql_cast_to_char` for casting given field/expression to char
-=======
 * The core renderer `edit_button` method now accepts an optional `$method` argument (get/post) for the button
->>>>>>> f70fc892
 * For plugins that override secondary navigation, the namespace for the custom secondary navigation class has
   changed. It was (for example) mod_mymodule\local\views\secondary but is now
   mod_mymodule\navigation\views\secondary. The old location will continue to work, but is deprecated.
