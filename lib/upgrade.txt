--- conflicted
+++ resolved
@@ -128,7 +128,6 @@
   -get_safe_orderby() - where a single sort parameter is required.
   -get_safe_orderby_multiple() - where multiple sort parameters are required.
 * Added the cleanstr mustache template helper to clean strings after loading them from language packs.
-<<<<<<< HEAD
 * The following behat functions have been modified to work with the new navigation
   - i_add_the_block
   - the_add_block_selector_should_contain_block
@@ -145,13 +144,9 @@
   - select_from_administration_menu
   - i_edit_the_lesson
   - i_add_a_question_filling_the_form_with
-
 * The following behat step has been deprecated
   - i_select_from_flat_navigation_drawer
-
-=======
 * The type for the "message" field in the external_warnings() structure has been changed from PARAM_TEXT to PARAM_RAW
->>>>>>> dba18ce3
 
 === 3.11.4 ===
 * A new option dontforcesvgdownload has been added to the $options parameter of the send_file() function.
