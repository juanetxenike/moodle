<?php

// This file is part of Moodle - http://moodle.org/
//
// Moodle is free software: you can redistribute it and/or modify
// it under the terms of the GNU General Public License as published by
// the Free Software Foundation, either version 3 of the License, or
// (at your option) any later version.
//
// Moodle is distributed in the hope that it will be useful,
// but WITHOUT ANY WARRANTY; without even the implied warranty of
// MERCHANTABILITY or FITNESS FOR A PARTICULAR PURPOSE.  See the
// GNU General Public License for more details.
//
// You should have received a copy of the GNU General Public License
// along with Moodle.  If not, see <http://www.gnu.org/licenses/>.

/**
 * MOODLE VERSION INFORMATION
 *
 * This file defines the current version of the core Moodle code being used.
 * This is compared against the values stored in the database to determine
 * whether upgrades should be performed (see lib/db/*.php)
 *
 * @package    core
 * @copyright  1999 onwards Martin Dougiamas (http://dougiamas.com)
 * @license    http://www.gnu.org/copyleft/gpl.html GNU GPL v3 or later
 */

defined('MOODLE_INTERNAL') || die();



<<<<<<< HEAD
$version  = 2011062700.03;              // YYYYMMDD      = weekly release date of this DEV branch
=======
$version  = 2011062700.02;              // YYYYMMDD      = weekly release date of this DEV branch
>>>>>>> 4de00da7
                                        //         RR    = release increments - 00 in DEV branches
                                        //           .XX = incremental changes

$release  = '2.1beta (Build: 20110627)'; // Human-friendly version name

$maturity = MATURITY_BETA;              // this version's maturity level<|MERGE_RESOLUTION|>--- conflicted
+++ resolved
@@ -31,11 +31,7 @@
 
 
 
-<<<<<<< HEAD
-$version  = 2011062700.03;              // YYYYMMDD      = weekly release date of this DEV branch
-=======
-$version  = 2011062700.02;              // YYYYMMDD      = weekly release date of this DEV branch
->>>>>>> 4de00da7
+$version  = 2011062700.04;              // YYYYMMDD      = weekly release date of this DEV branch
                                         //         RR    = release increments - 00 in DEV branches
                                         //           .XX = incremental changes
 
