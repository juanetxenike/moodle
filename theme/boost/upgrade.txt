--- conflicted
+++ resolved
@@ -5,7 +5,6 @@
 * Bootstrap badge color helper clases (badge-[primary|secondary|...]) are no longer used, use bg-[primary|secondary|...] instead.
 * Bootstrap badge-pill is no longer used, use rounded-pill instead.
 * The bootstrap ´.media´ helper class has been replaced with utility classes (´d-flex´, ´flex-shrink-´, ´flex-grow-´, ...)
-<<<<<<< HEAD
 * The following bootstrap mixins that will be deprecated in BS5 have been replaced with their CSS code:
   - hover, hover-focus, plain-hover-focus and hover-focus-active
   - float-left, float-right and float-none
@@ -18,10 +17,8 @@
   - size
   - make-container-max-widths
   - g-variant and bg-gradient-variant
-=======
 * Bootstrap `.form-group` helper class is no longer used, use margin utilities instead (´mb-3´, ...).
 * Bootstrap `.form-inline` helper class is no longer used, use display utilities instead (`.d-flex.flex-wrap.align-items-center`).
->>>>>>> d0d62fd0
 
 === 4.3 ===
 * The $activity-iconcontainer-height and $activity-iconcontainer-width variables have been changed from 50px to 52px.
