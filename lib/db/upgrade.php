--- conflicted
+++ resolved
@@ -2084,7 +2084,6 @@
     }
 
     if ($oldversion < 2016081700.02) {
-<<<<<<< HEAD
         // Default schedule values.
         $hour = 0;
         $minute = 0;
@@ -2122,7 +2121,10 @@
         unset_config('statsruntimestartminute');
         unset_config('statslastexecution');
 
-=======
+        upgrade_main_savepoint(true, 2016081700.02);
+    }
+
+    if ($oldversion < 2016082200.00) {
         // An upgrade step to remove any duplicate stamps, within the same context, in the question_categories table, and to
         // add a unique index to (contextid, stamp) to avoid future stamp duplication. See MDL-54864.
 
@@ -2172,8 +2174,7 @@
         }
 
         // Savepoint reached.
->>>>>>> d7d4a097
-        upgrade_main_savepoint(true, 2016081700.02);
+        upgrade_main_savepoint(true, 2016082200.00);
     }
 
     return true;
