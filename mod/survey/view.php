<?php
// This file is part of Moodle - http://moodle.org/
//
// Moodle is free software: you can redistribute it and/or modify
// it under the terms of the GNU General Public License as published by
// the Free Software Foundation, either version 3 of the License, or
// (at your option) any later version.
//
// Moodle is distributed in the hope that it will be useful,
// but WITHOUT ANY WARRANTY; without even the implied warranty of
// MERCHANTABILITY or FITNESS FOR A PARTICULAR PURPOSE.  See the
// GNU General Public License for more details.
//
// You should have received a copy of the GNU General Public License
// along with Moodle.  If not, see <http://www.gnu.org/licenses/>.

/**
 * This file is responsible for displaying the survey
 *
 * @package   mod_survey
 * @copyright 1999 onwards Martin Dougiamas  {@link http://moodle.com}
 * @license   http://www.gnu.org/copyleft/gpl.html GNU GPL v3 or later
 */

require_once("../../config.php");
require_once("lib.php");

$id = required_param('id', PARAM_INT);    // Course Module ID.

if (! $cm = get_coursemodule_from_id('survey', $id)) {
    print_error('invalidcoursemodule');
}

$cm = cm_info::create($cm);

if (! $course = $DB->get_record("course", array("id" => $cm->course))) {
    print_error('coursemisconf');
}

$PAGE->set_url('/mod/survey/view.php', array('id' => $id));
require_login($course, false, $cm);
$context = context_module::instance($cm->id);

require_capability('mod/survey:participate', $context);

if (! $survey = $DB->get_record("survey", array("id" => $cm->instance))) {
    print_error('invalidsurveyid', 'survey');
}
$trimmedintro = trim($survey->intro);
if (empty($trimmedintro)) {
    $tempo = $DB->get_field("survey", "intro", array("id" => $survey->template));
    $survey->intro = get_string($tempo, "survey");
}

if (! $template = $DB->get_record("survey", array("id" => $survey->template))) {
    print_error('invalidtmptid', 'survey');
}

$showscales = ($template->name != 'ciqname');

// Check the survey hasn't already been filled out.
$surveyalreadydone = survey_already_done($survey->id, $USER->id);
if ($surveyalreadydone) {
    // Trigger course_module_viewed event and completion.
    survey_view($survey, $course, $cm, $context, 'graph');
} else {
    survey_view($survey, $course, $cm, $context, 'form');
}

$strsurvey = get_string("modulename", "survey");
$PAGE->set_title($survey->name);
$PAGE->set_heading($course->fullname);
<<<<<<< HEAD
// No need to show the description if the survey is done and a graph page is to be shown.
if ($surveyalreadydone && $showscales) {
    $PAGE->activityheader->set_description('');
=======
$PAGE->add_body_class('limitedwidth');
echo $OUTPUT->header();
if (!$PAGE->has_secondary_navigation()) {
    echo $OUTPUT->heading(format_string($survey->name));
>>>>>>> 946fd915
}

echo $OUTPUT->header();

// Check to see if groups are being used in this survey.
if ($groupmode = groups_get_activity_groupmode($cm)) {   // Groups are being used.
    $currentgroup = groups_get_activity_group($cm);
} else {
    $currentgroup = 0;
}
$groupingid = $cm->groupingid;

if (has_capability('mod/survey:readresponses', $context) or ($groupmode == VISIBLEGROUPS)) {
    $currentgroup = 0;
}

if (!$cm->visible) {
    notice(get_string("activityiscurrentlyhidden"));
}

if (!is_enrolled($context)) {
    echo $OUTPUT->notification(get_string("guestsnotallowed", "survey"));
}

if ($surveyalreadydone) {
    $numusers = survey_count_responses($survey->id, $currentgroup, $groupingid);
    if ($showscales) {
        // Ensure that graph.php will allow the user to see the graph.
        if (has_capability('mod/survey:readresponses', $context) || !$groupmode || groups_is_member($currentgroup)) {

            echo $OUTPUT->box(get_string("surveycompleted", "survey"));
            echo $OUTPUT->box(get_string("peoplecompleted", "survey", $numusers));

            echo '<div class="resultgraph">';
            survey_print_graph("id=$cm->id&amp;sid=$USER->id&amp;group=$currentgroup&amp;type=student.png");
            echo '</div>';
        } else {
            echo $OUTPUT->box(get_string("surveycompletednograph", "survey"));
            echo $OUTPUT->box(get_string("peoplecompleted", "survey", $numusers));
        }

    } else {

        echo $OUTPUT->spacer(array('height' => 30, 'width' => 1), true);  // Should be done with CSS instead.

        $questions = survey_get_questions($survey);
        foreach ($questions as $question) {

            if ($question->type == 0 or $question->type == 1) {
                if ($answer = survey_get_user_answer($survey->id, $question->id, $USER->id)) {
                    $table = new html_table();
                    $table->head = array(get_string($question->text, "survey"));
                    $table->align = array ("left");
                    $table->data[] = array(s($answer->answer1));// No html here, just plain text.
                    echo html_writer::table($table);
                    echo $OUTPUT->spacer(array('height' => 30, 'width' => 1), true);
                }
            }
        }
    }

    echo $OUTPUT->footer();
    exit;
}

echo "<form method=\"post\" action=\"save.php\" id=\"surveyform\">";
echo '<div>';
echo "<input type=\"hidden\" name=\"id\" value=\"$id\" />";
echo "<input type=\"hidden\" name=\"sesskey\" value=\"".sesskey()."\" />";

echo '<div>'. get_string('allquestionrequireanswer', 'survey'). '</div>';

// Get all the major questions in order.
$questions = survey_get_questions($survey);

global $qnum;  // TODO: ugly globals hack for survey_print_*().
$qnum = 0;
foreach ($questions as $question) {

    if ($question->type >= 0) {

        $question = survey_translate_question($question);

        if ($question->multi) {
            survey_print_multi($question);
        } else {
            survey_print_single($question);
        }
    }
}

if (!is_enrolled($context)) {
    echo '</div>';
    echo "</form>";
    echo $OUTPUT->footer();
    exit;
}

$PAGE->requires->js_call_amd('mod_survey/validation', 'ensureRadiosChosen', array('surveyform'));

echo '<br />';
echo '<input type="submit" class="btn btn-primary" value="'. get_string("submit"). '" />';
echo '</div>';
echo "</form>";

echo $OUTPUT->footer();<|MERGE_RESOLUTION|>--- conflicted
+++ resolved
@@ -70,16 +70,13 @@
 $strsurvey = get_string("modulename", "survey");
 $PAGE->set_title($survey->name);
 $PAGE->set_heading($course->fullname);
-<<<<<<< HEAD
 // No need to show the description if the survey is done and a graph page is to be shown.
 if ($surveyalreadydone && $showscales) {
     $PAGE->activityheader->set_description('');
-=======
 $PAGE->add_body_class('limitedwidth');
 echo $OUTPUT->header();
 if (!$PAGE->has_secondary_navigation()) {
     echo $OUTPUT->heading(format_string($survey->name));
->>>>>>> 946fd915
 }
 
 echo $OUTPUT->header();
