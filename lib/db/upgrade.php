--- conflicted
+++ resolved
@@ -205,7 +205,6 @@
     }
 
     if ($oldversion < 2012030900.01) {
-<<<<<<< HEAD
         // migrate all texts and binaries to big size - it should be safe to interrupt this and continue later
         upgrade_mysql_fix_lob_columns();
 
@@ -316,7 +315,9 @@
         unset_config('defaultallowedmodules');
 
         upgrade_main_savepoint(true, 2012031500.04);
-=======
+    }
+
+    if ($oldversion < 2012032300.01) {
         // Delete orphaned criteria which were left when modules were removed
         if ($DB->get_dbfamily() === 'mysql') {
             $sql = "DELETE cc FROM {course_completion_criteria} cc
@@ -331,9 +332,9 @@
         $DB->execute($sql);
 
         // Main savepoint reached
-        upgrade_main_savepoint(true, 2012030900.01);
->>>>>>> cac06a03
-    }
+        upgrade_main_savepoint(true, 2012032300.01);
+    }
+
 
     return true;
 }