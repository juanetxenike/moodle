<?php
// This file is part of Moodle - http://moodle.org/
//
// Moodle is free software: you can redistribute it and/or modify
// it under the terms of the GNU General Public License as published by
// the Free Software Foundation, either version 3 of the License, or
// (at your option) any later version.
//
// Moodle is distributed in the hope that it will be useful,
// but WITHOUT ANY WARRANTY; without even the implied warranty of
// MERCHANTABILITY or FITNESS FOR A PARTICULAR PURPOSE.  See the
// GNU General Public License for more details.
//
// You should have received a copy of the GNU General Public License
// along with Moodle.  If not, see <http://www.gnu.org/licenses/>.

declare(strict_types=1);

namespace core_reportbuilder\local\helpers;

use core_reportbuilder_generator;
use core_reportbuilder_testcase;
use core_reportbuilder\local\entities\user;
use core_reportbuilder\local\report\column;
use core_reportbuilder\local\report\filter;
use core_user\reportbuilder\datasource\users;

defined('MOODLE_INTERNAL') || die();

global $CFG;
require_once("{$CFG->dirroot}/reportbuilder/tests/helpers.php");

/**
 * Unit tests for user profile fields helper
 *
 * @package     core_reportbuilder
 * @covers      \core_reportbuilder\local\helpers\user_profile_fields
 * @copyright   2021 David Matamoros <davidmc@moodle.com>
 * @license     http://www.gnu.org/copyleft/gpl.html GNU GPL v3 or later
 */
<<<<<<< HEAD
class user_profile_fields_test extends advanced_testcase {
=======
class user_profile_fields_test extends core_reportbuilder_testcase {
>>>>>>> 8bed4178

    /**
     * Generate custom profile fields, one of each type
     *
     * @return user_profile_fields
     */
    private function generate_userprofilefields(): user_profile_fields {
        $this->getDataGenerator()->create_custom_profile_field([
            'shortname' => 'checkbox', 'name' => 'Checkbox field', 'datatype' => 'checkbox']);

        $this->getDataGenerator()->create_custom_profile_field([
            'shortname' => 'datetime', 'name' => 'Date field', 'datatype' => 'datetime', 'param2' => 2022, 'param3' => 0]);

        $this->getDataGenerator()->create_custom_profile_field([
            'shortname' => 'menu', 'name' => 'Menu field', 'datatype' => 'menu', 'param1' => "Cat\nDog"]);

        $this->getDataGenerator()->create_custom_profile_field([
            'shortname' => 'Social', 'name' => 'msn', 'datatype' => 'social', 'param1' => 'msn']);

        $this->getDataGenerator()->create_custom_profile_field([
            'shortname' => 'text', 'name' => 'Text field', 'datatype' => 'text']);

        $this->getDataGenerator()->create_custom_profile_field([
            'shortname' => 'textarea', 'name' => 'Textarea field', 'datatype' => 'textarea']);

        $userentity = new user();
        $useralias = $userentity->get_table_alias('user');

        // Create an instance of the userprofilefield helper.
        return new user_profile_fields("$useralias.id", $userentity->get_entity_name());
    }

    /**
     * Test for get_columns
     */
    public function test_get_columns(): void {
        $this->resetAfterTest();

        $userprofilefields = $this->generate_userprofilefields();
        $columns = $userprofilefields->get_columns();

        $this->assertCount(6, $columns);
        $this->assertContainsOnlyInstancesOf(column::class, $columns);

        // Assert column titles.
        $columntitles = array_map(static function(column $column): string {
            return $column->get_title();
        }, $columns);
        $this->assertEquals([
            'Checkbox field',
            'Date field',
            'Menu field',
            'MSN ID',
            'Text field',
            'Textarea field',
        ], $columntitles);

        // Assert column types.
        $columntypes = array_map(static function(column $column): int {
            return $column->get_type();
        }, $columns);
        $this->assertEquals([
            column::TYPE_BOOLEAN,
            column::TYPE_TIMESTAMP,
            column::TYPE_TEXT,
            column::TYPE_TEXT,
            column::TYPE_TEXT,
            column::TYPE_LONGTEXT,
        ], $columntypes);

    }

    /**
     * Test for add_join
     */
    public function test_add_join(): void {
        $this->resetAfterTest();

        $userprofilefields = $this->generate_userprofilefields();
        $columns = $userprofilefields->get_columns();
        $this->assertCount(1, ($columns[0])->get_joins());

        $userprofilefields->add_join('JOIN {test} t ON t.id = id');
        $columns = $userprofilefields->get_columns();
        $this->assertCount(2, ($columns[0])->get_joins());
    }

    /**
     * Test for add_joins
     */
    public function test_add_joins(): void {
        $this->resetAfterTest();

        $userprofilefields = $this->generate_userprofilefields();
        $columns = $userprofilefields->get_columns();
        $this->assertCount(1, ($columns[0])->get_joins());

        $userprofilefields->add_joins(['JOIN {test} t ON t.id = id', 'JOIN {test2} t2 ON t2.id = id']);
        $columns = $userprofilefields->get_columns();
        $this->assertCount(3, ($columns[0])->get_joins());
    }

    /**
     * Test for get_filters
     */
    public function test_get_filters(): void {
        $this->resetAfterTest();

        $userprofilefields = $this->generate_userprofilefields();
        $filters = $userprofilefields->get_filters();

        $this->assertCount(6, $filters);
        $this->assertContainsOnlyInstancesOf(filter::class, $filters);

        // Assert filter headers.
        $filterheaders = array_map(static function(filter $filter): string {
            return $filter->get_header();
        }, $filters);
        $this->assertEquals([
            'Checkbox field',
            'Date field',
            'Menu field',
            'MSN ID',
            'Text field',
            'Textarea field',
        ], $filterheaders);
    }

    /**
     * Test that adding user profile field columns to a report returns expected values
     */
    public function test_custom_report_content(): void {
        $this->resetAfterTest();

        $userprofilefields = $this->generate_userprofilefields();

        // Create test subject with user profile fields content.
        $user = $this->getDataGenerator()->create_user([
            'firstname' => 'Zebedee',
            'profile_field_checkbox' => true,
            'profile_field_datetime' => '2021-12-09',
            'profile_field_menu' => 'Cat',
            'profile_field_Social' => 12345,
            'profile_field_text' => 'Hello',
            'profile_field_textarea' => 'Goodbye',
        ]);

        /** @var core_reportbuilder_generator $generator */
        $generator = $this->getDataGenerator()->get_plugin_generator('core_reportbuilder');
        $report = $generator->create_report(['name' => 'Users', 'source' => users::class, 'default' => 0]);

        // Add user profile field columns to the report.
        $firstname = $generator->create_column(['reportid' => $report->get('id'), 'uniqueidentifier' => 'user:firstname']);
        $generator->create_column(['reportid' => $report->get('id'), 'uniqueidentifier' => 'user:profilefield_checkbox']);
        $generator->create_column(['reportid' => $report->get('id'), 'uniqueidentifier' => 'user:profilefield_datetime']);
        $generator->create_column(['reportid' => $report->get('id'), 'uniqueidentifier' => 'user:profilefield_menu']);
        $generator->create_column(['reportid' => $report->get('id'), 'uniqueidentifier' => 'user:profilefield_Social']);
        $generator->create_column(['reportid' => $report->get('id'), 'uniqueidentifier' => 'user:profilefield_text']);
        $generator->create_column(['reportid' => $report->get('id'), 'uniqueidentifier' => 'user:profilefield_textarea']);

        // Sort the report, Admin -> Zebedee for consistency.
        report::toggle_report_column_sorting($report->get('id'), $firstname->get('id'), true);

        $content = $this->get_custom_report_content($report->get('id'));
        $this->assertEquals([
            [
                'c0_firstname' => 'Admin',
                'c1_data' => 'No',
                'c2_data' => 'Not set',
                'c3_data' => '',
                'c4_data' => '',
                'c5_data' => '',
                'c6_data' => '',
            ], [
                'c0_firstname' => 'Zebedee',
                'c1_data' => 'Yes',
                'c2_data' => '9 December 2021',
                'c3_data' => 'Cat',
                'c4_data' => '12345',
                'c5_data' => 'Hello',
                'c6_data' => '<div class="no-overflow">Goodbye</div>',
            ],
        ], $content);
    }
}<|MERGE_RESOLUTION|>--- conflicted
+++ resolved
@@ -38,11 +38,7 @@
  * @copyright   2021 David Matamoros <davidmc@moodle.com>
  * @license     http://www.gnu.org/copyleft/gpl.html GNU GPL v3 or later
  */
-<<<<<<< HEAD
-class user_profile_fields_test extends advanced_testcase {
-=======
 class user_profile_fields_test extends core_reportbuilder_testcase {
->>>>>>> 8bed4178
 
     /**
      * Generate custom profile fields, one of each type
