<?php
// This file is part of Moodle - http://moodle.org/
//
// Moodle is free software: you can redistribute it and/or modify
// it under the terms of the GNU General Public License as published by
// the Free Software Foundation, either version 3 of the License, or
// (at your option) any later version.
//
// Moodle is distributed in the hope that it will be useful,
// but WITHOUT ANY WARRANTY; without even the implied warranty of
// MERCHANTABILITY or FITNESS FOR A PARTICULAR PURPOSE.  See the
// GNU General Public License for more details.
//
// You should have received a copy of the GNU General Public License
// along with Moodle.  If not, see <http://www.gnu.org/licenses/>.

/**
 * Cron functions.
 *
 * @package    core
 * @subpackage admin
 * @copyright  1999 onwards Martin Dougiamas  http://dougiamas.com
 * @license    http://www.gnu.org/copyleft/gpl.html GNU GPL v3 or later
 */

/**
 * Execute cron tasks
 */
function cron_run() {
    global $DB, $CFG, $OUTPUT;

    if (CLI_MAINTENANCE) {
        echo "CLI maintenance mode active, cron execution suspended.\n";
        exit(1);
    }

    if (moodle_needs_upgrading()) {
        echo "Moodle upgrade pending, cron execution suspended.\n";
        exit(1);
    }

    require_once($CFG->libdir.'/adminlib.php');

    if (!empty($CFG->showcronsql)) {
        $DB->set_debug(true);
    }
    if (!empty($CFG->showcrondebugging)) {
        set_debugging(DEBUG_DEVELOPER, true);
    }

    core_php_time_limit::raise();
    $starttime = microtime();

    // Increase memory limit
    raise_memory_limit(MEMORY_EXTRA);

    // Emulate normal session - we use admin accoutn by default
    cron_setup_user();

    // Start output log
    $timenow  = time();
    mtrace("Server Time: ".date('r', $timenow)."\n\n");

    // Record start time and interval between the last cron runs.
    $laststart = get_config('tool_task', 'lastcronstart');
    set_config('lastcronstart', $timenow, 'tool_task');
    if ($laststart) {
        // Record the interval between last two runs (always store at least 1 second).
        set_config('lastcroninterval', max(1, $timenow - $laststart), 'tool_task');
    }

    // Run all scheduled tasks.
    cron_run_scheduled_tasks($timenow);

    // Run adhoc tasks.
    cron_run_adhoc_tasks($timenow);

    mtrace("Cron script completed correctly");

    gc_collect_cycles();
    mtrace('Cron completed at ' . date('H:i:s') . '. Memory used ' . display_size(memory_get_usage()) . '.');
    $difftime = microtime_diff($starttime, microtime());
    mtrace("Execution took ".$difftime." seconds");
}

/**
 * Execute all queued scheduled tasks, applying necessary concurrency limits and time limits.
 *
 * @param   int     $timenow The time this process started.
 * @throws \moodle_exception
 */
function cron_run_scheduled_tasks(int $timenow) {
    // Allow a restriction on the number of scheduled task runners at once.
    $cronlockfactory = \core\lock\lock_config::get_lock_factory('cron');
    $maxruns = get_config('core', 'task_scheduled_concurrency_limit');
    $maxruntime = get_config('core', 'task_scheduled_max_runtime');

    $scheduledlock = null;
    for ($run = 0; $run < $maxruns; $run++) {
        // If we can't get a lock instantly it means runner N is already running
        // so fail as fast as possible and try N+1 so we don't limit the speed at
        // which we bring new runners into the pool.
        if ($scheduledlock = $cronlockfactory->get_lock("scheduled_task_runner_{$run}", 0)) {
            break;
        }
    }

    if (!$scheduledlock) {
        mtrace("Skipping processing of scheduled tasks. Concurrency limit reached.");
        return;
    }

    $starttime = time();

    // Run all scheduled tasks.
    try {
        while (!\core\task\manager::static_caches_cleared_since($timenow) &&
                $task = \core\task\manager::get_next_scheduled_task($timenow)) {
            cron_run_inner_scheduled_task($task);
            unset($task);

            if ((time() - $starttime) > $maxruntime) {
                mtrace("Stopping processing of scheduled tasks as time limit has been reached.");
                break;
            }
        }
    } finally {
        // Release the scheduled task runner lock.
        $scheduledlock->release();
    }
}

/**
 * Execute all queued adhoc tasks, applying necessary concurrency limits and time limits.
 *
 * @param   int     $timenow The time this process started.
 * @param   int     $keepalive Keep this function alive for N seconds and poll for new adhoc tasks.
 * @param   bool    $checklimits Should we check limits?
 * @throws \moodle_exception
 */
function cron_run_adhoc_tasks(int $timenow, $keepalive = 0, $checklimits = true) {
    // Allow a restriction on the number of adhoc task runners at once.
    $cronlockfactory = \core\lock\lock_config::get_lock_factory('cron');
    $maxruns = get_config('core', 'task_adhoc_concurrency_limit');
    $maxruntime = get_config('core', 'task_adhoc_max_runtime');

    if ($checklimits) {
        $adhoclock = null;
        for ($run = 0; $run < $maxruns; $run++) {
            // If we can't get a lock instantly it means runner N is already running
            // so fail as fast as possible and try N+1 so we don't limit the speed at
            // which we bring new runners into the pool.
            if ($adhoclock = $cronlockfactory->get_lock("adhoc_task_runner_{$run}", 0)) {
                break;
            }
        }

        if (!$adhoclock) {
            mtrace("Skipping processing of adhoc tasks. Concurrency limit reached.");
            return;
        }
    }

    $humantimenow = date('r', $timenow);
    $finishtime = $timenow + $keepalive;
    $waiting = false;
    $taskcount = 0;

    // Run all adhoc tasks.
    while (!\core\task\manager::static_caches_cleared_since($timenow)) {

        if ($checklimits && (time() - $timenow) >= $maxruntime) {
            if ($waiting) {
                $waiting = false;
                mtrace('');
            }
            mtrace("Stopping processing of adhoc tasks as time limit has been reached.");
            break;
        }

<<<<<<< HEAD
        $task = \core\task\manager::get_next_adhoc_task(time(), $checklimits);
=======
        try {
            $task = \core\task\manager::get_next_adhoc_task(time());
        } catch (Exception $e) {
            if ($adhoclock) {
                // Release the adhoc task runner lock.
                $adhoclock->release();
            }
            throw $e;
        }
>>>>>>> 6b2e15f6

        if ($task) {
            if ($waiting) {
                mtrace('');
            }
            $waiting = false;
            cron_run_inner_adhoc_task($task);
            $taskcount++;
            unset($task);
        } else {
            if (time() >= $finishtime) {
                break;
            }
            if (!$waiting) {
                mtrace('Waiting for more adhoc tasks to be queued ', '');
            } else {
                mtrace('.', '');
            }
            $waiting = true;
            sleep(1);
        }
    }

    if ($waiting) {
        mtrace('');
    }

    mtrace("Ran {$taskcount} adhoc tasks found at {$humantimenow}");

    if ($adhoclock) {
        // Release the adhoc task runner lock.
        $adhoclock->release();
    }
}

/**
 * Shared code that handles running of a single scheduled task within the cron.
 *
 * Not intended for calling directly outside of this library!
 *
 * @param \core\task\task_base $task
 */
function cron_run_inner_scheduled_task(\core\task\task_base $task) {
    global $CFG, $DB;

    \core\task\logmanager::start_logging($task);

    $fullname = $task->get_name() . ' (' . get_class($task) . ')';
    mtrace('Execute scheduled task: ' . $fullname);
    cron_trace_time_and_memory();
    $predbqueries = null;
    $predbqueries = $DB->perf_get_queries();
    $pretime = microtime(1);
    try {
        get_mailer('buffer');
        cron_prepare_core_renderer();
        $task->execute();
        if ($DB->is_transaction_started()) {
            throw new coding_exception("Task left transaction open");
        }
        if (isset($predbqueries)) {
            mtrace("... used " . ($DB->perf_get_queries() - $predbqueries) . " dbqueries");
            mtrace("... used " . (microtime(1) - $pretime) . " seconds");
        }
        mtrace('Scheduled task complete: ' . $fullname);
        \core\task\manager::scheduled_task_complete($task);
    } catch (Exception $e) {
        if ($DB && $DB->is_transaction_started()) {
            error_log('Database transaction aborted automatically in ' . get_class($task));
            $DB->force_transaction_rollback();
        }
        if (isset($predbqueries)) {
            mtrace("... used " . ($DB->perf_get_queries() - $predbqueries) . " dbqueries");
            mtrace("... used " . (microtime(1) - $pretime) . " seconds");
        }
        mtrace('Scheduled task failed: ' . $fullname . ',' . $e->getMessage());
        if ($CFG->debugdeveloper) {
            if (!empty($e->debuginfo)) {
                mtrace("Debug info:");
                mtrace($e->debuginfo);
            }
            mtrace("Backtrace:");
            mtrace(format_backtrace($e->getTrace(), true));
        }
        \core\task\manager::scheduled_task_failed($task);
    } finally {
        cron_prepare_core_renderer(true);
    }
    get_mailer('close');
}

/**
 * Shared code that handles running of a single adhoc task within the cron.
 *
 * @param \core\task\adhoc_task $task
 */
function cron_run_inner_adhoc_task(\core\task\adhoc_task $task) {
    global $DB, $CFG;

    \core\task\logmanager::start_logging($task);

    mtrace("Execute adhoc task: " . get_class($task));
    cron_trace_time_and_memory();
    $predbqueries = null;
    $predbqueries = $DB->perf_get_queries();
    $pretime      = microtime(1);

    if ($userid = $task->get_userid()) {
        // This task has a userid specified.
        if ($user = \core_user::get_user($userid)) {
            // User found. Check that they are suitable.
            try {
                \core_user::require_active_user($user, true, true);
            } catch (moodle_exception $e) {
                mtrace("User {$userid} cannot be used to run an adhoc task: " . get_class($task) . ". Cancelling task.");
                $user = null;
            }
        } else {
            // Unable to find the user for this task.
            // A user missing in the database will never reappear.
            mtrace("User {$userid} could not be found for adhoc task: " . get_class($task) . ". Cancelling task.");
        }

        if (empty($user)) {
            // A user missing in the database will never reappear so the task needs to be failed to ensure that locks are removed,
            // and then removed to prevent future runs.
            // A task running as a user should only be run as that user.
            \core\task\manager::adhoc_task_failed($task);
            $DB->delete_records('task_adhoc', ['id' => $task->get_id()]);

            return;
        }

        cron_setup_user($user);
    }

    try {
        get_mailer('buffer');
        cron_prepare_core_renderer();
        $task->execute();
        if ($DB->is_transaction_started()) {
            throw new coding_exception("Task left transaction open");
        }
        if (isset($predbqueries)) {
            mtrace("... used " . ($DB->perf_get_queries() - $predbqueries) . " dbqueries");
            mtrace("... used " . (microtime(1) - $pretime) . " seconds");
        }
        mtrace("Adhoc task complete: " . get_class($task));
        \core\task\manager::adhoc_task_complete($task);
    } catch (Exception $e) {
        if ($DB && $DB->is_transaction_started()) {
            error_log('Database transaction aborted automatically in ' . get_class($task));
            $DB->force_transaction_rollback();
        }
        if (isset($predbqueries)) {
            mtrace("... used " . ($DB->perf_get_queries() - $predbqueries) . " dbqueries");
            mtrace("... used " . (microtime(1) - $pretime) . " seconds");
        }
        mtrace("Adhoc task failed: " . get_class($task) . "," . $e->getMessage());
        if ($CFG->debugdeveloper) {
            if (!empty($e->debuginfo)) {
                mtrace("Debug info:");
                mtrace($e->debuginfo);
            }
            mtrace("Backtrace:");
            mtrace(format_backtrace($e->getTrace(), true));
        }
        \core\task\manager::adhoc_task_failed($task);
    } finally {
        // Reset back to the standard admin user.
        cron_setup_user();
        cron_prepare_core_renderer(true);
    }
    get_mailer('close');
}

/**
 * Runs a single cron task. This function assumes it is displaying output in pseudo-CLI mode.
 *
 * The function will fail if the task is disabled.
 *
 * Warning: Because this function closes the browser session, it may not be safe to continue
 * with other processing (other than displaying the rest of the page) after using this function!
 *
 * @param \core\task\scheduled_task $task Task to run
 * @return bool True if cron run successful
 */
function cron_run_single_task(\core\task\scheduled_task $task) {
    global $CFG, $DB, $USER;

    if (CLI_MAINTENANCE) {
        echo "CLI maintenance mode active, cron execution suspended.\n";
        return false;
    }

    if (moodle_needs_upgrading()) {
        echo "Moodle upgrade pending, cron execution suspended.\n";
        return false;
    }

    // Check task and component is not disabled.
    $taskname = get_class($task);
    if ($task->get_disabled()) {
        echo "Task is disabled ($taskname).\n";
        return false;
    }
    $component = $task->get_component();
    if ($plugininfo = core_plugin_manager::instance()->get_plugin_info($component)) {
        if ($plugininfo->is_enabled() === false && !$task->get_run_if_component_disabled()) {
            echo "Component is not enabled ($component).\n";
            return false;
        }
    }

    // Enable debugging features as per config settings.
    if (!empty($CFG->showcronsql)) {
        $DB->set_debug(true);
    }
    if (!empty($CFG->showcrondebugging)) {
        set_debugging(DEBUG_DEVELOPER, true);
    }

    // Increase time and memory limits.
    core_php_time_limit::raise();
    raise_memory_limit(MEMORY_EXTRA);

    // Switch to admin account for cron tasks, but close the session so we don't send this stuff
    // to the browser.
    session_write_close();
    $realuser = clone($USER);
    cron_setup_user(null, null, true);

    // Get lock for cron task.
    $cronlockfactory = \core\lock\lock_config::get_lock_factory('cron');
    if (!$cronlock = $cronlockfactory->get_lock('core_cron', 1)) {
        echo "Unable to get cron lock.\n";
        return false;
    }
    if (!$lock = $cronlockfactory->get_lock($taskname, 1)) {
        $cronlock->release();
        echo "Unable to get task lock for $taskname.\n";
        return false;
    }
    $task->set_lock($lock);
    if (!$task->is_blocking()) {
        $cronlock->release();
    } else {
        $task->set_cron_lock($cronlock);
    }

    // Run actual tasks.
    cron_run_inner_scheduled_task($task);

    // Go back to real user account.
    cron_setup_user($realuser, null, true);

    return true;
}

/**
 * Output some standard information during cron runs. Specifically current time
 * and memory usage. This method also does gc_collect_cycles() (before displaying
 * memory usage) to try to help PHP manage memory better.
 */
function cron_trace_time_and_memory() {
    gc_collect_cycles();
    mtrace('... started ' . date('H:i:s') . '. Current memory use ' . display_size(memory_get_usage()) . '.');
}

/**
 * Executes cron functions for a specific type of plugin.
 *
 * @param string $plugintype Plugin type (e.g. 'report')
 * @param string $description If specified, will display 'Starting (whatever)'
 *   and 'Finished (whatever)' lines, otherwise does not display
 */
function cron_execute_plugin_type($plugintype, $description = null) {
    global $DB;

    // Get list from plugin => function for all plugins
    $plugins = get_plugin_list_with_function($plugintype, 'cron');

    // Modify list for backward compatibility (different files/names)
    $plugins = cron_bc_hack_plugin_functions($plugintype, $plugins);

    // Return if no plugins with cron function to process
    if (!$plugins) {
        return;
    }

    if ($description) {
        mtrace('Starting '.$description);
    }

    foreach ($plugins as $component=>$cronfunction) {
        $dir = core_component::get_component_directory($component);

        // Get cron period if specified in version.php, otherwise assume every cron
        $cronperiod = 0;
        if (file_exists("$dir/version.php")) {
            $plugin = new stdClass();
            include("$dir/version.php");
            if (isset($plugin->cron)) {
                $cronperiod = $plugin->cron;
            }
        }

        // Using last cron and cron period, don't run if it already ran recently
        $lastcron = get_config($component, 'lastcron');
        if ($cronperiod && $lastcron) {
            if ($lastcron + $cronperiod > time()) {
                // do not execute cron yet
                continue;
            }
        }

        mtrace('Processing cron function for ' . $component . '...');
        cron_trace_time_and_memory();
        $pre_dbqueries = $DB->perf_get_queries();
        $pre_time = microtime(true);

        $cronfunction();

        mtrace("done. (" . ($DB->perf_get_queries() - $pre_dbqueries) . " dbqueries, " .
                round(microtime(true) - $pre_time, 2) . " seconds)");

        set_config('lastcron', time(), $component);
        core_php_time_limit::raise();
    }

    if ($description) {
        mtrace('Finished ' . $description);
    }
}

/**
 * Used to add in old-style cron functions within plugins that have not been converted to the
 * new standard API. (The standard API is frankenstyle_name_cron() in lib.php; some types used
 * cron.php and some used a different name.)
 *
 * @param string $plugintype Plugin type e.g. 'report'
 * @param array $plugins Array from plugin name (e.g. 'report_frog') to function name (e.g.
 *   'report_frog_cron') for plugin cron functions that were already found using the new API
 * @return array Revised version of $plugins that adds in any extra plugin functions found by
 *   looking in the older location
 */
function cron_bc_hack_plugin_functions($plugintype, $plugins) {
    global $CFG; // mandatory in case it is referenced by include()d PHP script

    if ($plugintype === 'report') {
        // Admin reports only - not course report because course report was
        // never implemented before, so doesn't need BC
        foreach (core_component::get_plugin_list($plugintype) as $pluginname=>$dir) {
            $component = $plugintype . '_' . $pluginname;
            if (isset($plugins[$component])) {
                // We already have detected the function using the new API
                continue;
            }
            if (!file_exists("$dir/cron.php")) {
                // No old style cron file present
                continue;
            }
            include_once("$dir/cron.php");
            $cronfunction = $component . '_cron';
            if (function_exists($cronfunction)) {
                $plugins[$component] = $cronfunction;
            } else {
                debugging("Invalid legacy cron.php detected in $component, " .
                        "please use lib.php instead");
            }
        }
    } else if (strpos($plugintype, 'grade') === 0) {
        // Detect old style cron function names
        // Plugin gradeexport_frog used to use grade_export_frog_cron() instead of
        // new standard API gradeexport_frog_cron(). Also applies to gradeimport, gradereport
        foreach(core_component::get_plugin_list($plugintype) as $pluginname=>$dir) {
            $component = $plugintype.'_'.$pluginname;
            if (isset($plugins[$component])) {
                // We already have detected the function using the new API
                continue;
            }
            if (!file_exists("$dir/lib.php")) {
                continue;
            }
            include_once("$dir/lib.php");
            $cronfunction = str_replace('grade', 'grade_', $plugintype) . '_' .
                    $pluginname . '_cron';
            if (function_exists($cronfunction)) {
                $plugins[$component] = $cronfunction;
            }
        }
    }

    return $plugins;
}

/**
 * Prepare the output renderer for the cron run.
 *
 * This involves creating a new $PAGE, and $OUTPUT fresh for each task and prevents any one task from influencing
 * any other.
 *
 * @param   bool    $restore Whether to restore the original PAGE and OUTPUT
 */
function cron_prepare_core_renderer($restore = false) {
    global $OUTPUT, $PAGE;

    // Store the original PAGE and OUTPUT values so that they can be reset at a later point to the original.
    // This should not normally be required, but may be used in places such as the scheduled task tool's "Run now"
    // functionality.
    static $page = null;
    static $output = null;

    if (null === $page) {
        $page = $PAGE;
    }

    if (null === $output) {
        $output = $OUTPUT;
    }

    if (!empty($restore)) {
        $PAGE = $page;
        $page = null;

        $OUTPUT = $output;
        $output = null;
    } else {
        // Setup a new General renderer.
        // Cron tasks may produce output to be used in web, so we must use the appropriate renderer target.
        // This allows correct use of templates, etc.
        $PAGE = new \moodle_page();
        $OUTPUT = new \core_renderer($PAGE, RENDERER_TARGET_GENERAL);
    }
}<|MERGE_RESOLUTION|>--- conflicted
+++ resolved
@@ -178,11 +178,8 @@
             break;
         }
 
-<<<<<<< HEAD
-        $task = \core\task\manager::get_next_adhoc_task(time(), $checklimits);
-=======
         try {
-            $task = \core\task\manager::get_next_adhoc_task(time());
+            $task = \core\task\manager::get_next_adhoc_task(time(), $checklimits);
         } catch (Exception $e) {
             if ($adhoclock) {
                 // Release the adhoc task runner lock.
@@ -190,7 +187,6 @@
             }
             throw $e;
         }
->>>>>>> 6b2e15f6
 
         if ($task) {
             if ($waiting) {
