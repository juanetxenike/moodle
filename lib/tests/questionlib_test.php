--- conflicted
+++ resolved
@@ -2010,7 +2010,6 @@
     }
 
     /**
-<<<<<<< HEAD
      * Test question_has_capability_on with an invalid question ID
      */
     public function test_question_has_capability_on_invalid_question(): void {
@@ -2023,7 +2022,9 @@
             // We also get debugging from initial attempt to load question data.
             $this->assertDebuggingCalled();
         }
-=======
+    }
+
+    /**
      * Test that question_has_capability_on does not fail when passed an object with a null
      * createdby property.
      */
@@ -2050,7 +2051,6 @@
         $fakequestion->createdby = $user->id;
 
         $this->assertTrue(question_has_capability_on($fakequestion, 'edit'));
->>>>>>> 35cfdf49
     }
 
     /**
