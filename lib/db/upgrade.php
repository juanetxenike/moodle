<?php
// This file is part of Moodle - http://moodle.org/
//
// Moodle is free software: you can redistribute it and/or modify
// it under the terms of the GNU General Public License as published by
// the Free Software Foundation, either version 3 of the License, or
// (at your option) any later version.
//
// Moodle is distributed in the hope that it will be useful,
// but WITHOUT ANY WARRANTY; without even the implied warranty of
// MERCHANTABILITY or FITNESS FOR A PARTICULAR PURPOSE.  See the
// GNU General Public License for more details.
//
// You should have received a copy of the GNU General Public License
// along with Moodle.  If not, see <http://www.gnu.org/licenses/>.

/**
 * This file keeps track of upgrades to Moodle.
 *
 * Sometimes, changes between versions involve
 * alterations to database structures and other
 * major things that may break installations.
 *
 * The upgrade function in this file will attempt
 * to perform all the necessary actions to upgrade
 * your older installation to the current version.
 *
 * If there's something it cannot do itself, it
 * will tell you what you need to do.
 *
 * The commands in here will all be database-neutral,
 * using the methods of database_manager class
 *
 * Please do not forget to use upgrade_set_timeout()
 * before any action that may take longer time to finish.
 *
 * @package   core_install
 * @category  upgrade
 * @copyright 2006 onwards Martin Dougiamas  http://dougiamas.com
 * @license   http://www.gnu.org/copyleft/gpl.html GNU GPL v3 or later
 */

defined('MOODLE_INTERNAL') || die();

/**
 * Main upgrade tasks to be executed on Moodle version bump
 *
 * This function is automatically executed after one bump in the Moodle core
 * version is detected. It's in charge of performing the required tasks
 * to raise core from the previous version to the next one.
 *
 * It's a collection of ordered blocks of code, named "upgrade steps",
 * each one performing one isolated (from the rest of steps) task. Usually
 * tasks involve creating new DB objects or performing manipulation of the
 * information for cleanup/fixup purposes.
 *
 * Each upgrade step has a fixed structure, that can be summarised as follows:
 *
 * if ($oldversion < XXXXXXXXXX.XX) {
 *     // Explanation of the update step, linking to issue in the Tracker if necessary
 *     upgrade_set_timeout(XX); // Optional for big tasks
 *     // Code to execute goes here, usually the XMLDB Editor will
 *     // help you here. See {@link http://docs.moodle.org/dev/XMLDB_editor}.
 *     upgrade_main_savepoint(true, XXXXXXXXXX.XX);
 * }
 *
 * All plugins within Moodle (modules, blocks, reports...) support the existence of
 * their own upgrade.php file, using the "Frankenstyle" component name as
 * defined at {@link http://docs.moodle.org/dev/Frankenstyle}, for example:
 *     - {@link xmldb_page_upgrade($oldversion)}. (modules don't require the plugintype ("mod_") to be used.
 *     - {@link xmldb_auth_manual_upgrade($oldversion)}.
 *     - {@link xmldb_workshopform_accumulative_upgrade($oldversion)}.
 *     - ....
 *
 * In order to keep the contents of this file reduced, it's allowed to create some helper
 * functions to be used here in the {@link upgradelib.php} file at the same directory. Note
 * that such a file must be manually included from upgrade.php, and there are some restrictions
 * about what can be used within it.
 *
 * For more information, take a look to the documentation available:
 *     - Data definition API: {@link http://docs.moodle.org/dev/Data_definition_API}
 *     - Upgrade API: {@link http://docs.moodle.org/dev/Upgrade_API}
 *
 * @param int $oldversion
 * @return bool always true
 */
function xmldb_main_upgrade($oldversion) {
    global $CFG, $USER, $DB, $OUTPUT, $SITE, $COURSE;

    require_once($CFG->libdir.'/db/upgradelib.php'); // Core Upgrade-related functions

    $dbman = $DB->get_manager(); // loads ddl manager and xmldb classes

    if ($oldversion < 2011120500) {
        // just in case somebody hacks upgrade scripts or env, we really can not continue
        echo("You need to upgrade to 2.2.x first!\n");
        exit(1);
        // Note this savepoint is 100% unreachable, but needed to pass the upgrade checks
        upgrade_main_savepoint(true, 2011120500);
    }

    // Moodle v2.2.0 release upgrade line
    // Put any upgrade step following this

    if ($oldversion < 2011120500.02) {

        upgrade_set_timeout(60*20); // This may take a while
        // MDL-28180. Some missing restrictions in certain backup & restore operations
        // were causing incorrect duplicates in the course_completion_aggr_methd table.
        // This upgrade step takes rid of them.
        $sql = 'SELECT course, criteriatype, MIN(id) AS minid
                  FROM {course_completion_aggr_methd}
              GROUP BY course, criteriatype
                HAVING COUNT(*) > 1';
        $duprs = $DB->get_recordset_sql($sql);
        foreach ($duprs as $duprec) {
            // We need to handle NULLs in criteriatype diferently
            if (is_null($duprec->criteriatype)) {
                $where = 'course = ? AND criteriatype IS NULL AND id > ?';
                $params = array($duprec->course, $duprec->minid);
            } else {
                $where = 'course = ? AND criteriatype = ? AND id > ?';
                $params = array($duprec->course, $duprec->criteriatype, $duprec->minid);
            }
            $DB->delete_records_select('course_completion_aggr_methd', $where, $params);
        }
        $duprs->close();

        // Main savepoint reached
        upgrade_main_savepoint(true, 2011120500.02);
    }

    if ($oldversion < 2011120500.03) {

        // Changing precision of field value on table user_preferences to (1333)
        $table = new xmldb_table('user_preferences');
        $field = new xmldb_field('value', XMLDB_TYPE_CHAR, '1333', null, XMLDB_NOTNULL, null, null, 'name');

        // Launch change of precision for field value
        $dbman->change_field_precision($table, $field);

        // Main savepoint reached
        upgrade_main_savepoint(true, 2011120500.03);
    }

    if ($oldversion < 2012020200.03) {

        // Define index rolecontext (not unique) to be added to role_assignments
        $table = new xmldb_table('role_assignments');
        $index = new xmldb_index('rolecontext', XMLDB_INDEX_NOTUNIQUE, array('roleid', 'contextid'));

        // Conditionally launch add index rolecontext
        if (!$dbman->index_exists($table, $index)) {
            $dbman->add_index($table, $index);
        }

        // Define index usercontextrole (not unique) to be added to role_assignments
        $index = new xmldb_index('usercontextrole', XMLDB_INDEX_NOTUNIQUE, array('userid', 'contextid', 'roleid'));

        // Conditionally launch add index usercontextrole
        if (!$dbman->index_exists($table, $index)) {
            $dbman->add_index($table, $index);
        }

        // Main savepoint reached
        upgrade_main_savepoint(true, 2012020200.03);
    }

    if ($oldversion < 2012020200.06) {
        // Previously we always allowed users to override their email address via the messaging system
        // We have now added a setting to allow admins to turn this this ability on and off
        // While this setting defaults to 0 (off) we're setting it to 1 (on) to maintain the behaviour for upgrading sites
        set_config('messagingallowemailoverride', 1);

        // Main savepoint reached
        upgrade_main_savepoint(true, 2012020200.06);
    }

    if ($oldversion < 2012021700.01) {
        // Changing precision of field uniquehash on table post to 255
        $table = new xmldb_table('post');
        $field = new xmldb_field('uniquehash', XMLDB_TYPE_CHAR, '255', null, XMLDB_NOTNULL, null, null, 'content');

        // Launch change of precision for field uniquehash
        $dbman->change_field_precision($table, $field);

        // Main savepoint reached
        upgrade_main_savepoint(true, 2012021700.01);
    }

    if ($oldversion < 2012021700.02) {
        // Somewhere before 1.9 summary and content column in post table were not null. In 1.9+
        // not null became false.
        $columns = $DB->get_columns('post');

        // Fix discrepancies in summary field after upgrade from 1.9
        if (array_key_exists('summary', $columns) && $columns['summary']->not_null != false) {
            $table = new xmldb_table('post');
            $summaryfield = new xmldb_field('summary', XMLDB_TYPE_TEXT, 'big', null, null, null, null, 'subject');

            if ($dbman->field_exists($table, $summaryfield)) {
                $dbman->change_field_notnull($table, $summaryfield);
            }

        }

        // Fix discrepancies in content field after upgrade from 1.9
        if (array_key_exists('content', $columns) && $columns['content']->not_null != false) {
            $table = new xmldb_table('post');
            $contentfield = new xmldb_field('content', XMLDB_TYPE_TEXT, 'big', null, null, null, null, 'summary');

            if ($dbman->field_exists($table, $contentfield)) {
                $dbman->change_field_notnull($table, $contentfield);
            }

        }

        upgrade_main_savepoint(true, 2012021700.02);
    }

    // The ability to backup user (private) files is out completely - MDL-29248
    if ($oldversion < 2012030100.01) {
        unset_config('backup_general_user_files', 'backup');
        unset_config('backup_general_user_files_locked', 'backup');
        unset_config('backup_auto_user_files', 'backup');

        upgrade_main_savepoint(true, 2012030100.01);
    }

    if ($oldversion < 2012030900.01) {
        // Migrate all numbers to signed & all texts and binaries to big size.
        // It should be safe to interrupt this and continue later.
        upgrade_mysql_fix_unsigned_and_lob_columns();

        // Main savepoint reached
        upgrade_main_savepoint(true, 2012030900.01);
    }

    if ($oldversion < 2012031500.01) {
        // Upgrade old course_allowed_modules data to be permission overrides.
        if ($CFG->restrictmodulesfor === 'all') {
            $courses = $DB->get_records_menu('course', array(), 'id', 'id, 1');
        } else if ($CFG->restrictmodulesfor === 'requested') {
            $courses = $DB->get_records_menu('course', array('restrictmodules' => 1), 'id', 'id, 1');
        } else {
            $courses = array();
        }

        if (!$dbman->table_exists('course_allowed_modules')) {
            // Upgrade must already have been run on this server. This might happen,
            // for example, during development of these changes.
            $courses = array();
        }

        $modidtoname = $DB->get_records_menu('modules', array(), 'id', 'id, name');

        $coursecount = count($courses);
        if ($coursecount) {
            $pbar = new progress_bar('allowedmods', 500, true);
            $transaction = $DB->start_delegated_transaction();
        }

        $i = 0;
        foreach ($courses as $courseid => $notused) {
            $i += 1;
            upgrade_set_timeout(60); // 1 minute per course should be fine.

            $allowedmoduleids = $DB->get_records_menu('course_allowed_modules',
            array('course' => $courseid), 'module', 'module, 1');
            if (empty($allowedmoduleids)) {
                // This seems to be the best match for backwards compatibility,
                // not necessarily with the old code in course_allowed_module function,
                // but with the code that used to be in the coures settings form.
                $allowedmoduleids = explode(',', $CFG->defaultallowedmodules);
                $allowedmoduleids = array_combine($allowedmoduleids, $allowedmoduleids);
            }

            $context = context_course::instance($courseid);

            list($roleids) = get_roles_with_cap_in_context($context, 'moodle/course:manageactivities');
            list($managerroleids) = get_roles_with_cap_in_context($context, 'moodle/site:config');
            foreach ($managerroleids as $roleid) {
                unset($roleids[$roleid]);
            }

            foreach ($modidtoname as $modid => $modname) {
                if (isset($allowedmoduleids[$modid])) {
                    // Module is allowed, no worries.
                    continue;
                }

                $capability = 'mod/' . $modname . ':addinstance';
                foreach ($roleids as $roleid) {
                    assign_capability($capability, CAP_PREVENT, $roleid, $context);
                }
            }

            $pbar->update($i, $coursecount, "Upgrading legacy course_allowed_modules data - $i/$coursecount.");
        }

        if ($coursecount) {
            $transaction->allow_commit();
        }

        upgrade_main_savepoint(true, 2012031500.01);
    }

    if ($oldversion < 2012031500.02) {

        // Define field restrictmodules to be dropped from course
        $table = new xmldb_table('course');
        $field = new xmldb_field('restrictmodules');

        // Conditionally launch drop field requested
        if ($dbman->field_exists($table, $field)) {
            $dbman->drop_field($table, $field);
        }

        // Since structure of 'course' table has changed we need to re-read $SITE from DB.
        $SITE = $DB->get_record('course', array('id' => $SITE->id));
        $COURSE = clone($SITE);

        upgrade_main_savepoint(true, 2012031500.02);
    }

    if ($oldversion < 2012031500.03) {

        // Define table course_allowed_modules to be dropped
        $table = new xmldb_table('course_allowed_modules');

        // Conditionally launch drop table for course_allowed_modules
        if ($dbman->table_exists($table)) {
            $dbman->drop_table($table);
        }

        upgrade_main_savepoint(true, 2012031500.03);
    }

    if ($oldversion < 2012031500.04) {
        // Clean up the old admin settings.
        unset_config('restrictmodulesfor');
        unset_config('restrictbydefault');
        unset_config('defaultallowedmodules');

        upgrade_main_savepoint(true, 2012031500.04);
    }

    if ($oldversion < 2012032300.02) {
        // Migrate the old admin debug setting.
        if ($CFG->debug == 38911) {
            set_config('debug', DEBUG_DEVELOPER);
        } else if ($CFG->debug == 6143) {
            set_config('debug', DEBUG_ALL);
        }
        upgrade_main_savepoint(true, 2012032300.02);
    }

    if ($oldversion < 2012042300.00) {
        // This change makes the course_section index unique.

        // xmldb does not allow changing index uniqueness - instead we must drop
        // index then add it again
        $table = new xmldb_table('course_sections');
        $index = new xmldb_index('course_section', XMLDB_INDEX_NOTUNIQUE, array('course', 'section'));

        // Conditionally launch drop index course_section
        if ($dbman->index_exists($table, $index)) {
            $dbman->drop_index($table, $index);
        }

        // Look for any duplicate course_sections entries. There should not be
        // any but on some busy systems we found a few, maybe due to previous
        // bugs.
        $transaction = $DB->start_delegated_transaction();
        $rs = $DB->get_recordset_sql('
                SELECT DISTINCT
                    cs.id, cs.course
                FROM
                    {course_sections} cs
                    INNER JOIN {course_sections} older
                        ON cs.course = older.course AND cs.section = older.section
                        AND older.id < cs.id');
        foreach ($rs as $rec) {
            $DB->delete_records('course_sections', array('id' => $rec->id));
            // We can't use rebuild_course_cache() here because introducing sectioncache later
            // so reset modinfo manually.
            $DB->set_field('course', 'modinfo', null, array('id' => $rec->course));
        }
        $rs->close();
        $transaction->allow_commit();

        // Define index course_section (unique) to be added to course_sections
        $index = new xmldb_index('course_section', XMLDB_INDEX_UNIQUE, array('course', 'section'));

        // Conditionally launch add index course_section
        if (!$dbman->index_exists($table, $index)) {
            $dbman->add_index($table, $index);
        }

        // Main savepoint reached
        upgrade_main_savepoint(true, 2012042300.00);
    }

    if ($oldversion < 2012042300.02) {
        require_once($CFG->dirroot.'/completion/criteria/completion_criteria.php');
        // Delete orphaned criteria which were left when modules were removed
        if ($DB->get_dbfamily() === 'mysql') {
            $sql = "DELETE cc FROM {course_completion_criteria} cc
                    LEFT JOIN {course_modules} cm ON cm.id = cc.moduleinstance
                    WHERE cm.id IS NULL AND cc.criteriatype = ".COMPLETION_CRITERIA_TYPE_ACTIVITY;
        } else {
            $sql = "DELETE FROM {course_completion_criteria}
                    WHERE NOT EXISTS (
                        SELECT 'x' FROM {course_modules}
                        WHERE {course_modules}.id = {course_completion_criteria}.moduleinstance)
                    AND {course_completion_criteria}.criteriatype = ".COMPLETION_CRITERIA_TYPE_ACTIVITY;
        }
        $DB->execute($sql);

        // Main savepoint reached
        upgrade_main_savepoint(true, 2012042300.02);
    }

    if ($oldversion < 2012050300.01) {
        // Make sure deleted users do not have picture flag.
        $DB->set_field('user', 'picture', 0, array('deleted'=>1, 'picture'=>1));
        upgrade_main_savepoint(true, 2012050300.01);
    }

    if ($oldversion < 2012050300.02) {

        // Changing precision of field picture on table user to (10)
        $table = new xmldb_table('user');
        $field = new xmldb_field('picture', XMLDB_TYPE_INTEGER, '10', null, XMLDB_NOTNULL, null, '0', 'secret');

        // Launch change of precision for field picture
        $dbman->change_field_precision($table, $field);

        // Main savepoint reached
        upgrade_main_savepoint(true, 2012050300.02);
    }

    if ($oldversion < 2012050300.03) {

        // Define field coursedisplay to be added to course
        $table = new xmldb_table('course');
        $field = new xmldb_field('coursedisplay', XMLDB_TYPE_INTEGER, '2', null, XMLDB_NOTNULL, null, '0', 'completionnotify');

        // Conditionally launch add field coursedisplay
        if (!$dbman->field_exists($table, $field)) {
            $dbman->add_field($table, $field);
        }

        // Since structure of 'course' table has changed we need to re-read $SITE from DB.
        $SITE = $DB->get_record('course', array('id' => $SITE->id));
        $COURSE = clone($SITE);

        // Main savepoint reached
        upgrade_main_savepoint(true, 2012050300.03);
    }

    if ($oldversion < 2012050300.04) {

        // Define table course_display to be dropped
        $table = new xmldb_table('course_display');

        // Conditionally launch drop table for course_display
        if ($dbman->table_exists($table)) {
            $dbman->drop_table($table);
        }

        // Main savepoint reached
        upgrade_main_savepoint(true, 2012050300.04);
    }

    if ($oldversion < 2012050300.05) {

        // Clean up removed admin setting.
        unset_config('navlinkcoursesections');

        upgrade_main_savepoint(true, 2012050300.05);
    }

    if ($oldversion < 2012050400.01) {

        // Define index sortorder (not unique) to be added to course
        $table = new xmldb_table('course');
        $index = new xmldb_index('sortorder', XMLDB_INDEX_NOTUNIQUE, array('sortorder'));

        // Conditionally launch add index sortorder
        if (!$dbman->index_exists($table, $index)) {
            $dbman->add_index($table, $index);
        }

        // Main savepoint reached
        upgrade_main_savepoint(true, 2012050400.01);
    }

    if ($oldversion < 2012050400.02) {

        // Clean up removed admin setting.
        unset_config('enablecourseajax');

        upgrade_main_savepoint(true, 2012050400.02);
    }

    if ($oldversion < 2012051100.01) {

        // Define field idnumber to be added to groups
        $table = new xmldb_table('groups');
        $field = new xmldb_field('idnumber', XMLDB_TYPE_CHAR, '100', null, XMLDB_NOTNULL, null, null, 'courseid');
        $index = new xmldb_index('idnumber', XMLDB_INDEX_NOTUNIQUE, array('idnumber'));

        // Conditionally launch add field idnumber
        if (!$dbman->field_exists($table, $field)) {
            $dbman->add_field($table, $field);
        }

        // Conditionally launch add index idnumber
        if (!$dbman->index_exists($table, $index)) {
            $dbman->add_index($table, $index);
        }

        // Define field idnumber to be added to groupings
        $table = new xmldb_table('groupings');
        $field = new xmldb_field('idnumber', XMLDB_TYPE_CHAR, '100', null, XMLDB_NOTNULL, null, null, 'name');
        $index = new xmldb_index('idnumber', XMLDB_INDEX_NOTUNIQUE, array('idnumber'));

        // Conditionally launch add field idnumber
        if (!$dbman->field_exists($table, $field)) {
            $dbman->add_field($table, $field);
        }

        // Conditionally launch add index idnumber
        if (!$dbman->index_exists($table, $index)) {
            $dbman->add_index($table, $index);
        }

        // Main savepoint reached
        upgrade_main_savepoint(true, 2012051100.01);
    }

    if ($oldversion < 2012051100.03) {

        // Amend course table to add sectioncache cache
        $table = new xmldb_table('course');
        $field = new xmldb_field('sectioncache', XMLDB_TYPE_TEXT, null, null, null, null, null, 'showgrades');
        if (!$dbman->field_exists($table, $field)) {
            $dbman->add_field($table, $field);
        }

        // Amend course_sections to add date, time and groupingid availability
        // conditions and a setting about whether to show them
        $table = new xmldb_table('course_sections');
        $field = new xmldb_field('availablefrom', XMLDB_TYPE_INTEGER, '10', null, XMLDB_NOTNULL, null, '0', 'visible');
        if (!$dbman->field_exists($table, $field)) {
            $dbman->add_field($table, $field);
        }
        $field = new xmldb_field('availableuntil', XMLDB_TYPE_INTEGER, '10', null, XMLDB_NOTNULL, null, '0', 'availablefrom');
        if (!$dbman->field_exists($table, $field)) {
            $dbman->add_field($table, $field);
        }
        $field = new xmldb_field('showavailability', XMLDB_TYPE_INTEGER, '1', null, XMLDB_NOTNULL, null, '0', 'availableuntil');
        // Conditionally launch add field showavailability
        if (!$dbman->field_exists($table, $field)) {
            $dbman->add_field($table, $field);
        }
        $field = new xmldb_field('groupingid', XMLDB_TYPE_INTEGER, '10', null, XMLDB_NOTNULL, null, '0', 'showavailability');
        // Conditionally launch add field groupingid
        if (!$dbman->field_exists($table, $field)) {
            $dbman->add_field($table, $field);
        }

        // Since structure of 'course' table has changed we need to re-read $SITE from DB.
        $SITE = $DB->get_record('course', array('id' => $SITE->id));
        $COURSE = clone($SITE);

        // Add course_sections_availability to add completion & grade availability conditions
        $table = new xmldb_table('course_sections_availability');

        $table->add_field('id', XMLDB_TYPE_INTEGER, '10', null, XMLDB_NOTNULL, XMLDB_SEQUENCE, null);
        $table->add_field('coursesectionid', XMLDB_TYPE_INTEGER, '10', null, XMLDB_NOTNULL, null, null);
        $table->add_field('sourcecmid', XMLDB_TYPE_INTEGER, '10', null, null, null, null);
        $table->add_field('requiredcompletion', XMLDB_TYPE_INTEGER, '1', null, null, null, null);
        $table->add_field('gradeitemid', XMLDB_TYPE_INTEGER, '10', null, null, null, null);
        $table->add_field('grademin', XMLDB_TYPE_NUMBER, '10, 5', null, null, null, null);
        $table->add_field('grademax', XMLDB_TYPE_NUMBER, '10, 5', null, null, null, null);

        $table->add_key('primary', XMLDB_KEY_PRIMARY, array('id'));
        $table->add_key('coursesectionid', XMLDB_KEY_FOREIGN, array('coursesectionid'), 'course_sections', array('id'));
        $table->add_key('sourcecmid', XMLDB_KEY_FOREIGN, array('sourcecmid'), 'course_modules', array('id'));
        $table->add_key('gradeitemid', XMLDB_KEY_FOREIGN, array('gradeitemid'), 'grade_items', array('id'));

        if (!$dbman->table_exists($table)) {
            $dbman->create_table($table);
        }

        // Main savepoint reached
        upgrade_main_savepoint(true, 2012051100.03);
    }

    if ($oldversion < 2012052100.00) {

        // Define field referencefileid to be added to files.
        $table = new xmldb_table('files');

        // Define field referencefileid to be added to files.
        $field = new xmldb_field('referencefileid', XMLDB_TYPE_INTEGER, '10', null, null, null, null, 'sortorder');

        // Conditionally launch add field referencefileid.
        if (!$dbman->field_exists($table, $field)) {
            $dbman->add_field($table, $field);
        }

        // Define field referencelastsync to be added to files.
        $field = new xmldb_field('referencelastsync', XMLDB_TYPE_INTEGER, '10', null, null, null, null, 'referencefileid');

        // Conditionally launch add field referencelastsync.
        if (!$dbman->field_exists($table, $field)) {
            $dbman->add_field($table, $field);
        }

        // Define field referencelifetime to be added to files.
        $field = new xmldb_field('referencelifetime', XMLDB_TYPE_INTEGER, '10', null, null, null, null, 'referencelastsync');

        // Conditionally launch add field referencelifetime.
        if (!$dbman->field_exists($table, $field)) {
            $dbman->add_field($table, $field);
        }

        $key = new xmldb_key('referencefileid', XMLDB_KEY_FOREIGN, array('referencefileid'), 'files_reference', array('id'));
        // Launch add key referencefileid
        $dbman->add_key($table, $key);

        // Define table files_reference to be created.
        $table = new xmldb_table('files_reference');

        // Adding fields to table files_reference.
        $table->add_field('id', XMLDB_TYPE_INTEGER, '10', null, XMLDB_NOTNULL, XMLDB_SEQUENCE, null);
        $table->add_field('repositoryid', XMLDB_TYPE_INTEGER, '10', null, XMLDB_NOTNULL, null, null);
        $table->add_field('lastsync', XMLDB_TYPE_INTEGER, '10', null, null, null, null);
        $table->add_field('lifetime', XMLDB_TYPE_INTEGER, '10', null, null, null, null);
        $table->add_field('reference', XMLDB_TYPE_TEXT, null, null, null, null, null);

        // Adding keys to table files_reference.
        $table->add_key('primary', XMLDB_KEY_PRIMARY, array('id'));
        $table->add_key('repositoryid', XMLDB_KEY_FOREIGN, array('repositoryid'), 'repository_instances', array('id'));

        // Conditionally launch create table for files_reference
        if (!$dbman->table_exists($table)) {
            $dbman->create_table($table);
        }

        // Main savepoint reached
        upgrade_main_savepoint(true, 2012052100.00);
    }

    if ($oldversion < 2012052500.03) { // fix invalid course_completion_records MDL-27368
        //first get all instances of duplicate records
        $sql = 'SELECT userid, course FROM {course_completions} WHERE (deleted IS NULL OR deleted <> 1) GROUP BY userid, course HAVING (count(id) > 1)';
        $duplicates = $DB->get_recordset_sql($sql, array());

        foreach ($duplicates as $duplicate) {
            $pointer = 0;
            //now get all the records for this user/course
            $sql = 'userid = ? AND course = ? AND (deleted IS NULL OR deleted <> 1)';
            $completions = $DB->get_records_select('course_completions', $sql,
                array($duplicate->userid, $duplicate->course), 'timecompleted DESC, timestarted DESC');
            $needsupdate = false;
            $origcompletion = null;
            foreach ($completions as $completion) {
                $pointer++;
                if ($pointer === 1) { //keep 1st record but delete all others.
                    $origcompletion = $completion;
                } else {
                    //we need to keep the "oldest" of all these fields as the valid completion record.
                    $fieldstocheck = array('timecompleted', 'timestarted', 'timeenrolled');
                    foreach ($fieldstocheck as $f) {
                        if ($origcompletion->$f > $completion->$f) {
                            $origcompletion->$f = $completion->$f;
                            $needsupdate = true;
                        }
                    }
                    $DB->delete_records('course_completions', array('id'=>$completion->id));
                }
            }
            if ($needsupdate) {
                $DB->update_record('course_completions', $origcompletion);
            }
        }

        // Main savepoint reached
        upgrade_main_savepoint(true, 2012052500.03);
    }

    if ($oldversion < 2012052900.00) {
        // Clean up all duplicate records in the course_completions table in preparation
        // for adding a new index there.
        upgrade_course_completion_remove_duplicates(
            'course_completions',
            array('userid', 'course'),
            array('timecompleted', 'timestarted', 'timeenrolled')
        );

        // Main savepoint reached
        upgrade_main_savepoint(true, 2012052900.00);
    }

    if ($oldversion < 2012052900.01) {
        // Add indexes to prevent new duplicates in the course_completions table.
        // Define index useridcourse (unique) to be added to course_completions
        $table = new xmldb_table('course_completions');
        $index = new xmldb_index('useridcourse', XMLDB_INDEX_UNIQUE, array('userid', 'course'));

        // Conditionally launch add index useridcourse
        if (!$dbman->index_exists($table, $index)) {
            $dbman->add_index($table, $index);
        }

        // Main savepoint reached
        upgrade_main_savepoint(true, 2012052900.01);
    }

    if ($oldversion < 2012052900.02) {
        // Clean up all duplicate records in the course_completion_crit_compl table in preparation
        // for adding a new index there.
        upgrade_course_completion_remove_duplicates(
            'course_completion_crit_compl',
            array('userid', 'course', 'criteriaid'),
            array('timecompleted')
        );

        // Main savepoint reached
        upgrade_main_savepoint(true, 2012052900.02);
    }

    if ($oldversion < 2012052900.03) {
        // Add indexes to prevent new duplicates in the course_completion_crit_compl table.
        // Define index useridcoursecriteraid (unique) to be added to course_completion_crit_compl
        $table = new xmldb_table('course_completion_crit_compl');
        $index = new xmldb_index('useridcoursecriteraid', XMLDB_INDEX_UNIQUE, array('userid', 'course', 'criteriaid'));

        // Conditionally launch add index useridcoursecriteraid
        if (!$dbman->index_exists($table, $index)) {
            $dbman->add_index($table, $index);
        }

        // Main savepoint reached
        upgrade_main_savepoint(true, 2012052900.03);
    }

    if ($oldversion < 2012052900.04) {
        // Clean up all duplicate records in the course_completion_aggr_methd table in preparation
        // for adding a new index there.
        upgrade_course_completion_remove_duplicates(
            'course_completion_aggr_methd',
            array('course', 'criteriatype')
        );

        // Main savepoint reached
        upgrade_main_savepoint(true, 2012052900.04);
    }

    if ($oldversion < 2012052900.05) {
        // Add indexes to prevent new duplicates in the course_completion_aggr_methd table.
        // Define index coursecriteratype (unique) to be added to course_completion_aggr_methd
        $table = new xmldb_table('course_completion_aggr_methd');
        $index = new xmldb_index('coursecriteriatype', XMLDB_INDEX_UNIQUE, array('course', 'criteriatype'));

        // Conditionally launch add index coursecriteratype
        if (!$dbman->index_exists($table, $index)) {
            $dbman->add_index($table, $index);
        }

        // Main savepoint reached
        upgrade_main_savepoint(true, 2012052900.05);
    }

    if ($oldversion < 2012060600.01) {
        // Add field referencehash to files_reference
        $table = new xmldb_table('files_reference');
        $field = new xmldb_field('referencehash', XMLDB_TYPE_CHAR, '40', null, XMLDB_NOTNULL, null, null, 'reference');
        if (!$dbman->field_exists($table, $field)) {
            $dbman->add_field($table, $field);
        }
        upgrade_main_savepoint(true, 2012060600.01);
    }

    if ($oldversion < 2012060600.02) {
        // Populate referencehash field with SHA1 hash of the reference - this shoudl affect only 2.3dev sites
        // that were using the feature for testing. Production sites have the table empty.
        $rs = $DB->get_recordset('files_reference', null, '', 'id, reference');
        foreach ($rs as $record) {
            $hash = sha1($record->reference);
            $DB->set_field('files_reference', 'referencehash', $hash, array('id' => $record->id));
        }
        $rs->close();

        upgrade_main_savepoint(true, 2012060600.02);
    }

    if ($oldversion < 2012060600.03) {
        // Merge duplicate records in files_reference that were created during the development
        // phase at 2.3dev sites. This is needed so we can create the unique index over
        // (repositoryid, referencehash) fields.
        $sql = "SELECT repositoryid, referencehash, MIN(id) AS minid
                  FROM {files_reference}
              GROUP BY repositoryid, referencehash
                HAVING COUNT(*) > 1";
        $duprs = $DB->get_recordset_sql($sql);
        foreach ($duprs as $duprec) {
            // get the list of all ids in {files_reference} that need to be remapped
            $dupids = $DB->get_records_select('files_reference', "repositoryid = ? AND referencehash = ? AND id > ?",
                array($duprec->repositoryid, $duprec->referencehash, $duprec->minid), '', 'id');
            $dupids = array_keys($dupids);
            // relink records in {files} that are now referring to a duplicate record
            // in {files_reference} to refer to the first one
            list($subsql, $subparams) = $DB->get_in_or_equal($dupids);
            $DB->set_field_select('files', 'referencefileid', $duprec->minid, "referencefileid $subsql", $subparams);
            // and finally remove all orphaned records from {files_reference}
            $DB->delete_records_list('files_reference', 'id', $dupids);
        }
        $duprs->close();

        upgrade_main_savepoint(true, 2012060600.03);
    }

    if ($oldversion < 2012060600.04) {
        // Add a unique index over repositoryid and referencehash fields in files_reference table
        $table = new xmldb_table('files_reference');
        $index = new xmldb_index('uq_external_file', XMLDB_INDEX_UNIQUE, array('repositoryid', 'referencehash'));

        if (!$dbman->index_exists($table, $index)) {
            $dbman->add_index($table, $index);
        }

        upgrade_main_savepoint(true, 2012060600.04);
    }

    if ($oldversion < 2012061800.01) {

        // Define field screenreader to be dropped from user
        $table = new xmldb_table('user');
        $field = new xmldb_field('ajax');

        // Conditionally launch drop field screenreader
        if ($dbman->field_exists($table, $field)) {
            $dbman->drop_field($table, $field);
        }

        // Main savepoint reached
        upgrade_main_savepoint(true, 2012061800.01);
    }

    if ($oldversion < 2012062000.00) {
        // Add field newcontextid to backup_files_template
        $table = new xmldb_table('backup_files_template');
        $field = new xmldb_field('newcontextid', XMLDB_TYPE_INTEGER, '10', null, null, null, null, 'info');

        if (!$dbman->field_exists($table, $field)) {
            $dbman->add_field($table, $field);
        }

        upgrade_main_savepoint(true, 2012062000.00);
    }

    if ($oldversion < 2012062000.01) {
        // Add field newitemid to backup_files_template
        $table = new xmldb_table('backup_files_template');
        $field = new xmldb_field('newitemid', XMLDB_TYPE_INTEGER, '10', null, null, null, null, 'newcontextid');

        if (!$dbman->field_exists($table, $field)) {
            $dbman->add_field($table, $field);
        }

        upgrade_main_savepoint(true, 2012062000.01);
    }

    // Moodle v2.3.0 release upgrade line
    // Put any upgrade step following this

    if ($oldversion < 2012062500.02) {
        // Drop some old backup tables, not used anymore

        // Define table backup_files to be dropped
        $table = new xmldb_table('backup_files');

        // Conditionally launch drop table for backup_files
        if ($dbman->table_exists($table)) {
            $dbman->drop_table($table);
        }

        // Define table backup_ids to be dropped
        $table = new xmldb_table('backup_ids');

        // Conditionally launch drop table for backup_ids
        if ($dbman->table_exists($table)) {
            $dbman->drop_table($table);
        }

        // Main savepoint reached
        upgrade_main_savepoint(true, 2012062500.02);
    }

    if ($oldversion < 2012070600.04) {
        // Define table course_modules_avail_fields to be created
        $table = new xmldb_table('course_modules_avail_fields');

        // Adding fields to table course_modules_avail_fields
        $table->add_field('id', XMLDB_TYPE_INTEGER, '10', null, XMLDB_NOTNULL, XMLDB_SEQUENCE, null);
        $table->add_field('coursemoduleid', XMLDB_TYPE_INTEGER, '10', null, XMLDB_NOTNULL, null, null);
        $table->add_field('userfield', XMLDB_TYPE_CHAR, '50', null, null, null, null);
        $table->add_field('customfieldid', XMLDB_TYPE_INTEGER, '10', null, null, null, null);
        $table->add_field('operator', XMLDB_TYPE_CHAR, '20', null, XMLDB_NOTNULL, null, null);
        $table->add_field('value', XMLDB_TYPE_CHAR, '255', null, XMLDB_NOTNULL, null, null);

        // Adding keys to table course_modules_avail_fields
        $table->add_key('primary', XMLDB_KEY_PRIMARY, array('id'));
        $table->add_key('coursemoduleid', XMLDB_KEY_FOREIGN, array('coursemoduleid'), 'course_modules', array('id'));

        // Conditionally launch create table for course_modules_avail_fields
        if (!$dbman->table_exists($table)) {
            $dbman->create_table($table);
        }

        // Main savepoint reached
        upgrade_main_savepoint(true, 2012070600.04);
    }

    if ($oldversion < 2012070600.05) {
        // Define table course_sections_avail_fields to be created
        $table = new xmldb_table('course_sections_avail_fields');

        // Adding fields to table course_sections_avail_fields
        $table->add_field('id', XMLDB_TYPE_INTEGER, '10', null, XMLDB_NOTNULL, XMLDB_SEQUENCE, null);
        $table->add_field('coursesectionid', XMLDB_TYPE_INTEGER, '10', null, XMLDB_NOTNULL, null, null);
        $table->add_field('userfield', XMLDB_TYPE_CHAR, '50', null, null, null, null);
        $table->add_field('customfieldid', XMLDB_TYPE_INTEGER, '10', null, null, null, null);
        $table->add_field('operator', XMLDB_TYPE_CHAR, '20', null, XMLDB_NOTNULL, null, null);
        $table->add_field('value', XMLDB_TYPE_CHAR, '255', null, XMLDB_NOTNULL, null, null);

        // Adding keys to table course_sections_avail_fields
        $table->add_key('primary', XMLDB_KEY_PRIMARY, array('id'));
        $table->add_key('coursesectionid', XMLDB_KEY_FOREIGN, array('coursesectionid'), 'course_sections', array('id'));

        // Conditionally launch create table for course_sections_avail_fields
        if (!$dbman->table_exists($table)) {
            $dbman->create_table($table);
        }

        // Main savepoint reached
        upgrade_main_savepoint(true, 2012070600.05);
    }

    if ($oldversion < 2012070600.06) {

        // Drop "deleted" fields
        $table = new xmldb_table('course_completions');
        $field = new xmldb_field('timenotified');
        $field = new xmldb_field('deleted');

        // Conditionally launch drop field deleted from course_completions
        if ($dbman->field_exists($table, $field)) {
            $dbman->drop_field($table, $field);
        }

        $field = new xmldb_field('timenotified');
        // Conditionally launch drop field timenotified from course_completions
        if ($dbman->field_exists($table, $field)) {
            $dbman->drop_field($table, $field);
        }

        // Main savepoint reached
        upgrade_main_savepoint(true, 2012070600.06);
    }

    if ($oldversion < 2012070600.07) {
        $table = new xmldb_table('course_completion_crit_compl');
        $field = new xmldb_field('deleted');

        // Conditionally launch drop field deleted from course_completion_crit_compl
        if ($dbman->field_exists($table, $field)) {
            $dbman->drop_field($table, $field);
        }
        // Main savepoint reached
        upgrade_main_savepoint(true, 2012070600.07);
    }

    if ($oldversion < 2012070600.08) {

        // Drop unused table "course_completion_notify"
        $table = new xmldb_table('course_completion_notify');

        // Conditionally launch drop table course_completion_notify
        if ($dbman->table_exists($table)) {
            $dbman->drop_table($table);
        }

        // Main savepoint reached
        upgrade_main_savepoint(true, 2012070600.08);
     }

    if ($oldversion < 2012070600.09) {

        // Define index path (not unique) to be added to context
        $table = new xmldb_table('context');
        $index = new xmldb_index('path', XMLDB_INDEX_NOTUNIQUE, array('path'), array('varchar_pattern_ops'));

        // Recreate index with new pattern hint
        if ($DB->get_dbfamily() === 'postgres') {
            if ($dbman->index_exists($table, $index)) {
                $dbman->drop_index($table, $index);
            }
            $dbman->add_index($table, $index);
        }

        // Main savepoint reached
        upgrade_main_savepoint(true, 2012070600.09);
    }

    if ($oldversion < 2012070600.10) {

        // Define index name (unique) to be dropped form role
        $table = new xmldb_table('role');
        $index = new xmldb_index('name', XMLDB_INDEX_UNIQUE, array('name'));

        // Conditionally launch drop index name
        if ($dbman->index_exists($table, $index)) {
            $dbman->drop_index($table, $index);
        }

        // Main savepoint reached
        upgrade_main_savepoint(true, 2012070600.10);
    }

    if ($oldversion < 2012070600.11) {

        // Define index component-itemid-userid (not unique) to be added to role_assignments
        $table = new xmldb_table('role_assignments');
        $index = new xmldb_index('component-itemid-userid', XMLDB_INDEX_NOTUNIQUE, array('component', 'itemid', 'userid'));

        // Conditionally launch add index component-itemid-userid
        if (!$dbman->index_exists($table, $index)) {
            $dbman->add_index($table, $index);
        }

        // Main savepoint reached
        upgrade_main_savepoint(true, 2012070600.11);
    }

    if ($oldversion < 2012071900.01) {
        // Cleanup after simpeltests tool
        capabilities_cleanup('tool_unittest');
        unset_all_config_for_plugin('tool_unittest');

        upgrade_main_savepoint(true, 2012071900.01);
    }

    if ($oldversion < 2012072400.00) {
        // Remove obsolete xhtml strict setting - use THEME->doctype in theme config if necessary,
        // see theme_config->doctype in lib/outputlib.php for more details.
        unset_config('xmlstrictheaders');
        upgrade_main_savepoint(true, 2012072400.00);
    }

    if ($oldversion < 2012072401.00) {

        // Saves orphaned questions from the Dark Side
        upgrade_save_orphaned_questions();

        // Main savepoint reached
        upgrade_main_savepoint(true, 2012072401.00);
    }

    if ($oldversion < 2012072600.01) {
        // Handle events with empty eventtype //MDL-32827

        $DB->set_field('event', 'eventtype', 'site', array('eventtype' => '', 'courseid' => $SITE->id));
        $DB->set_field_select('event', 'eventtype', 'due', "eventtype = '' AND courseid != 0 AND groupid = 0 AND (modulename = 'assignment' OR modulename = 'assign')");
        $DB->set_field_select('event', 'eventtype', 'course', "eventtype = '' AND courseid != 0 AND groupid = 0");
        $DB->set_field_select('event', 'eventtype', 'group', "eventtype = '' AND groupid != 0");
        $DB->set_field_select('event', 'eventtype', 'user', "eventtype = '' AND userid != 0");

        // Main savepoint reached
        upgrade_main_savepoint(true, 2012072600.01);
    }

    if ($oldversion < 2012080200.02) {
        // Drop obsolete question upgrade field that should have been added to the install.xml.
        $table = new xmldb_table('question');
        $field = new xmldb_field('oldquestiontextformat', XMLDB_TYPE_INTEGER, '2', null, XMLDB_NOTNULL, null, '0');

        if ($dbman->field_exists($table, $field)) {
            $dbman->drop_field($table, $field);
        }

        upgrade_main_savepoint(true, 2012080200.02);
    }

    if ($oldversion < 2012081400.01) {
        // Move the ability to disable blogs to its own setting MDL-25012.

        if (isset($CFG->bloglevel)) {
            // Only change settings if existing setting was set.
            if (empty($CFG->bloglevel)) {
                set_config('enableblogs', 0);
                // Now set the bloglevel to a valid setting as the disabled setting has been removed.
                // This prevents confusing results when users enable the blog system in future.
                set_config('bloglevel', BLOG_USER_LEVEL);
            } else {
                set_config('enableblogs', 1);
            }
        }

        // Main savepoint reached
        upgrade_main_savepoint(true, 2012081400.01);
    }

    if ($oldversion < 2012081600.01) {
        // Delete removed setting - Google Maps API V2 will not work in 2013.
        unset_config('googlemapkey');
        upgrade_main_savepoint(true, 2012081600.01);
    }

    if ($oldversion < 2012082300.01) {
        // Add more custom enrol fields.
        $table = new xmldb_table('enrol');
        $field = new xmldb_field('customint5', XMLDB_TYPE_INTEGER, '10', null, null, null, null, 'customint4');

        if (!$dbman->field_exists($table, $field)) {
            $dbman->add_field($table, $field);
        }

        $field = new xmldb_field('customint6', XMLDB_TYPE_INTEGER, '10', null, null, null, null, 'customint5');
        if (!$dbman->field_exists($table, $field)) {
            $dbman->add_field($table, $field);
        }

        $field = new xmldb_field('customint7', XMLDB_TYPE_INTEGER, '10', null, null, null, null, 'customint6');
        if (!$dbman->field_exists($table, $field)) {
            $dbman->add_field($table, $field);
        }

        $field = new xmldb_field('customint8', XMLDB_TYPE_INTEGER, '10', null, null, null, null, 'customint7');
        if (!$dbman->field_exists($table, $field)) {
            $dbman->add_field($table, $field);
        }

        $field = new xmldb_field('customchar3', XMLDB_TYPE_CHAR, '1333', null, null, null, null, 'customchar2');
        if (!$dbman->field_exists($table, $field)) {
            $dbman->add_field($table, $field);
        }

        $field = new xmldb_field('customtext3', XMLDB_TYPE_TEXT, null, null, null, null, null, 'customtext2');
        if (!$dbman->field_exists($table, $field)) {
            $dbman->add_field($table, $field);
        }

        $field = new xmldb_field('customtext4', XMLDB_TYPE_TEXT, null, null, null, null, null, 'customtext3');
        if (!$dbman->field_exists($table, $field)) {
            $dbman->add_field($table, $field);
        }

        // Main savepoint reached.
        upgrade_main_savepoint(true, 2012082300.01);
    }

    if ($oldversion < 2012082300.02) {
        // Define field component to be added to groups_members
        $table = new xmldb_table('groups_members');
        $field = new xmldb_field('component', XMLDB_TYPE_CHAR, '100', null, XMLDB_NOTNULL, null, null, 'timeadded');

        // Conditionally launch add field component
        if (!$dbman->field_exists($table, $field)) {
            $dbman->add_field($table, $field);
        }

        // Define field itemid to be added to groups_members
        $field = new xmldb_field('itemid', XMLDB_TYPE_INTEGER, '10', null, XMLDB_NOTNULL, null, '0', 'component');

        // Conditionally launch add field itemid
        if (!$dbman->field_exists($table, $field)) {
            $dbman->add_field($table, $field);
        }

        // Main savepoint reached
        upgrade_main_savepoint(true, 2012082300.02);
    }

    if ($oldversion < 2012090500.00) {
        $subquery = 'SELECT b.id FROM {blog_external} b where b.id = ' . $DB->sql_cast_char2int('{post}.content', true);
        $sql = 'DELETE FROM {post}
                      WHERE {post}.module = \'blog_external\'
                            AND NOT EXISTS (' . $subquery . ')
                            AND ' . $DB->sql_isnotempty('post', 'uniquehash', false, false);
        $DB->execute($sql);
        upgrade_main_savepoint(true, 2012090500.00);
    }

    if ($oldversion < 2012090700.01) {
        // Add a category field in the course_request table
        $table = new xmldb_table('course_request');
        $field = new xmldb_field('category', XMLDB_TYPE_INTEGER, '10', null, XMLDB_NOTNULL, null, 0, 'summaryformat');
        if (!$dbman->field_exists($table, $field)) {
            $dbman->add_field($table, $field);
        }

        // Main savepoint reached.
        upgrade_main_savepoint(true, 2012090700.01);
    }

    if ($oldversion < 2012091700.00) {

        // Dropping screenreader field from user.
        $table = new xmldb_table('user');
        $field = new xmldb_field('screenreader');

        if ($dbman->field_exists($table, $field)) {
            $dbman->drop_field($table, $field);
        }

        // Main savepoint reached.
        upgrade_main_savepoint(true, 2012091700.00);
    }

    if ($oldversion < 2012092100.01) {
        // Some folders still have a sortorder set, which is used for main files but is not
        // supported by the folder resource. We reset the value here.
        $sql = 'UPDATE {files} SET sortorder = ? WHERE component = ? AND filearea = ? AND sortorder <> ?';
        $DB->execute($sql, array(0, 'mod_folder', 'content', 0));

        // Main savepoint reached.
        upgrade_main_savepoint(true, 2012092100.01);
    }

    if ($oldversion < 2012092600.00) {
        // Define index idname (unique) to be added to tag
        $table = new xmldb_table('tag');
        $index = new xmldb_index('idname', XMLDB_INDEX_UNIQUE, array('id', 'name'));

        // Conditionally launch add index idname
        if (!$dbman->index_exists($table, $index)) {
            $dbman->add_index($table, $index);
        }

        // Main savepoint reached
        upgrade_main_savepoint(true, 2012092600.00);
    }

    if ($oldversion < 2012101500.01) {
        // Find all orphaned blog associations that might exist.
        $sql = "SELECT ba.id
                  FROM {blog_association} ba
             LEFT JOIN {post} p
                    ON p.id = ba.blogid
                 WHERE p.id IS NULL";
        $orphanedrecordids = $DB->get_records_sql($sql);
        // Now delete these associations.
        foreach ($orphanedrecordids as $orphanedrecord) {
            $DB->delete_records('blog_association', array('id' => $orphanedrecord->id));
        }

        upgrade_main_savepoint(true, 2012101500.01);
    }

    if ($oldversion < 2012101800.02) {
        // Renaming backups using previous file naming convention.
        upgrade_rename_old_backup_files_using_shortname();

        // Main savepoint reached.
        upgrade_main_savepoint(true, 2012101800.02);
    }

    if ($oldversion < 2012103001.00) {
        // create new event_subscriptions table
        $table = new xmldb_table('event_subscriptions');
        $table->add_field('id', XMLDB_TYPE_INTEGER, '10', null, XMLDB_NOTNULL, XMLDB_SEQUENCE, null);
        $table->add_field('url', XMLDB_TYPE_CHAR, '255', null, XMLDB_NOTNULL, null, null);
        $table->add_field('courseid', XMLDB_TYPE_INTEGER, '10', null, XMLDB_NOTNULL, null, '0');
        $table->add_field('groupid', XMLDB_TYPE_INTEGER, '10', null, XMLDB_NOTNULL, null, '0');
        $table->add_field('userid', XMLDB_TYPE_INTEGER, '10', null, XMLDB_NOTNULL, null, '0');
        $table->add_field('pollinterval', XMLDB_TYPE_INTEGER, '10', null, XMLDB_NOTNULL, null, '0');
        $table->add_field('lastupdated', XMLDB_TYPE_INTEGER, '10', null, null, null, null);
        $table->add_field('name', XMLDB_TYPE_CHAR, '255', null, XMLDB_NOTNULL, null, null);
        $table->add_key('primary', XMLDB_KEY_PRIMARY, array('id'));
        if (!$dbman->table_exists($table)) {
            $dbman->create_table($table);
        }
        // Main savepoint reached
        upgrade_main_savepoint(true, 2012103001.00);
    }

    if ($oldversion < 2012103002.00) {
        // Add subscription field to the event table
        $table = new xmldb_table('event');
        $field = new xmldb_field('subscriptionid', XMLDB_TYPE_INTEGER, '10', null, null, null, null, 'timemodified');

        // Conditionally launch add field subscriptionid
        if (!$dbman->field_exists($table, $field)) {
            $dbman->add_field($table, $field);
        }
        upgrade_main_savepoint(true, 2012103002.00);
    }

    if ($oldversion < 2012103003.00) {
        // Fix uuid field in event table to match RFC-2445 UID property.
        $table = new xmldb_table('event');
        $field = new xmldb_field('uuid', XMLDB_TYPE_CHAR, '255', null, XMLDB_NOTNULL, null, null, 'visible');
        // The column already exists, so make sure there are no nulls (crazy mysql).
        $DB->set_field_select('event', 'uuid', '', "uuid IS NULL");
        // Changing precision of field uuid on table event to (255).
        $dbman->change_field_precision($table, $field);
        // Main savepoint reached
        upgrade_main_savepoint(true, 2012103003.00);
    }

    if ($oldversion < 2012110200.00) {

        // Define table course_format_options to be created
        $table = new xmldb_table('course_format_options');

        // Adding fields to table course_format_options
        $table->add_field('id', XMLDB_TYPE_INTEGER, '10', null, XMLDB_NOTNULL, XMLDB_SEQUENCE, null);
        $table->add_field('courseid', XMLDB_TYPE_INTEGER, '10', null, XMLDB_NOTNULL, null, null);
        $table->add_field('format', XMLDB_TYPE_CHAR, '21', null, XMLDB_NOTNULL, null, null);
        $table->add_field('sectionid', XMLDB_TYPE_INTEGER, '10', null, XMLDB_NOTNULL, null, '0', 'format');
        $table->add_field('name', XMLDB_TYPE_CHAR, '100', null, XMLDB_NOTNULL, null, null);
        $table->add_field('value', XMLDB_TYPE_TEXT, null, null, null, null, null);

        // Adding keys to table course_format_options
        $table->add_key('primary', XMLDB_KEY_PRIMARY, array('id'));
        $table->add_key('courseid', XMLDB_KEY_FOREIGN, array('courseid'), 'course', array('id'));

        // Adding indexes to table course_format_options
        $table->add_index('formatoption', XMLDB_INDEX_UNIQUE, array('courseid', 'format', 'sectionid', 'name'));

        // Conditionally launch create table for course_format_options
        if (!$dbman->table_exists($table)) {
            $dbman->create_table($table);
        }

        // Changing type of field format on table course to char with length 21
        $table = new xmldb_table('course');
        $field = new xmldb_field('format', XMLDB_TYPE_CHAR, '21', null, XMLDB_NOTNULL, null, 'topics', 'summaryformat');

        // Launch change of type for field format
        $dbman->change_field_type($table, $field);

        // Since structure of 'course' table has changed we need to re-read $SITE from DB.
        $SITE = $DB->get_record('course', array('id' => $SITE->id));
        $COURSE = clone($SITE);

        // Main savepoint reached
        upgrade_main_savepoint(true, 2012110200.00);
    }

    if ($oldversion < 2012110201.00) {

        // Copy fields 'coursedisplay', 'numsections', 'hiddensections' from table {course}
        // to table {course_format_options} as the additional format options
        $fields = array();
        $table = new xmldb_table('course');
        foreach (array('coursedisplay', 'numsections', 'hiddensections') as $fieldname) {
            // first check that fields still exist
            $field = new xmldb_field($fieldname);
            if ($dbman->field_exists($table, $field)) {
                $fields[] = $fieldname;
            }
        }

        if (!empty($fields)) {
            $transaction = $DB->start_delegated_transaction();
            $rs = $DB->get_recordset_sql('SELECT id, format, '. join(',', $fields).'
                FROM {course}
                WHERE format <> ? AND format <> ?',
                array('scorm', 'social'));
            // (do not copy fields from scrom and social formats, we already know that they are not used)
            foreach ($rs as $rec) {
                foreach ($fields as $field) {
                    try {
                        $DB->insert_record('course_format_options',
                                array(
                                    'courseid'  => $rec->id,
                                    'format'    => $rec->format,
                                    'sectionid' => 0,
                                    'name'      => $field,
                                    'value'     => $rec->$field
                                ));
                    } catch (dml_exception $e) {
                        // index 'courseid,format,sectionid,name' violation
                        // continue; the entry in course_format_options already exists, use it
                    }
                }
            }
            $rs->close();
            $transaction->allow_commit();

            // Drop fields from table course
            foreach ($fields as $fieldname) {
                $field = new xmldb_field($fieldname);
                $dbman->drop_field($table, $field);
            }
        }

        // Since structure of 'course' table has changed we need to re-read $SITE from DB.
        $SITE = $DB->get_record('course', array('id' => $SITE->id));
        $COURSE = clone($SITE);

        // Main savepoint reached
        upgrade_main_savepoint(true, 2012110201.00);
    }

    if ($oldversion < 2012110700.01) {

        // Define field caller_component to be added to portfolio_log.
        $table = new xmldb_table('portfolio_log');
        $field = new xmldb_field('caller_component', XMLDB_TYPE_CHAR, '255', null, null, null, null, 'caller_file');

        // Conditionally launch add field caller_component.
        if (!$dbman->field_exists($table, $field)) {
            $dbman->add_field($table, $field);
        }

        // Main savepoint reached.
        upgrade_main_savepoint(true, 2012110700.01);
    }

    if ($oldversion < 2012111200.00) {

        // Define table temp_enroled_template to be created
        $table = new xmldb_table('temp_enroled_template');

        // Adding fields to table temp_enroled_template
        $table->add_field('id', XMLDB_TYPE_INTEGER, '10', null, XMLDB_NOTNULL, XMLDB_SEQUENCE, null);
        $table->add_field('userid', XMLDB_TYPE_INTEGER, '10', null, XMLDB_NOTNULL, null, '0');
        $table->add_field('courseid', XMLDB_TYPE_INTEGER, '10', null, XMLDB_NOTNULL, null, '0');
        $table->add_field('roleid', XMLDB_TYPE_INTEGER, '10', null, XMLDB_NOTNULL, null, null);

        // Adding keys to table temp_enroled_template
        $table->add_key('primary', XMLDB_KEY_PRIMARY, array('id'));

        // Adding indexes to table temp_enroled_template
        $table->add_index('userid', XMLDB_INDEX_NOTUNIQUE, array('userid'));
        $table->add_index('courseid', XMLDB_INDEX_NOTUNIQUE, array('courseid'));
        $table->add_index('roleid', XMLDB_INDEX_NOTUNIQUE, array('roleid'));

        // Conditionally launch create table for temp_enroled_template
        if (!$dbman->table_exists($table)) {
            $dbman->create_table($table);
        }

        // Define table temp_log_template to be created
        $table = new xmldb_table('temp_log_template');

        // Adding fields to table temp_log_template
        $table->add_field('id', XMLDB_TYPE_INTEGER, '10', null, XMLDB_NOTNULL, XMLDB_SEQUENCE, null);
        $table->add_field('userid', XMLDB_TYPE_INTEGER, '10', null, XMLDB_NOTNULL, null, '0');
        $table->add_field('course', XMLDB_TYPE_INTEGER, '10', null, XMLDB_NOTNULL, null, '0');
        $table->add_field('action', XMLDB_TYPE_CHAR, '40', null, XMLDB_NOTNULL, null, null);

        // Adding keys to table temp_log_template
        $table->add_key('primary', XMLDB_KEY_PRIMARY, array('id'));

        // Adding indexes to table temp_log_template
        $table->add_index('action', XMLDB_INDEX_NOTUNIQUE, array('action'));
        $table->add_index('course', XMLDB_INDEX_NOTUNIQUE, array('course'));
        $table->add_index('user', XMLDB_INDEX_NOTUNIQUE, array('userid'));
        $table->add_index('usercourseaction', XMLDB_INDEX_NOTUNIQUE, array('userid', 'course', 'action'));

        // Conditionally launch create table for temp_log_template
        if (!$dbman->table_exists($table)) {
            $dbman->create_table($table);
        }

        // Main savepoint reached
        upgrade_main_savepoint(true, 2012111200.00);
    }

    if ($oldversion < 2012111200.01) {
        // Force the rebuild of the cache of every courses, some cached information could contain wrong icon references.
        $DB->execute('UPDATE {course} set modinfo = ?, sectioncache = ?', array(null, null));

        // Main savepoint reached.
        upgrade_main_savepoint(true, 2012111200.01);
    }

    if ($oldversion < 2012111601.01) {
        // Clea up after old shared memory caching support.
        unset_config('cachetype');
        unset_config('rcache');
        unset_config('rcachettl');
        unset_config('intcachemax');
        unset_config('memcachedhosts');
        unset_config('memcachedpconn');

        // Main savepoint reached.
        upgrade_main_savepoint(true, 2012111601.01);
    }

    if ($oldversion < 2012112100.00) {

        // Define field eventtype to be added to event_subscriptions.
        $table = new xmldb_table('event_subscriptions');
        $field = new xmldb_field('eventtype', XMLDB_TYPE_CHAR, '20', null, XMLDB_NOTNULL, null, null, 'userid');

        // Conditionally launch add field eventtype.
        if (!$dbman->field_exists($table, $field)) {
            $dbman->add_field($table, $field);
        }

        // Main savepoint reached.
        upgrade_main_savepoint(true, 2012112100.00);
    }

    // Moodle v2.4.0 release upgrade line
    // Put any upgrade step following this

    if ($oldversion < 2012120300.01) {
        // Make sure site-course has format='site' //MDL-36840

        if ($SITE->format !== 'site') {
            $DB->set_field('course', 'format', 'site', array('id' => $SITE->id));
            $SITE->format = 'site';
            $COURSE->format = 'site';
        }

        // Main savepoint reached
        upgrade_main_savepoint(true, 2012120300.01);
    }

    if ($oldversion < 2012120300.04) {
        // Remove "_utf8" suffix from all langs in course table.
        $langs = $DB->get_records_sql("SELECT DISTINCT lang FROM {course} WHERE lang LIKE ?", array('%_utf8'));

        foreach ($langs as $lang=>$unused) {
            $newlang = str_replace('_utf8', '', $lang);
            $sql = "UPDATE {course} SET lang = :newlang WHERE lang = :lang";
            $DB->execute($sql, array('newlang'=>$newlang, 'lang'=>$lang));
        }

        // Main savepoint reached.
        upgrade_main_savepoint(true, 2012120300.04);
    }

    if ($oldversion < 2012123000.00) {
        // Purge removed module filters and all their settings.

        $tables = array('filter_active', 'filter_config');
        foreach ($tables as $table) {
            $DB->delete_records_select($table, "filter LIKE 'mod/%'");
            $filters = $DB->get_records_sql("SELECT DISTINCT filter FROM {{$table}} WHERE filter LIKE 'filter/%'");
            foreach ($filters as $filter) {
                $DB->set_field($table, 'filter', substr($filter->filter, 7), array('filter'=>$filter->filter));
            }
        }

        $configs = array('stringfilters', 'filterall');
        foreach ($configs as $config) {
            if ($filters = get_config(null, $config)) {
                $filters = explode(',', $filters);
                $newfilters = array();
                foreach($filters as $filter) {
                    if (strpos($filter, '/') === false) {
                        $newfilters[] = $filter;
                    } else if (strpos($filter, 'filter/') === 0) {
                        $newfilters[] = substr($filter, 7);
                    }
                }
                $filters = implode(',', $newfilters);
                set_config($config, $filters);
            }
        }

        unset($tables);
        unset($table);
        unset($configs);
        unset($newfilters);
        unset($filters);
        unset($filter);

        // Main savepoint reached.
        upgrade_main_savepoint(true, 2012123000.00);
    }

    if ($oldversion < 2013021100.01) {
        // Make sure there are no bogus nulls in old MySQL tables.
        $DB->set_field_select('user', 'password', '', "password IS NULL");

        // Changing precision of field password on table user to (255).
        $table = new xmldb_table('user');
        $field = new xmldb_field('password', XMLDB_TYPE_CHAR, '255', null, XMLDB_NOTNULL, null, null, 'username');

        // Launch change of precision for field password.
        $dbman->change_field_precision($table, $field);

        // Main savepoint reached.
        upgrade_main_savepoint(true, 2013021100.01);
    }

    if ($oldversion < 2013021800.00) {
        // Add the site identifier to the cache config's file.
        $siteidentifier = $DB->get_field('config', 'value', array('name' => 'siteidentifier'));
        cache_helper::update_site_identifier($siteidentifier);

        // Main savepoint reached.
        upgrade_main_savepoint(true, 2013021800.00);
    }

    if ($oldversion < 2013021801.00) {
        // Fixing possible wrong MIME types for SMART Notebook files.
        $extensions = array('%.gallery', '%.galleryitem', '%.gallerycollection', '%.nbk', '%.notebook', '%.xbk');
        $select = $DB->sql_like('filename', '?', false);
        foreach ($extensions as $extension) {
            $DB->set_field_select(
                'files',
                'mimetype',
                'application/x-smarttech-notebook',
                $select,
                array($extension)
            );
        }
        upgrade_main_savepoint(true, 2013021801.00);
    }

    if ($oldversion < 2013021801.01) {
        // This upgrade step is re-written under MDL-38228 (see below).
        /*
        // Retrieve the list of course_sections as a recordset to save memory
        $coursesections = $DB->get_recordset('course_sections', null, 'course, id', 'id, course, sequence');
        foreach ($coursesections as $coursesection) {
            // Retrieve all of the actual modules in this course and section combination to reduce DB calls
            $actualsectionmodules = $DB->get_records('course_modules',
                    array('course' => $coursesection->course, 'section' => $coursesection->id), '', 'id, section');

            // Break out the current sequence so that we can compare it
            $currentsequence = explode(',', $coursesection->sequence);
            $newsequence = array();

            // Check each of the modules in the current sequence
            foreach ($currentsequence as $module) {
                if (isset($actualsectionmodules[$module])) {
                    $newsequence[] = $module;
                    // We unset the actualsectionmodules so that we don't get duplicates and that we can add orphaned
                    // modules later
                    unset($actualsectionmodules[$module]);
                }
            }

            // Append any modules which have somehow been orphaned
            foreach ($actualsectionmodules as $module) {
                $newsequence[] = $module->id;
            }

            // Piece it all back together
            $sequence = implode(',', $newsequence);

            // Only update if there have been changes
            if ($sequence !== $coursesection->sequence) {
                $coursesection->sequence = $sequence;
                $DB->update_record('course_sections', $coursesection);

                // And clear the sectioncache and modinfo cache - they'll be regenerated on next use
                $course = new stdClass();
                $course->id = $coursesection->course;
                $course->sectioncache = null;
                $course->modinfo = null;
                $DB->update_record('course', $course);
            }
        }
        $coursesections->close();
        */
        // Main savepoint reached.
        upgrade_main_savepoint(true, 2013021801.01);
    }

    if ($oldversion < 2013021902.00) {
        // ISO country change: Netherlands Antilles is split into BQ, CW & SX
        // http://www.iso.org/iso/iso_3166-1_newsletter_vi-8_split_of_the_dutch_antilles_final-en.pdf
        $sql = "UPDATE {user} SET country = '' WHERE country = ?";
        $DB->execute($sql, array('AN'));

        upgrade_main_savepoint(true, 2013021902.00);
    }

    if ($oldversion < 2013022600.00) {
        // Delete entries regarding invalid 'interests' option which breaks course.
        $DB->delete_records('course_sections_avail_fields', array('userfield' => 'interests'));
        $DB->delete_records('course_modules_avail_fields', array('userfield' => 'interests'));
        // Clear course cache (will be rebuilt on first visit) in case of changes to these.
        $DB->execute('UPDATE {course} set modinfo = ?, sectioncache = ?', array(null, null));

        upgrade_main_savepoint(true, 2013022600.00);
    }

    // Add index to field "timemodified" for grade_grades_history table.
    if ($oldversion < 2013030400.00) {
        $table = new xmldb_table('grade_grades_history');
        $field = new xmldb_field('timemodified');

        if ($dbman->field_exists($table, $field)) {
            $index = new xmldb_index('timemodified', XMLDB_INDEX_NOTUNIQUE, array('timemodified'));
            if (!$dbman->index_exists($table, $index)) {
                $dbman->add_index($table, $index);
            }
        }

        // Main savepoint reached.
        upgrade_main_savepoint(true, 2013030400.00);
    }

    if ($oldversion < 2013030400.02) {
        // Cleanup qformat blackboard settings.
        unset_all_config_for_plugin('qformat_blackboard');

        upgrade_main_savepoint(true, 2013030400.02);
    }

    // This is checking to see if the site has been running a specific version with a bug in it
    // because this upgrade step is slow and is only needed if the site has been running with the affected versions.
    if ($oldversion >= 2012062504.08 && $oldversion < 2012062504.13) {
        // This upgrade step is re-written under MDL-38228 (see below).

        /*
        // Retrieve the list of course_sections as a recordset to save memory.
        // This is to fix a regression caused by MDL-37939.
        // In this case the upgrade step is fixing records where:
        // The data in course_sections.sequence contains the correct module id
        // The section field for on the course modules table may have been updated to point to the incorrect id.

        // This query is looking for sections where the sequence is not in sync with the course_modules table.
        // The syntax for the like query is looking for a value in a comma separated list.
        // It adds a comma to either site of the list and then searches for LIKE '%,id,%'.
        $sequenceconcat = $DB->sql_concat("','", 's.sequence', "','");
        $moduleconcat = $DB->sql_concat("'%,'", 'cm.id', "',%'");
        $sql = 'SELECT s2.id, s2.course, s2.sequence
                FROM {course_sections} s2
                JOIN(
                    SELECT DISTINCT s.id
                    FROM
                    {course_modules} cm
                    JOIN {course_sections} s
                    ON
                        cm.course = s.course
                    WHERE cm.section != s.id AND ' . $sequenceconcat . ' LIKE ' . $moduleconcat . '
                ) d
                ON s2.id = d.id';
        $coursesections = $DB->get_recordset_sql($sql);

        foreach ($coursesections as $coursesection) {
            // Retrieve all of the actual modules in this course and section combination to reduce DB calls.
            $actualsectionmodules = $DB->get_records('course_modules',
                    array('course' => $coursesection->course, 'section' => $coursesection->id), '', 'id, section');

            // Break out the current sequence so that we can compare it.
            $currentsequence = explode(',', $coursesection->sequence);
            $orphanlist = array();

            // Check each of the modules in the current sequence.
            foreach ($currentsequence as $cmid) {
                if (!empty($cmid) && !isset($actualsectionmodules[$cmid])) {
                    $orphanlist[] = $cmid;
                }
            }

            if (!empty($orphanlist)) {
                list($sql, $params) = $DB->get_in_or_equal($orphanlist, SQL_PARAMS_NAMED);
                $sql = "id $sql";

                $DB->set_field_select('course_modules', 'section', $coursesection->id, $sql, $params);

                // And clear the sectioncache and modinfo cache - they'll be regenerated on next use.
                $course = new stdClass();
                $course->id = $coursesection->course;
                $course->sectioncache = null;
                $course->modinfo = null;
                $DB->update_record('course', $course);
            }
        }
        $coursesections->close();

        // No savepoint needed for this change.
         */
    }

    if ($oldversion < 2013032200.01) {
        // GD is now always available
        set_config('gdversion', 2);

        upgrade_main_savepoint(true, 2013032200.01);
    }

    if ($oldversion < 2013032600.03) {
        // Fixing possible wrong MIME type for MIME HTML (MHTML) files.
        $extensions = array('%.mht', '%.mhtml');
        $select = $DB->sql_like('filename', '?', false);
        foreach ($extensions as $extension) {
            $DB->set_field_select(
                'files',
                'mimetype',
                'message/rfc822',
                $select,
                array($extension)
            );
        }
        upgrade_main_savepoint(true, 2013032600.03);
    }

    if ($oldversion < 2013032600.04) {
        // MDL-31983 broke the quiz version number. Fix it.
        $DB->set_field('modules', 'version', '2013021500',
                array('name' => 'quiz', 'version' => '2013310100'));
        upgrade_main_savepoint(true, 2013032600.04);
    }

    if ($oldversion < 2013040200.00) {
        // Add openbadges tables.

        // Define table 'badge' to be created.
        $table = new xmldb_table('badge');

        // Adding fields to table 'badge'.
        $table->add_field('id', XMLDB_TYPE_INTEGER, '10', null, XMLDB_NOTNULL, XMLDB_SEQUENCE, null, null);
        $table->add_field('name', XMLDB_TYPE_CHAR, '255', null, XMLDB_NOTNULL, null, null, 'id');
        $table->add_field('description', XMLDB_TYPE_TEXT, null, null, null, null, null, 'name');
        $table->add_field('image', XMLDB_TYPE_INTEGER, '10', null, XMLDB_NOTNULL, null, null, 'description');
        $table->add_field('timecreated', XMLDB_TYPE_INTEGER, '10', null, XMLDB_NOTNULL, null, '0', 'image');
        $table->add_field('timemodified', XMLDB_TYPE_INTEGER, '10', null, XMLDB_NOTNULL, null, '0', 'timecreated');
        $table->add_field('usercreated', XMLDB_TYPE_INTEGER, '10', null, XMLDB_NOTNULL, null, null, 'timemodified');
        $table->add_field('usermodified', XMLDB_TYPE_INTEGER, '10', null, XMLDB_NOTNULL, null, null, 'usercreated');
        $table->add_field('issuername', XMLDB_TYPE_CHAR, '255', null, XMLDB_NOTNULL, null, null, 'usermodified');
        $table->add_field('issuerurl', XMLDB_TYPE_CHAR, '255', null, XMLDB_NOTNULL, null, null, 'issuername');
        $table->add_field('issuercontact', XMLDB_TYPE_CHAR, '255', null, null, null, null, 'issuerurl');
        $table->add_field('expiredate', XMLDB_TYPE_INTEGER, '10', null, null, null, null, 'issuercontact');
        $table->add_field('expireperiod', XMLDB_TYPE_INTEGER, '10', null, null, null, null, 'expiredate');
        $table->add_field('type', XMLDB_TYPE_INTEGER, '1', null, XMLDB_NOTNULL, null, '1', 'expireperiod');
        $table->add_field('courseid', XMLDB_TYPE_INTEGER, '10', null, null, null, null, 'type');
        $table->add_field('message', XMLDB_TYPE_TEXT, null, null, XMLDB_NOTNULL, null, null, 'courseid');
        $table->add_field('messagesubject', XMLDB_TYPE_TEXT, null, null, XMLDB_NOTNULL, null, null, 'message');
        $table->add_field('attachment', XMLDB_TYPE_INTEGER, '1', null, XMLDB_NOTNULL, null, '1', 'messagesubject');
        $table->add_field('notification', XMLDB_TYPE_INTEGER, '1', null, XMLDB_NOTNULL, null, '1', 'attachment');
        $table->add_field('status', XMLDB_TYPE_INTEGER, '1', null, XMLDB_NOTNULL, null, '0', 'notification');
        $table->add_field('nextcron', XMLDB_TYPE_INTEGER, '10', null, null, null, null, 'status');

        // Adding keys to table 'badge'.
        $table->add_key('primary', XMLDB_KEY_PRIMARY, array('id'));
        $table->add_key('fk_courseid', XMLDB_KEY_FOREIGN, array('courseid'), 'course', array('id'));
        $table->add_key('fk_usermodified', XMLDB_KEY_FOREIGN, array('usermodified'), 'user', array('id'));
        $table->add_key('fk_usercreated', XMLDB_KEY_FOREIGN, array('usercreated'), 'user', array('id'));

        // Adding indexes to table 'badge'.
        $table->add_index('type', XMLDB_INDEX_NOTUNIQUE, array('type'));

        // Conditionally launch create table for 'badge'.
        if (!$dbman->table_exists($table)) {
            $dbman->create_table($table);
        }

        // Define table 'badge_criteria' to be created.
        $table = new xmldb_table('badge_criteria');

        // Adding fields to table 'badge_criteria'.
        $table->add_field('id', XMLDB_TYPE_INTEGER, '10', null, XMLDB_NOTNULL, XMLDB_SEQUENCE, null, null);
        $table->add_field('badgeid', XMLDB_TYPE_INTEGER, '10', null, XMLDB_NOTNULL, null, '0', 'id');
        $table->add_field('criteriatype', XMLDB_TYPE_INTEGER, '10', null, null, null, null, 'badgeid');
        $table->add_field('method', XMLDB_TYPE_INTEGER, '1', null, XMLDB_NOTNULL, null, '1', 'criteriatype');

        // Adding keys to table 'badge_criteria'.
        $table->add_key('primary', XMLDB_KEY_PRIMARY, array('id'));
        $table->add_key('fk_badgeid', XMLDB_KEY_FOREIGN, array('badgeid'), 'badge', array('id'));

        // Adding indexes to table 'badge_criteria'.
        $table->add_index('criteriatype', XMLDB_INDEX_NOTUNIQUE, array('criteriatype'));
        $table->add_index('badgecriteriatype', XMLDB_INDEX_UNIQUE, array('badgeid', 'criteriatype'));

        // Conditionally launch create table for 'badge_criteria'.
        if (!$dbman->table_exists($table)) {
            $dbman->create_table($table);
        }

        // Define table 'badge_criteria_param' to be created.
        $table = new xmldb_table('badge_criteria_param');

        // Adding fields to table 'badge_criteria_param'.
        $table->add_field('id', XMLDB_TYPE_INTEGER, '10', null, XMLDB_NOTNULL, XMLDB_SEQUENCE, null, null);
        $table->add_field('critid', XMLDB_TYPE_INTEGER, '10', null, XMLDB_NOTNULL, null, null, 'id');
        $table->add_field('name', XMLDB_TYPE_CHAR, '255', null, XMLDB_NOTNULL, null, null, 'critid');
        $table->add_field('value', XMLDB_TYPE_CHAR, '255', null, null, null, null, 'name');

        // Adding keys to table 'badge_criteria_param'.
        $table->add_key('primary', XMLDB_KEY_PRIMARY, array('id'));
        $table->add_key('fk_critid', XMLDB_KEY_FOREIGN, array('critid'), 'badge_criteria', array('id'));

        // Conditionally launch create table for 'badge_criteria_param'.
        if (!$dbman->table_exists($table)) {
            $dbman->create_table($table);
        }

        // Define table 'badge_issued' to be created.
        $table = new xmldb_table('badge_issued');

        // Adding fields to table 'badge_issued'.
        $table->add_field('id', XMLDB_TYPE_INTEGER, '10', null, XMLDB_NOTNULL, XMLDB_SEQUENCE, null, null);
        $table->add_field('badgeid', XMLDB_TYPE_INTEGER, '10', null, XMLDB_NOTNULL, null, '0', 'id');
        $table->add_field('userid', XMLDB_TYPE_INTEGER, '10', null, XMLDB_NOTNULL, null, '0', 'badgeid');
        $table->add_field('uniquehash', XMLDB_TYPE_TEXT, null, null, XMLDB_NOTNULL, null, null, 'userid');
        $table->add_field('dateissued', XMLDB_TYPE_INTEGER, '10', null, XMLDB_NOTNULL, null, '0', 'uniquehash');
        $table->add_field('dateexpire', XMLDB_TYPE_INTEGER, '10', null, null, null, null, 'dateissued');
        $table->add_field('visible', XMLDB_TYPE_INTEGER, '1', null, XMLDB_NOTNULL, null, '0', 'dateexpire');
        $table->add_field('issuernotified', XMLDB_TYPE_INTEGER, '10', null, null, null, null, 'visible');

        // Adding keys to table 'badge_issued'.
        $table->add_key('primary', XMLDB_KEY_PRIMARY, array('id'));
        $table->add_key('fk_badgeid', XMLDB_KEY_FOREIGN, array('badgeid'), 'badge', array('id'));
        $table->add_key('fk_userid', XMLDB_KEY_FOREIGN, array('userid'), 'user', array('id'));

        $table->add_index('badgeuser', XMLDB_INDEX_UNIQUE, array('badgeid', 'userid'));

        // Conditionally launch create table for 'badge_issued'.
        if (!$dbman->table_exists($table)) {
            $dbman->create_table($table);
        }

        // Define table 'badge_criteria_met' to be created.
        $table = new xmldb_table('badge_criteria_met');

        // Adding fields to table 'badge_criteria_met'.
        $table->add_field('id', XMLDB_TYPE_INTEGER, '10', null, XMLDB_NOTNULL, XMLDB_SEQUENCE, null, null);
        $table->add_field('issuedid', XMLDB_TYPE_INTEGER, '10', null, null, null, null, 'id');
        $table->add_field('critid', XMLDB_TYPE_INTEGER, '10', null, XMLDB_NOTNULL, null, null, 'issuedid');
        $table->add_field('userid', XMLDB_TYPE_INTEGER, '10', null, XMLDB_NOTNULL, null, null, 'critid');
        $table->add_field('datemet', XMLDB_TYPE_INTEGER, '10', null, XMLDB_NOTNULL, null, null, 'userid');

        // Adding keys to table 'badge_criteria_met'
        $table->add_key('primary', XMLDB_KEY_PRIMARY, array('id'));
        $table->add_key('fk_critid', XMLDB_KEY_FOREIGN, array('critid'), 'badge_criteria', array('id'));
        $table->add_key('fk_userid', XMLDB_KEY_FOREIGN, array('userid'), 'user', array('id'));
        $table->add_key('fk_issuedid', XMLDB_KEY_FOREIGN, array('issuedid'), 'badge_issued', array('id'));

        // Conditionally launch create table for 'badge_criteria_met'.
        if (!$dbman->table_exists($table)) {
            $dbman->create_table($table);
        }

        // Define table 'badge_manual_award' to be created.
        $table = new xmldb_table('badge_manual_award');

        // Adding fields to table 'badge_manual_award'.
        $table->add_field('id', XMLDB_TYPE_INTEGER, '10', null, XMLDB_NOTNULL, XMLDB_SEQUENCE, null, null);
        $table->add_field('badgeid', XMLDB_TYPE_INTEGER, '10', null, XMLDB_NOTNULL, null, null, 'id');
        $table->add_field('recipientid', XMLDB_TYPE_INTEGER, '10', null, XMLDB_NOTNULL, null, null, 'badgeid');
        $table->add_field('issuerid', XMLDB_TYPE_INTEGER, '10', null, XMLDB_NOTNULL, null, null, 'recipientid');
        $table->add_field('issuerrole', XMLDB_TYPE_INTEGER, '10', null, XMLDB_NOTNULL, null, null, 'issuerid');
        $table->add_field('datemet', XMLDB_TYPE_INTEGER, '10', null, XMLDB_NOTNULL, null, null, 'issuerrole');

        // Adding keys to table 'badge_manual_award'.
        $table->add_key('primary', XMLDB_KEY_PRIMARY, array('id'));
        $table->add_key('fk_badgeid', XMLDB_KEY_FOREIGN, array('badgeid'), 'badge', array('id'));
        $table->add_key('fk_recipientid', XMLDB_KEY_FOREIGN, array('recipientid'), 'user', array('id'));
        $table->add_key('fk_issuerid', XMLDB_KEY_FOREIGN, array('issuerid'), 'user', array('id'));
        $table->add_key('fk_issuerrole', XMLDB_KEY_FOREIGN, array('issuerrole'), 'role', array('id'));

        // Conditionally launch create table for 'badge_manual_award'.
        if (!$dbman->table_exists($table)) {
            $dbman->create_table($table);
        }

        // Define table 'badge_backpack' to be created.
        $table = new xmldb_table('badge_backpack');

        // Adding fields to table 'badge_backpack'.
        $table->add_field('id', XMLDB_TYPE_INTEGER, '10', null, XMLDB_NOTNULL, XMLDB_SEQUENCE, null, null);
        $table->add_field('userid', XMLDB_TYPE_INTEGER, '10', null, XMLDB_NOTNULL, null, '0', 'id');
        $table->add_field('email', XMLDB_TYPE_CHAR, '100', null, XMLDB_NOTNULL, null, null, 'userid');
        $table->add_field('backpackurl', XMLDB_TYPE_CHAR, '255', null, XMLDB_NOTNULL, null, null, 'email');
        $table->add_field('backpackuid', XMLDB_TYPE_INTEGER, '10', null, XMLDB_NOTNULL, null, null, 'backpackurl');
        $table->add_field('backpackgid', XMLDB_TYPE_INTEGER, '10', null, XMLDB_NOTNULL, null, null, 'backpackuid');
        $table->add_field('autosync', XMLDB_TYPE_INTEGER, '1', null, XMLDB_NOTNULL, null, '0', 'backpackgid');
        $table->add_field('password', XMLDB_TYPE_CHAR, '50', null, null, null, null, 'autosync');

        // Adding keys to table 'badge_backpack'.
        $table->add_key('primary', XMLDB_KEY_PRIMARY, array('id'));
        $table->add_key('fk_userid', XMLDB_KEY_FOREIGN, array('userid'), 'user', array('id'));

        // Conditionally launch create table for 'badge_backpack'.
        if (!$dbman->table_exists($table)) {
            $dbman->create_table($table);
        }

        // Main savepoint reached.
        upgrade_main_savepoint(true, 2013040200.00);
    }

    if ($oldversion < 2013040201.00) {
        // Convert name field in event table to text type as RFC-2445 doesn't have any limitation on it.
        $table = new xmldb_table('event');
        $field = new xmldb_field('name', XMLDB_TYPE_TEXT, null, null, XMLDB_NOTNULL, null, null);
        if ($dbman->field_exists($table, $field)) {
            $dbman->change_field_type($table, $field);
        }
        // Main savepoint reached.
        upgrade_main_savepoint(true, 2013040201.00);
    }

    if ($oldversion < 2013040300.01) {

        // Define field completionstartonenrol to be dropped from course.
        $table = new xmldb_table('course');
        $field = new xmldb_field('completionstartonenrol');

        // Conditionally launch drop field completionstartonenrol.
        if ($dbman->field_exists($table, $field)) {
            $dbman->drop_field($table, $field);
        }

        // Since structure of 'course' table has changed we need to re-read $SITE from DB.
        $SITE = $DB->get_record('course', array('id' => $SITE->id));
        $COURSE = clone($SITE);

        // Main savepoint reached.
        upgrade_main_savepoint(true, 2013040300.01);
    }

    if ($oldversion < 2013041200.00) {
        // MDL-29877 Some bad restores created grade items with no category information.
        $sql = "UPDATE {grade_items}
                   SET categoryid = courseid
                 WHERE itemtype <> 'course' and itemtype <> 'category'
                       AND categoryid IS NULL";
        $DB->execute($sql);
        upgrade_main_savepoint(true, 2013041200.00);
    }

    if ($oldversion < 2013041600.00) {
        // Copy constants from /course/lib.php instead of including the whole library:
        $c = array( 'FRONTPAGENEWS'                 => 0,
                    'FRONTPAGECOURSELIST'           => 1,
                    'FRONTPAGECATEGORYNAMES'        => 2,
                    'FRONTPAGETOPICONLY'            => 3,
                    'FRONTPAGECATEGORYCOMBO'        => 4,
                    'FRONTPAGEENROLLEDCOURSELIST'   => 5,
                    'FRONTPAGEALLCOURSELIST'        => 6,
                    'FRONTPAGECOURSESEARCH'         => 7);
        // Update frontpage settings $CFG->frontpage and $CFG->frontpageloggedin. In 2.4 there was too much of hidden logic about them.
        // This script tries to make sure that with the new (more user-friendly) frontpage settings the frontpage looks as similar as possible to what it was before upgrade.
        $ncourses = $DB->count_records('course');
        foreach (array('frontpage', 'frontpageloggedin') as $configkey) {
            if ($frontpage = explode(',', $CFG->{$configkey})) {
                $newfrontpage = array();
                foreach ($frontpage as $v) {
                    switch ($v) {
                        case $c['FRONTPAGENEWS']:
                            // Not related to course listings, leave as it is.
                            $newfrontpage[] = $c['FRONTPAGENEWS'];
                            break;
                        case $c['FRONTPAGECOURSELIST']:
                            if ($configkey === 'frontpageloggedin' && empty($CFG->disablemycourses)) {
                                // In 2.4 unless prohibited in config, the "list of courses" was considered "list of enrolled courses" plus course search box.
                                $newfrontpage[] = $c['FRONTPAGEENROLLEDCOURSELIST'];
                            } else if ($ncourses <= 200) {
                                // Still list of courses was only displayed in there were less than 200 courses in system. Otherwise - search box only.
                                $newfrontpage[] = $c['FRONTPAGEALLCOURSELIST'];
                                break; // skip adding search box
                            }
                            if (!in_array($c['FRONTPAGECOURSESEARCH'], $newfrontpage)) {
                                $newfrontpage[] = $c['FRONTPAGECOURSESEARCH'];
                            }
                            break;
                        case $c['FRONTPAGECATEGORYNAMES']:
                            // In 2.4 search box was displayed automatically after categories list. In 2.5 it is displayed as a separate setting.
                            $newfrontpage[] = $c['FRONTPAGECATEGORYNAMES'];
                            if (!in_array($c['FRONTPAGECOURSESEARCH'], $newfrontpage)) {
                                $newfrontpage[] = $c['FRONTPAGECOURSESEARCH'];
                            }
                            break;
                        case $c['FRONTPAGECATEGORYCOMBO']:
                            $maxcourses = empty($CFG->numcoursesincombo) ? 500 : $CFG->numcoursesincombo;
                            // In 2.4 combo list was not displayed if there are more than $CFG->numcoursesincombo courses in the system.
                            if ($ncourses < $maxcourses) {
                                $newfrontpage[] = $c['FRONTPAGECATEGORYCOMBO'];
                            }
                            if (!in_array($c['FRONTPAGECOURSESEARCH'], $newfrontpage)) {
                                $newfrontpage[] = $c['FRONTPAGECOURSESEARCH'];
                            }
                            break;
                    }
                }
                set_config($configkey, join(',', $newfrontpage));
            }
        }
        // $CFG->numcoursesincombo no longer affects whether the combo list is displayed. Setting is deprecated.
        unset_config('numcoursesincombo');

        upgrade_main_savepoint(true, 2013041600.00);
    }

    if ($oldversion < 2013041601.00) {
        // Create a new 'badge_external' table first.
        // Define table 'badge_external' to be created.
        $table = new xmldb_table('badge_external');

        // Adding fields to table 'badge_external'.
        $table->add_field('id', XMLDB_TYPE_INTEGER, '10', null, XMLDB_NOTNULL, XMLDB_SEQUENCE, null, null);
        $table->add_field('backpackid', XMLDB_TYPE_INTEGER, '10', null, XMLDB_NOTNULL, null, null, 'id');
        $table->add_field('collectionid', XMLDB_TYPE_INTEGER, '10', null, XMLDB_NOTNULL, null, null, 'backpackid');

        // Adding keys to table 'badge_external'.
        $table->add_key('primary', XMLDB_KEY_PRIMARY, array('id'));
        $table->add_key('fk_backpackid', XMLDB_KEY_FOREIGN, array('backpackid'), 'badge_backpack', array('id'));

        // Conditionally launch create table for 'badge_external'.
        if (!$dbman->table_exists($table)) {
            $dbman->create_table($table);
        }

        // Perform user data migration.
        $usercollections = $DB->get_records('badge_backpack');
        foreach ($usercollections as $usercollection) {
            $collection = new stdClass();
            $collection->backpackid = $usercollection->id;
            $collection->collectionid = $usercollection->backpackgid;
            $DB->insert_record('badge_external', $collection);
        }

        // Finally, drop the column.
        // Define field backpackgid to be dropped from 'badge_backpack'.
        $table = new xmldb_table('badge_backpack');
        $field = new xmldb_field('backpackgid');

        // Conditionally launch drop field backpackgid.
        if ($dbman->field_exists($table, $field)) {
            $dbman->drop_field($table, $field);
        }

        // Main savepoint reached.
        upgrade_main_savepoint(true, 2013041601.00);
    }

    if ($oldversion < 2013041601.01) {
        // Changing the default of field descriptionformat on table user to 1.
        $table = new xmldb_table('user');
        $field = new xmldb_field('descriptionformat', XMLDB_TYPE_INTEGER, '2', null, XMLDB_NOTNULL, null, '1', 'description');

        // Launch change of default for field descriptionformat.
        $dbman->change_field_default($table, $field);

        // Main savepoint reached.
        upgrade_main_savepoint(true, 2013041601.01);
    }

    if ($oldversion < 2013041900.00) {
        require_once($CFG->dirroot . '/cache/locallib.php');
        // The features bin needs updating.
        cache_config_writer::update_default_config_stores();
        // Main savepoint reached.
        upgrade_main_savepoint(true, 2013041900.00);
    }

    if ($oldversion < 2013042300.00) {
        // Adding index to unreadmessageid field of message_working table (MDL-34933)
        $table = new xmldb_table('message_working');
        $index = new xmldb_index('unreadmessageid_idx', XMLDB_INDEX_NOTUNIQUE, array('unreadmessageid'));

        // Conditionally launch add index unreadmessageid
        if (!$dbman->index_exists($table, $index)) {
            $dbman->add_index($table, $index);
        }

        // Main savepoint reached.
        upgrade_main_savepoint(true, 2013042300.00);
    }

    // Moodle v2.5.0 release upgrade line.
    // Put any upgrade step following this.

    if ($oldversion < 2013051400.01) {
        // Fix incorrect cc-nc url. Unfortunately the license 'plugins' do
        // not give a mechanism to do this.

        $sql = "UPDATE {license}
                   SET source = :url, version = :newversion
                 WHERE shortname = :shortname AND version = :oldversion";

        $params = array(
            'url' => 'http://creativecommons.org/licenses/by-nc/3.0/',
            'shortname' => 'cc-nc',
            'newversion' => '2013051500',
            'oldversion' => '2010033100'
        );

        $DB->execute($sql, $params);

        // Main savepoint reached.
        upgrade_main_savepoint(true, 2013051400.01);
    }

    if ($oldversion < 2013061400.01) {
        // Clean up old tokens which haven't been deleted.
        $DB->execute("DELETE FROM {user_private_key} WHERE NOT EXISTS
                         (SELECT 'x' FROM {user} WHERE deleted = 0 AND id = userid)");

        // Main savepoint reached.
        upgrade_main_savepoint(true, 2013061400.01);
    }

    if ($oldversion < 2013061700.00) {
        // MDL-40103: Remove unused template tables from the database.
        // These are now created inline with xmldb_table.

        $tablestocleanup = array('temp_enroled_template','temp_log_template','backup_files_template','backup_ids_template');
        $dbman = $DB->get_manager();

        foreach ($tablestocleanup as $table) {
            $xmltable = new xmldb_table($table);
            if ($dbman->table_exists($xmltable)) {
                $dbman->drop_table($xmltable);
            }
        }

        // Main savepoint reached.
        upgrade_main_savepoint(true, 2013061700.00);
    }

    if ($oldversion < 2013070800.00) {

        // Remove orphan repository instances.
        if ($DB->get_dbfamily() === 'mysql') {
            $sql = "DELETE {repository_instances} FROM {repository_instances}
                    LEFT JOIN {context} ON {context}.id = {repository_instances}.contextid
                    WHERE {context}.id IS NULL";
        } else {
            $sql = "DELETE FROM {repository_instances}
                    WHERE NOT EXISTS (
                        SELECT 'x' FROM {context}
                        WHERE {context}.id = {repository_instances}.contextid)";
        }
        $DB->execute($sql);

        // Main savepoint reached.
        upgrade_main_savepoint(true, 2013070800.00);
    }

    if ($oldversion < 2013070800.01) {

        // Define field lastnamephonetic to be added to user.
        $table = new xmldb_table('user');
        $field = new xmldb_field('lastnamephonetic', XMLDB_TYPE_CHAR, '255', null, null, null, null, 'imagealt');
        $index = new xmldb_index('lastnamephonetic', XMLDB_INDEX_NOTUNIQUE, array('lastnamephonetic'));

        // Conditionally launch add field lastnamephonetic.
        if (!$dbman->field_exists($table, $field)) {
            $dbman->add_field($table, $field);
            $dbman->add_index($table, $index);
        }

        // Define field firstnamephonetic to be added to user.
        $table = new xmldb_table('user');
        $field = new xmldb_field('firstnamephonetic', XMLDB_TYPE_CHAR, '255', null, null, null, null, 'lastnamephonetic');
        $index = new xmldb_index('firstnamephonetic', XMLDB_INDEX_NOTUNIQUE, array('firstnamephonetic'));

        // Conditionally launch add field firstnamephonetic.
        if (!$dbman->field_exists($table, $field)) {
            $dbman->add_field($table, $field);
            $dbman->add_index($table, $index);
        }

        // Define field alternatename to be added to user.
        $table = new xmldb_table('user');
        $field = new xmldb_field('middlename', XMLDB_TYPE_CHAR, '255', null, null, null, null, 'firstnamephonetic');
        $index = new xmldb_index('middlename', XMLDB_INDEX_NOTUNIQUE, array('middlename'));

        // Conditionally launch add field firstnamephonetic.
        if (!$dbman->field_exists($table, $field)) {
            $dbman->add_field($table, $field);
            $dbman->add_index($table, $index);
        }

        // Define field alternatename to be added to user.
        $table = new xmldb_table('user');
        $field = new xmldb_field('alternatename', XMLDB_TYPE_CHAR, '255', null, null, null, null, 'middlename');
        $index = new xmldb_index('alternatename', XMLDB_INDEX_NOTUNIQUE, array('alternatename'));

        // Conditionally launch add field alternatename.
        if (!$dbman->field_exists($table, $field)) {
            $dbman->add_field($table, $field);
            $dbman->add_index($table, $index);
        }

        // Main savepoint reached.
        upgrade_main_savepoint(true, 2013070800.01);
    }
    if ($oldversion < 2013071500.01) {
        // The enrol_authorize plugin has been removed, if there are no records
        // and no plugin files then remove the plugin data.
        $enrolauthorize = new xmldb_table('enrol_authorize');
        $enrolauthorizerefunds = new xmldb_table('enrol_authorize_refunds');

        if (!file_exists($CFG->dirroot.'/enrol/authorize/version.php') &&
            $dbman->table_exists($enrolauthorize) &&
            $dbman->table_exists($enrolauthorizerefunds)) {

            $enrolauthorizecount = $DB->count_records('enrol_authorize');
            $enrolauthorizerefundcount = $DB->count_records('enrol_authorize_refunds');

            if (empty($enrolauthorizecount) && empty($enrolauthorizerefundcount)) {

                // Drop the database tables.
                $dbman->drop_table($enrolauthorize);
                $dbman->drop_table($enrolauthorizerefunds);

                // Drop the message provider and associated data manually.
                $DB->delete_records('message_providers', array('component' => 'enrol_authorize'));
                $DB->delete_records_select('config_plugins', "plugin = 'message' AND ".$DB->sql_like('name', '?', false), array("%_provider_enrol_authorize_%"));
                $DB->delete_records_select('user_preferences', $DB->sql_like('name', '?', false), array("message_provider_enrol_authorize_%"));

                // Remove capabilities.
                capabilities_cleanup('enrol_authorize');

                // Remove all other associated config.
                unset_all_config_for_plugin('enrol_authorize');
            }
        }
        upgrade_main_savepoint(true, 2013071500.01);
    }

    if ($oldversion < 2013071500.02) {
        // Define field attachment to be dropped from badge.
        $table = new xmldb_table('badge');
        $field = new xmldb_field('image');

        // Conditionally launch drop field eventtype.
        if ($dbman->field_exists($table, $field)) {
            $dbman->drop_field($table, $field);
        }

        upgrade_main_savepoint(true, 2013071500.02);
    }

    if ($oldversion < 2013072600.01) {
        upgrade_mssql_nvarcharmax();
        upgrade_mssql_varbinarymax();

        upgrade_main_savepoint(true, 2013072600.01);
    }

    if ($oldversion < 2013081200.00) {
        // Define field uploadfiles to be added to external_services.
        $table = new xmldb_table('external_services');
        $field = new xmldb_field('uploadfiles', XMLDB_TYPE_INTEGER, '1', null, XMLDB_NOTNULL, null, '0', 'downloadfiles');

        // Conditionally launch add field uploadfiles.
        if (!$dbman->field_exists($table, $field)) {
            $dbman->add_field($table, $field);
        }

        // Main savepoint reached.
        upgrade_main_savepoint(true, 2013081200.00);
    }

    if ($oldversion < 2013082300.01) {
        // Define the table 'backup_logs' and the field 'message' which we will be changing from a char to a text field.
        $table = new xmldb_table('backup_logs');
        $field = new xmldb_field('message', XMLDB_TYPE_TEXT, null, null, XMLDB_NOTNULL, null, null, 'loglevel');

        // Perform the change.
        $dbman->change_field_type($table, $field);

        // Main savepoint reached.
        upgrade_main_savepoint(true, 2013082300.01);
    }

    // Convert SCORM course format courses to singleactivity.
    if ($oldversion < 2013082700.00) {
        // First set relevant singleactivity settings.
        $formatoptions = new stdClass();
        $formatoptions->format = 'singleactivity';
        $formatoptions->sectionid = 0;
        $formatoptions->name = 'activitytype';
        $formatoptions->value = 'scorm';

        $courses = $DB->get_recordset('course', array('format' => 'scorm'), 'id');
        foreach ($courses as $course) {
            $formatoptions->courseid = $course->id;
            $DB->insert_record('course_format_options', $formatoptions);
        }
        $courses->close();

        // Now update course format for these courses.
        $sql = "UPDATE {course}
                   SET format = 'singleactivity', modinfo = '', sectioncache = ''
                 WHERE format = 'scorm'";
        $DB->execute($sql);
        upgrade_main_savepoint(true, 2013082700.00);
    }

    if ($oldversion < 2013090500.01) {
        // Define field calendartype to be added to course.
        $table = new xmldb_table('course');
        $field = new xmldb_field('calendartype', XMLDB_TYPE_CHAR, '30', null, XMLDB_NOTNULL, null, null);

        // Conditionally launch add field calendartype.
        if (!$dbman->field_exists($table, $field)) {
            $dbman->add_field($table, $field);
        }

        // Since structure of 'course' table has changed we need to re-read $SITE from DB.
        $SITE = $DB->get_record('course', array('id' => $SITE->id));
        $COURSE = clone($SITE);

        // Define field calendartype to be added to user.
        $table = new xmldb_table('user');
        $field = new xmldb_field('calendartype', XMLDB_TYPE_CHAR, '30', null, XMLDB_NOTNULL, null, 'gregorian');

        // Conditionally launch add field calendartype.
        if (!$dbman->field_exists($table, $field)) {
            $dbman->add_field($table, $field);
        }

        // Main savepoint reached.
        upgrade_main_savepoint(true, 2013090500.01);
    }

    if ($oldversion < 2013091000.02) {

        // Define field cacherev to be added to course.
        $table = new xmldb_table('course');
        $field = new xmldb_field('cacherev', XMLDB_TYPE_INTEGER, '10', null, XMLDB_NOTNULL, null, '0', 'completionnotify');

        // Conditionally launch add field cacherev.
        if (!$dbman->field_exists($table, $field)) {
            $dbman->add_field($table, $field);
        }

        // Since structure of 'course' table has changed we need to re-read $SITE from DB.
        $SITE = $DB->get_record('course', array('id' => $SITE->id));
        $COURSE = clone($SITE);

        // Main savepoint reached.
        upgrade_main_savepoint(true, 2013091000.02);
    }

    if ($oldversion < 2013091000.03) {

        // Define field modinfo to be dropped from course.
        $table = new xmldb_table('course');
        $field = new xmldb_field('modinfo');

        // Conditionally launch drop field modinfo.
        if ($dbman->field_exists($table, $field)) {
            $dbman->drop_field($table, $field);
        }

        // Define field sectioncache to be dropped from course.
        $field = new xmldb_field('sectioncache');

        // Conditionally launch drop field sectioncache.
        if ($dbman->field_exists($table, $field)) {
            $dbman->drop_field($table, $field);
        }

        // Since structure of 'course' table has changed we need to re-read $SITE from DB.
        $SITE = $DB->get_record('course', array('id' => $SITE->id));
        $COURSE = clone($SITE);

        // Main savepoint reached.
        upgrade_main_savepoint(true, 2013091000.03);
    }

    if ($oldversion < 2013091300.01) {

        $table = new xmldb_table('user');

        // Changing precision of field institution on table user to (255).
        $field = new xmldb_field('institution', XMLDB_TYPE_CHAR, '255', null, XMLDB_NOTNULL, null, null, 'phone2');

        // Launch change of precision for field institution.
        $dbman->change_field_precision($table, $field);

        // Changing precision of field department on table user to (255).
        $field = new xmldb_field('department', XMLDB_TYPE_CHAR, '255', null, XMLDB_NOTNULL, null, null, 'institution');

        // Launch change of precision for field department.
        $dbman->change_field_precision($table, $field);

        // Changing precision of field address on table user to (255).
        $field = new xmldb_field('address', XMLDB_TYPE_CHAR, '255', null, XMLDB_NOTNULL, null, null, 'department');

        // Launch change of precision for field address.
        $dbman->change_field_precision($table, $field);

        // Main savepoint reached.
        upgrade_main_savepoint(true, 2013091300.01);
    }

    if ($oldversion < 2013092000.01) {

        // Define table question_statistics to be created.
        $table = new xmldb_table('question_statistics');

        // Adding fields to table question_statistics.
        $table->add_field('id', XMLDB_TYPE_INTEGER, '10', null, XMLDB_NOTNULL, XMLDB_SEQUENCE, null);
        $table->add_field('hashcode', XMLDB_TYPE_CHAR, '40', null, XMLDB_NOTNULL, null, null);
        $table->add_field('timemodified', XMLDB_TYPE_INTEGER, '10', null, XMLDB_NOTNULL, null, null);
        $table->add_field('questionid', XMLDB_TYPE_INTEGER, '10', null, XMLDB_NOTNULL, null, null);
        $table->add_field('slot', XMLDB_TYPE_INTEGER, '10', null, null, null, null);
        $table->add_field('subquestion', XMLDB_TYPE_INTEGER, '4', null, XMLDB_NOTNULL, null, null);
        $table->add_field('s', XMLDB_TYPE_INTEGER, '10', null, XMLDB_NOTNULL, null, '0');
        $table->add_field('effectiveweight', XMLDB_TYPE_NUMBER, '15, 5', null, null, null, null);
        $table->add_field('negcovar', XMLDB_TYPE_INTEGER, '2', null, XMLDB_NOTNULL, null, '0');
        $table->add_field('discriminationindex', XMLDB_TYPE_NUMBER, '15, 5', null, null, null, null);
        $table->add_field('discriminativeefficiency', XMLDB_TYPE_NUMBER, '15, 5', null, null, null, null);
        $table->add_field('sd', XMLDB_TYPE_NUMBER, '15, 10', null, null, null, null);
        $table->add_field('facility', XMLDB_TYPE_NUMBER, '15, 10', null, null, null, null);
        $table->add_field('subquestions', XMLDB_TYPE_TEXT, null, null, null, null, null);
        $table->add_field('maxmark', XMLDB_TYPE_NUMBER, '12, 7', null, null, null, null);
        $table->add_field('positions', XMLDB_TYPE_TEXT, null, null, null, null, null);
        $table->add_field('randomguessscore', XMLDB_TYPE_NUMBER, '12, 7', null, null, null, null);

        // Adding keys to table question_statistics.
        $table->add_key('primary', XMLDB_KEY_PRIMARY, array('id'));

        // Conditionally launch create table for question_statistics.
        if (!$dbman->table_exists($table)) {
            $dbman->create_table($table);
        }

        // Define table question_response_analysis to be created.
        $table = new xmldb_table('question_response_analysis');

        // Adding fields to table question_response_analysis.
        $table->add_field('id', XMLDB_TYPE_INTEGER, '10', null, XMLDB_NOTNULL, XMLDB_SEQUENCE, null);
        $table->add_field('hashcode', XMLDB_TYPE_CHAR, '40', null, XMLDB_NOTNULL, null, null);
        $table->add_field('timemodified', XMLDB_TYPE_INTEGER, '10', null, XMLDB_NOTNULL, null, null);
        $table->add_field('questionid', XMLDB_TYPE_INTEGER, '10', null, XMLDB_NOTNULL, null, null);
        $table->add_field('subqid', XMLDB_TYPE_CHAR, '100', null, XMLDB_NOTNULL, null, null);
        $table->add_field('aid', XMLDB_TYPE_CHAR, '100', null, null, null, null);
        $table->add_field('response', XMLDB_TYPE_TEXT, null, null, null, null, null);
        $table->add_field('rcount', XMLDB_TYPE_INTEGER, '10', null, null, null, null);
        $table->add_field('credit', XMLDB_TYPE_NUMBER, '15, 5', null, XMLDB_NOTNULL, null, null);

        // Adding keys to table question_response_analysis.
        $table->add_key('primary', XMLDB_KEY_PRIMARY, array('id'));

        // Conditionally launch create table for question_response_analysis.
        if (!$dbman->table_exists($table)) {
            $dbman->create_table($table);
        }

        // Main savepoint reached.
        upgrade_main_savepoint(true, 2013092000.01);
    }

    if ($oldversion < 2013092001.01) {
        // Force uninstall of deleted tool.
        if (!file_exists("$CFG->dirroot/$CFG->admin/tool/bloglevelupgrade")) {
            // Remove capabilities.
            capabilities_cleanup('tool_bloglevelupgrade');
            // Remove all other associated config.
            unset_all_config_for_plugin('tool_bloglevelupgrade');
        }
        upgrade_main_savepoint(true, 2013092001.01);
    }

    if ($oldversion < 2013092001.02) {
        // Define field version to be dropped from modules.
        $table = new xmldb_table('modules');
        $field = new xmldb_field('version');

        // Conditionally launch drop field version.
        if ($dbman->field_exists($table, $field)) {
            // Migrate all plugin version info to config_plugins table.
            $modules = $DB->get_records('modules');
            foreach ($modules as $module) {
                set_config('version', $module->version, 'mod_'.$module->name);
            }
            unset($modules);

            $dbman->drop_field($table, $field);
        }

        // Define field version to be dropped from block.
        $table = new xmldb_table('block');
        $field = new xmldb_field('version');

        // Conditionally launch drop field version.
        if ($dbman->field_exists($table, $field)) {
            $blocks = $DB->get_records('block');
            foreach ($blocks as $block) {
                set_config('version', $block->version, 'block_'.$block->name);
            }
            unset($blocks);

            $dbman->drop_field($table, $field);
        }

        // Main savepoint reached.
        upgrade_main_savepoint(true, 2013092001.02);
    }

    if ($oldversion < 2013092700.01) {

        $table = new xmldb_table('files');

        // Define field referencelastsync to be dropped from files.
        $field = new xmldb_field('referencelastsync');

        // Conditionally launch drop field referencelastsync.
        if ($dbman->field_exists($table, $field)) {
            $dbman->drop_field($table, $field);
        }

        // Define field referencelifetime to be dropped from files.
        $field = new xmldb_field('referencelifetime');

        // Conditionally launch drop field referencelifetime.
        if ($dbman->field_exists($table, $field)) {
            $dbman->drop_field($table, $field);
        }

        // Main savepoint reached.
        upgrade_main_savepoint(true, 2013092700.01);
    }

    if ($oldversion < 2013100400.01) {
        // Add user_devices core table.

        // Define field id to be added to user_devices.
        $table = new xmldb_table('user_devices');

        $table->add_field('id', XMLDB_TYPE_INTEGER, '10', null, XMLDB_NOTNULL, XMLDB_SEQUENCE, null, null);
        $table->add_field('userid', XMLDB_TYPE_INTEGER, '10', null, XMLDB_NOTNULL, null, '0', 'id');
        $table->add_field('appid', XMLDB_TYPE_CHAR, '128', null, XMLDB_NOTNULL, null, null, 'userid');
        $table->add_field('name', XMLDB_TYPE_CHAR, '32', null, XMLDB_NOTNULL, null, null, 'appid');
        $table->add_field('model', XMLDB_TYPE_CHAR, '32', null, XMLDB_NOTNULL, null, null, 'name');
        $table->add_field('platform', XMLDB_TYPE_CHAR, '32', null, XMLDB_NOTNULL, null, null, 'model');
        $table->add_field('version', XMLDB_TYPE_CHAR, '32', null, XMLDB_NOTNULL, null, null, 'platform');
        $table->add_field('pushid', XMLDB_TYPE_CHAR, '255', null, XMLDB_NOTNULL, null, null, 'version');
        $table->add_field('uuid', XMLDB_TYPE_CHAR, '255', null, XMLDB_NOTNULL, null, null, 'pushid');
        $table->add_field('timecreated', XMLDB_TYPE_INTEGER, '10', null, XMLDB_NOTNULL, null, null, 'uuid');
        $table->add_field('timemodified', XMLDB_TYPE_INTEGER, '10', null, XMLDB_NOTNULL, null, null, 'timecreated');

        $table->add_key('primary', XMLDB_KEY_PRIMARY, array('id'));
        $table->add_key('pushid-userid', XMLDB_KEY_UNIQUE, array('pushid', 'userid'));
        $table->add_key('pushid-platform', XMLDB_KEY_UNIQUE, array('pushid', 'platform'));
        $table->add_key('userid', XMLDB_KEY_FOREIGN, array('userid'), 'user', array('id'));

        if (!$dbman->table_exists($table)) {
            $dbman->create_table($table);
        }

        // Main savepoint reached.
        upgrade_main_savepoint(true, 2013100400.01);
    }

    if ($oldversion < 2013100800.00) {

        // Define field maxfraction to be added to question_attempts.
        $table = new xmldb_table('question_attempts');
        $field = new xmldb_field('maxfraction', XMLDB_TYPE_NUMBER, '12, 7', null, XMLDB_NOTNULL, null, '1', 'minfraction');

        // Conditionally launch add field maxfraction.
        if (!$dbman->field_exists($table, $field)) {
            $dbman->add_field($table, $field);
        }

        // Main savepoint reached.
        upgrade_main_savepoint(true, 2013100800.00);
    }

    if ($oldversion < 2013100800.01) {
        // Create a new 'user_password_resets' table.
        $table = new xmldb_table('user_password_resets');
        $table->add_field('id', XMLDB_TYPE_INTEGER, '10', null, XMLDB_NOTNULL, XMLDB_SEQUENCE, null, null);
        $table->add_field('userid', XMLDB_TYPE_INTEGER, '10', null, XMLDB_NOTNULL, null, null, null);
        $table->add_field('timerequested', XMLDB_TYPE_INTEGER, '10', null, XMLDB_NOTNULL, null, null, null);
        $table->add_field('timererequested', XMLDB_TYPE_INTEGER, '10', null, XMLDB_NOTNULL, null, 0, null);
        $table->add_field('token', XMLDB_TYPE_CHAR, '32', null, XMLDB_NOTNULL, null, null, null);

        // Adding keys to table.
        $table->add_key('primary', XMLDB_KEY_PRIMARY, array('id'));
        $table->add_key('fk_userid', XMLDB_KEY_FOREIGN, array('userid'), 'user', array('id'));

        // Conditionally launch create table.
        if (!$dbman->table_exists($table)) {
            $dbman->create_table($table);
        }
        upgrade_main_savepoint(true, 2013100800.01);
    }

    if ($oldversion < 2013100800.02) {
        $sql = "INSERT INTO {user_preferences}(userid, name, value)
                SELECT id, 'htmleditor', 'textarea' FROM {user} u where u.htmleditor = 0";
        $DB->execute($sql);

        // Define field htmleditor to be dropped from user
        $table = new xmldb_table('user');
        $field = new xmldb_field('htmleditor');

        // Conditionally launch drop field requested
        if ($dbman->field_exists($table, $field)) {
            $dbman->drop_field($table, $field);
        }
        // Main savepoint reached.
        upgrade_main_savepoint(true, 2013100800.02);
    }

    if ($oldversion < 2013100900.00) {

        // Define field lifetime to be dropped from files_reference.
        $table = new xmldb_table('files_reference');
        $field = new xmldb_field('lifetime');

        // Conditionally launch drop field lifetime.
        if ($dbman->field_exists($table, $field)) {
            $dbman->drop_field($table, $field);
        }

        // Main savepoint reached.
        upgrade_main_savepoint(true, 2013100900.00);
    }

    if ($oldversion < 2013100901.00) {
        // Fixing possible wrong MIME type for Java Network Launch Protocol (JNLP) files.
        $select = $DB->sql_like('filename', '?', false);
        $DB->set_field_select(
            'files',
            'mimetype',
            'application/x-java-jnlp-file',
            $select,
            array('%.jnlp')
        );

        // Main savepoint reached.
        upgrade_main_savepoint(true, 2013100901.00);
    }

    if ($oldversion < 2013102100.00) {
        // Changing default value for the status of a course backup.
        $table = new xmldb_table('backup_courses');
        $field = new xmldb_field('laststatus', XMLDB_TYPE_CHAR, '1', null, XMLDB_NOTNULL, null, '5', 'lastendtime');

        // Launch change of precision for field value
        $dbman->change_field_precision($table, $field);

        // Main savepoint reached.
        upgrade_main_savepoint(true, 2013102100.00);
    }

    if ($oldversion < 2013102201.00) {
        $params = array('plugin' => 'editor_atto', 'name' => 'version');
        $attoversion = $DB->get_record('config_plugins',
                                       $params,
                                       'value',
                                       IGNORE_MISSING);

        if ($attoversion) {
            $attoversion = floatval($attoversion->value);
        }
        // Only these versions that were part of 2.6 beta should be removed.
        // Manually installed versions of 2.5 - or later releases for 2.6 installed
        // via the plugins DB should not be uninstalled.
        if ($attoversion && $attoversion > 2013051500.00 && $attoversion < 2013102201.00) {
            // Remove all other associated config.
            unset_all_config_for_plugin('editor_atto');
            unset_all_config_for_plugin('atto_bold');
            unset_all_config_for_plugin('atto_clear');
            unset_all_config_for_plugin('atto_html');
            unset_all_config_for_plugin('atto_image');
            unset_all_config_for_plugin('atto_indent');
            unset_all_config_for_plugin('atto_italic');
            unset_all_config_for_plugin('atto_link');
            unset_all_config_for_plugin('atto_media');
            unset_all_config_for_plugin('atto_orderedlist');
            unset_all_config_for_plugin('atto_outdent');
            unset_all_config_for_plugin('atto_strike');
            unset_all_config_for_plugin('atto_title');
            unset_all_config_for_plugin('atto_underline');
            unset_all_config_for_plugin('atto_unlink');
            unset_all_config_for_plugin('atto_unorderedlist');

        }

        // Main savepoint reached.
        upgrade_main_savepoint(true, 2013102201.00);
    }

    if ($oldversion < 2013102500.01) {
        // Find all fileareas that have missing root folder entry and add the root folder entry.
        if (empty($CFG->filesrootrecordsfixed)) {
            upgrade_fix_missing_root_folders();
            // To skip running the same script on the upgrade to the next major release.
            set_config('filesrootrecordsfixed', 1);
        }

        // Main savepoint reached.
        upgrade_main_savepoint(true, 2013102500.01);
    }

    if ($oldversion < 2013110500.01) {
        // MDL-38228. Corrected course_modules upgrade script instead of 2013021801.01.

        // This upgrade script fixes the mismatches between DB fields course_modules.section
        // and course_sections.sequence. It makes sure that each module is included
        // in the sequence of at least one section.
        // There is also a separate script for admins: admin/cli/fix_course_sortorder.php

        // This script in included in each major version upgrade process so make sure we don't run it twice.
        if (empty($CFG->movingmoduleupgradescriptwasrun)) {
            upgrade_course_modules_sequences();

            // To skip running the same script on the upgrade to the next major release.
            set_config('movingmoduleupgradescriptwasrun', 1);
        }

        // Main savepoint reached.
        upgrade_main_savepoint(true, 2013110500.01);
    }

    if ($oldversion < 2013110600.01) {

        if (!file_exists($CFG->dirroot . '/theme/mymobile')) {
            // Replace the mymobile settings.
            $DB->set_field('course', 'theme', 'clean', array('theme' => 'mymobile'));
            $DB->set_field('course_categories', 'theme', 'clean', array('theme' => 'mymobile'));
            $DB->set_field('user', 'theme', 'clean', array('theme' => 'mymobile'));
            $DB->set_field('mnet_host', 'theme', 'clean', array('theme' => 'mymobile'));

            // Replace the theme configs.
            if (get_config('core', 'theme') === 'mymobile') {
                set_config('theme', 'clean');
            }
            if (get_config('core', 'thememobile') === 'mymobile') {
                set_config('thememobile', 'clean');
            }
            if (get_config('core', 'themelegacy') === 'mymobile') {
                set_config('themelegacy', 'clean');
            }
            if (get_config('core', 'themetablet') === 'mymobile') {
                set_config('themetablet', 'clean');
            }

            // Hacky emulation of plugin uninstallation.
            unset_all_config_for_plugin('theme_mymobile');
        }

        // Main savepoint reached.
        upgrade_main_savepoint(true, 2013110600.01);
    }

    if ($oldversion < 2013110600.02) {

        // If the user is logged in, we ensure that the alternate name fields are present
        // in the session. It will not be the case when upgrading from 2.5 downwards.
        if (!empty($USER->id)) {
            $refreshuser = $DB->get_record('user', array('id' => $USER->id));
            $fields = array('firstnamephonetic', 'lastnamephonetic', 'middlename', 'alternatename', 'firstname', 'lastname');
            foreach ($fields as $field) {
                $USER->{$field} = $refreshuser->{$field};
            }
        }

        // Main savepoint reached.
        upgrade_main_savepoint(true, 2013110600.02);
    }

    // Moodle v2.6.0 release upgrade line.
    // Put any upgrade step following this.
    if ($oldversion < 2013111800.01) {

        // Delete notes of deleted courses.
        $sql = "DELETE FROM {post}
                 WHERE NOT EXISTS (SELECT {course}.id FROM {course}
                                    WHERE {course}.id = {post}.courseid)
                       AND {post}.module = ?";
        $DB->execute($sql, array('notes'));

        // Main savepoint reached.
        upgrade_main_savepoint(true, 2013111800.01);
    }

    if ($oldversion < 2013122400.01) {
        // Purge stored passwords from config_log table, ideally this should be in each plugin
        // but that would complicate backporting...
        $items = array(
            'core/cronremotepassword', 'core/proxypassword', 'core/smtppass', 'core/jabberpassword',
            'enrol_database/dbpass', 'enrol_ldap/bind_pw', 'url/secretphrase');
        foreach ($items as $item) {
            list($plugin, $name) = explode('/', $item);
            $sqlcomparevalue =  $DB->sql_compare_text('value');
            $sqlcompareoldvalue = $DB->sql_compare_text('oldvalue');
            if ($plugin === 'core') {
                $sql = "UPDATE {config_log}
                           SET value = :value
                         WHERE name = :name AND plugin IS NULL AND $sqlcomparevalue <> :empty";
                $params = array('value' => '********', 'name' => $name, 'empty' => '');
                $DB->execute($sql, $params);

                $sql = "UPDATE {config_log}
                           SET oldvalue = :value
                         WHERE name = :name AND plugin IS NULL AND $sqlcompareoldvalue <> :empty";
                $params = array('value' => '********', 'name' => $name, 'empty' => '');
                $DB->execute($sql, $params);

            } else {
                $sql = "UPDATE {config_log}
                           SET value = :value
                         WHERE name = :name AND plugin = :plugin AND $sqlcomparevalue <> :empty";
                $params = array('value' => '********', 'name' => $name, 'plugin' => $plugin, 'empty' => '');
                $DB->execute($sql, $params);

                $sql = "UPDATE {config_log}
                           SET oldvalue = :value
                         WHERE name = :name AND plugin = :plugin AND  $sqlcompareoldvalue <> :empty";
                $params = array('value' => '********', 'name' => $name, 'plugin' => $plugin, 'empty' => '');
                $DB->execute($sql, $params);
            }
        }
        // Main savepoint reached.
        upgrade_main_savepoint(true, 2013122400.01);
    }

    if ($oldversion < 2014011000.01) {

        // Define table cache_text to be dropped.
        $table = new xmldb_table('cache_text');

        // Conditionally launch drop table for cache_text.
        if ($dbman->table_exists($table)) {
            $dbman->drop_table($table);
        }

        unset_config('cachetext');

        // Main savepoint reached.
        upgrade_main_savepoint(true, 2014011000.01);
    }

    if ($oldversion < 2014011701.00) {
        // Fix gradebook sortorder duplicates.
        upgrade_grade_item_fix_sortorder();

        // Main savepoint reached.
        upgrade_main_savepoint(true, 2014011701.00);
    }

    if ($oldversion < 2014012300.01) {
        // Remove deleted users home pages.
        $sql = "DELETE FROM {my_pages}
                WHERE EXISTS (SELECT {user}.id
                                  FROM {user}
                                  WHERE {user}.id = {my_pages}.userid
                                  AND {user}.deleted = 1)
                AND {my_pages}.private = 1";
        $DB->execute($sql);

        // Reached main savepoint.
        upgrade_main_savepoint(true, 2014012300.01);
    }

    if ($oldversion < 2014012400.00) {
        // Define table lock_db to be created.
        $table = new xmldb_table('lock_db');

        // Adding fields to table lock_db.
        $table->add_field('id', XMLDB_TYPE_INTEGER, '10', null, XMLDB_NOTNULL, XMLDB_SEQUENCE, null);
        $table->add_field('resourcekey', XMLDB_TYPE_CHAR, '255', null, XMLDB_NOTNULL, null, null);
        $table->add_field('expires', XMLDB_TYPE_INTEGER, '10', null, null, null, null);
        $table->add_field('owner', XMLDB_TYPE_CHAR, '36', null, null, null, null);

        // Adding keys to table lock_db.
        $table->add_key('primary', XMLDB_KEY_PRIMARY, array('id'));

        // Adding indexes to table lock_db.
        $table->add_index('resourcekey_uniq', XMLDB_INDEX_UNIQUE, array('resourcekey'));
        $table->add_index('expires_idx', XMLDB_INDEX_NOTUNIQUE, array('expires'));
        $table->add_index('owner_idx', XMLDB_INDEX_NOTUNIQUE, array('owner'));

        // Conditionally launch create table for lock_db.
        if (!$dbman->table_exists($table)) {
            $dbman->create_table($table);
        }

        // Main savepoint reached.
        upgrade_main_savepoint(true, 2014012400.00);
    }

    if ($oldversion < 2014021300.01) {
        // Delete any cached stats to force recalculation later, then we can be sure that cached records will have the correct
        // field.
        $DB->delete_records('question_response_analysis');
        $DB->delete_records('question_statistics');
        $DB->delete_records('quiz_statistics');

        // Define field variant to be added to question_statistics.
        $table = new xmldb_table('question_statistics');
        $field = new xmldb_field('variant', XMLDB_TYPE_INTEGER, '10', null, null, null, null, 'subquestion');

        // Conditionally launch add field variant.
        if (!$dbman->field_exists($table, $field)) {
            $dbman->add_field($table, $field);
        }

        // Main savepoint reached.
        upgrade_main_savepoint(true, 2014021300.01);
    }

    if ($oldversion < 2014021300.02) {

        // Define field variant to be added to question_response_analysis.
        $table = new xmldb_table('question_response_analysis');
        $field = new xmldb_field('variant', XMLDB_TYPE_INTEGER, '10', null, null, null, null, 'questionid');

        // Conditionally launch add field variant.
        if (!$dbman->field_exists($table, $field)) {
            $dbman->add_field($table, $field);
        }

        // Main savepoint reached.
        upgrade_main_savepoint(true, 2014021300.02);
    }

    if ($oldversion < 2014021800.00) {

        // Define field queued to be added to portfolio_tempdata.
        $table = new xmldb_table('portfolio_tempdata');
        $field = new xmldb_field('queued', XMLDB_TYPE_INTEGER, '1', null, XMLDB_NOTNULL, null, '0', 'instance');

        // Conditionally launch add field queued.
        if (!$dbman->field_exists($table, $field)) {
            $dbman->add_field($table, $field);
        }

        // Main savepoint reached.
        upgrade_main_savepoint(true, 2014021800.00);
    }

    if ($oldversion < 2014021900.01) {
        // Force uninstall of deleted tool.

        // Normally, in this sort of situation, we would do a file_exists check,
        // in case the plugin had been added back as an add-on. However, this
        // plugin is completely useless after Moodle 2.6, so we check that the
        // files have been removed in upgrade_stale_php_files_present, and we
        // uninstall it unconditionally here.

        // Remove all associated config.
        unset_all_config_for_plugin('tool_qeupgradehelper');

        upgrade_main_savepoint(true, 2014021900.01);
    }

    if ($oldversion < 2014021900.02) {

        // Define table question_states to be dropped.
        $table = new xmldb_table('question_states');

        // Conditionally launch drop table for question_states.
        if ($dbman->table_exists($table)) {
            $dbman->drop_table($table);
        }

        // Main savepoint reached.
        upgrade_main_savepoint(true, 2014021900.02);
    }

    if ($oldversion < 2014021900.03) {

        // Define table question_sessions to be dropped.
        $table = new xmldb_table('question_sessions');

        // Conditionally launch drop table for question_sessions.
        if ($dbman->table_exists($table)) {
            $dbman->drop_table($table);
        }

        // Main savepoint reached.
        upgrade_main_savepoint(true, 2014021900.03);
    }

    if ($oldversion < 2014022600.00) {
        $table = new xmldb_table('task_scheduled');

        // Adding fields to table task_scheduled.
        $table->add_field('id', XMLDB_TYPE_INTEGER, '10', null, XMLDB_NOTNULL, XMLDB_SEQUENCE, null);
        $table->add_field('component', XMLDB_TYPE_CHAR, '255', null, XMLDB_NOTNULL, null, null);
        $table->add_field('classname', XMLDB_TYPE_CHAR, '255', null, XMLDB_NOTNULL, null, null);
        $table->add_field('lastruntime', XMLDB_TYPE_INTEGER, '10', null, null, null, null);
        $table->add_field('nextruntime', XMLDB_TYPE_INTEGER, '10', null, null, null, null);
        $table->add_field('blocking', XMLDB_TYPE_INTEGER, '2', null, XMLDB_NOTNULL, null, '0');
        $table->add_field('minute', XMLDB_TYPE_CHAR, '25', null, XMLDB_NOTNULL, null, null);
        $table->add_field('hour', XMLDB_TYPE_CHAR, '25', null, XMLDB_NOTNULL, null, null);
        $table->add_field('day', XMLDB_TYPE_CHAR, '25', null, XMLDB_NOTNULL, null, null);
        $table->add_field('month', XMLDB_TYPE_CHAR, '25', null, XMLDB_NOTNULL, null, null);
        $table->add_field('dayofweek', XMLDB_TYPE_CHAR, '25', null, XMLDB_NOTNULL, null, null);
        $table->add_field('faildelay', XMLDB_TYPE_INTEGER, '10', null, null, null, null);
        $table->add_field('customised', XMLDB_TYPE_INTEGER, '2', null, XMLDB_NOTNULL, null, '0');
        $table->add_field('disabled', XMLDB_TYPE_INTEGER, '1', null, XMLDB_NOTNULL, null, '0');

        // Adding keys to table task_scheduled.
        $table->add_key('primary', XMLDB_KEY_PRIMARY, array('id'));

        // Adding indexes to table task_scheduled.
        $table->add_index('classname_uniq', XMLDB_INDEX_UNIQUE, array('classname'));

        // Conditionally launch create table for task_scheduled.
        if (!$dbman->table_exists($table)) {
            $dbman->create_table($table);
        }

        // Define table task_adhoc to be created.
        $table = new xmldb_table('task_adhoc');

        // Adding fields to table task_adhoc.
        $table->add_field('id', XMLDB_TYPE_INTEGER, '10', null, XMLDB_NOTNULL, XMLDB_SEQUENCE, null);
        $table->add_field('component', XMLDB_TYPE_CHAR, '255', null, XMLDB_NOTNULL, null, null);
        $table->add_field('classname', XMLDB_TYPE_CHAR, '255', null, XMLDB_NOTNULL, null, null);
        $table->add_field('nextruntime', XMLDB_TYPE_INTEGER, '10', null, XMLDB_NOTNULL, null, null);
        $table->add_field('faildelay', XMLDB_TYPE_INTEGER, '10', null, null, null, null);
        $table->add_field('customdata', XMLDB_TYPE_TEXT, null, null, null, null, null);
        $table->add_field('blocking', XMLDB_TYPE_INTEGER, '2', null, XMLDB_NOTNULL, null, '0');

        // Adding keys to table task_adhoc.
        $table->add_key('primary', XMLDB_KEY_PRIMARY, array('id'));

        // Adding indexes to table task_adhoc.
        $table->add_index('nextruntime_idx', XMLDB_INDEX_NOTUNIQUE, array('nextruntime'));

        // Conditionally launch create table for task_adhoc.
        if (!$dbman->table_exists($table)) {
            $dbman->create_table($table);
        }

        // Main savepoint reached.
        upgrade_main_savepoint(true, 2014022600.00);
    }

    if ($oldversion < 2014031400.02) {
        // Delete any cached stats to force recalculation later, then we can be sure that cached records will have the correct
        // field.
        $DB->delete_records('question_response_analysis');
        $DB->delete_records('question_statistics');
        $DB->delete_records('quiz_statistics');

        // Define field response to be dropped from question_response_analysis.
        $table = new xmldb_table('question_response_analysis');
        $field = new xmldb_field('rcount');

        // Conditionally launch drop field response.
        if ($dbman->field_exists($table, $field)) {
            $dbman->drop_field($table, $field);
        }

        // Main savepoint reached.
        upgrade_main_savepoint(true, 2014031400.02);
    }

    if ($oldversion < 2014031400.03) {

        // Define table question_response_count to be created.
        $table = new xmldb_table('question_response_count');

        // Adding fields to table question_response_count.
        $table->add_field('id', XMLDB_TYPE_INTEGER, '10', null, XMLDB_NOTNULL, XMLDB_SEQUENCE, null);
        $table->add_field('analysisid', XMLDB_TYPE_INTEGER, '10', null, XMLDB_NOTNULL, null, null);
        $table->add_field('try', XMLDB_TYPE_INTEGER, '10', null, XMLDB_NOTNULL, null, null);
        $table->add_field('rcount', XMLDB_TYPE_INTEGER, '10', null, XMLDB_NOTNULL, null, null);

        // Adding keys to table question_response_count.
        $table->add_key('primary', XMLDB_KEY_PRIMARY, array('id'));
        $table->add_key('analysisid', XMLDB_KEY_FOREIGN, array('analysisid'), 'question_response_analysis', array('id'));

        // Conditionally launch create table for question_response_count.
        if (!$dbman->table_exists($table)) {
            $dbman->create_table($table);
        }

        // Main savepoint reached.
        upgrade_main_savepoint(true, 2014031400.03);
    }

    if ($oldversion < 2014031400.04) {

        // Define field whichtries to be added to question_response_analysis.
        $table = new xmldb_table('question_response_analysis');
        $field = new xmldb_field('whichtries', XMLDB_TYPE_CHAR, '255', null, XMLDB_NOTNULL, null, null, 'hashcode');

        // Conditionally launch add field whichtries.
        if (!$dbman->field_exists($table, $field)) {
            $dbman->add_field($table, $field);
        }

        // Main savepoint reached.
        upgrade_main_savepoint(true, 2014031400.04);
    }

    if ($oldversion < 2014032600.00) {
        // Removing the themes from core.
        $themes = array('afterburner', 'anomaly', 'arialist', 'binarius', 'boxxie', 'brick', 'formal_white', 'formfactor',
            'fusion', 'leatherbound', 'magazine', 'nimble', 'nonzero', 'overlay', 'serenity', 'sky_high', 'splash',
            'standard', 'standardold');

        foreach ($themes as $key => $theme) {
            if (check_dir_exists($CFG->dirroot . '/theme/' . $theme, false)) {
                // Ignore the themes that have been re-downloaded.
                unset($themes[$key]);
            }
        }

        // Check we actually have themes to remove.
        if (count($themes) > 0) {

            // Replace the theme configs.
            if (in_array(get_config('core', 'theme'), $themes)) {
                set_config('theme', 'clean');
            }
            if (in_array(get_config('core', 'thememobile'), $themes)) {
                set_config('thememobile', 'clean');
            }
            if (in_array(get_config('core', 'themelegacy'), $themes)) {
                set_config('themelegacy', 'clean');
            }
            if (in_array(get_config('core', 'themetablet'), $themes)) {
                set_config('themetablet', 'clean');
            }
        }

        // Main savepoint reached.
        upgrade_main_savepoint(true, 2014032600.00);
    }

    if ($oldversion < 2014032600.02) {
        // Add new fields to the 'tag_instance' table.
        $table = new xmldb_table('tag_instance');
        $field = new xmldb_field('component', XMLDB_TYPE_CHAR, '100', null, false, null, null, 'tagid');
        if (!$dbman->field_exists($table, $field)) {
            $dbman->add_field($table, $field);
        }

        $field = new xmldb_field('contextid', XMLDB_TYPE_INTEGER, '10', null, false, null, null, 'itemid');
        // Define the 'contextid' foreign key to be added to the tag_instance table.
        $key = new xmldb_key('contextid', XMLDB_KEY_FOREIGN, array('contextid'), 'context', array('id'));
        if ($dbman->field_exists($table, $field)) {
            $dbman->drop_key($table, $key);
            $DB->set_field('tag_instance', 'contextid', null, array('contextid' => 0));
            $dbman->change_field_default($table, $field);
        } else {
            $dbman->add_field($table, $field);
        }
        $dbman->add_key($table, $key);

        $field = new xmldb_field('timecreated', XMLDB_TYPE_INTEGER, '10', null, XMLDB_NOTNULL, null, '0', 'ordering');
        if (!$dbman->field_exists($table, $field)) {
            $dbman->add_field($table, $field);
        }

        $sql = "UPDATE {tag_instance}
                   SET timecreated = timemodified";
        $DB->execute($sql);

        // Update all the course tags.
        $sql = "UPDATE {tag_instance}
                   SET component = 'core',
                       contextid = (SELECT ctx.id
                                      FROM {context} ctx
                                     WHERE ctx.contextlevel = :contextlevel
                                       AND ctx.instanceid = {tag_instance}.itemid)
                 WHERE itemtype = 'course' AND contextid IS NULL";
        $DB->execute($sql, array('contextlevel' => CONTEXT_COURSE));

        // Update all the user tags.
        $sql = "UPDATE {tag_instance}
                   SET component = 'core',
                       contextid = (SELECT ctx.id
                                      FROM {context} ctx
                                     WHERE ctx.contextlevel = :contextlevel
                                       AND ctx.instanceid = {tag_instance}.itemid)
                 WHERE itemtype = 'user' AND contextid IS NULL";
        $DB->execute($sql, array('contextlevel' => CONTEXT_USER));

        // Update all the blog post tags.
        $sql = "UPDATE {tag_instance}
                   SET component = 'core',
                       contextid = (SELECT ctx.id
                                      FROM {context} ctx
                                      JOIN {post} p
                                        ON p.userid = ctx.instanceid
                                     WHERE ctx.contextlevel = :contextlevel
                                       AND p.id = {tag_instance}.itemid)
                 WHERE itemtype = 'post' AND contextid IS NULL";
        $DB->execute($sql, array('contextlevel' => CONTEXT_USER));

        // Update all the wiki page tags.
        $sql = "UPDATE {tag_instance}
                   SET component = 'mod_wiki',
                       contextid = (SELECT ctx.id
                                      FROM {context} ctx
                                      JOIN {course_modules} cm
                                        ON cm.id = ctx.instanceid
                                      JOIN {modules} m
                                        ON m.id = cm.module
                                      JOIN {wiki} w
                                        ON w.id = cm.instance
                                      JOIN {wiki_subwikis} sw
                                        ON sw.wikiid = w.id
                                      JOIN {wiki_pages} wp
                                        ON wp.subwikiid = sw.id
                                     WHERE m.name = 'wiki'
                                       AND ctx.contextlevel = :contextlevel
                                       AND wp.id = {tag_instance}.itemid)
                 WHERE itemtype = 'wiki_pages' AND contextid IS NULL";
        $DB->execute($sql, array('contextlevel' => CONTEXT_MODULE));

        // Update all the question tags.
        $sql = "UPDATE {tag_instance}
                   SET component = 'core_question',
                       contextid = (SELECT qc.contextid
                                      FROM {question} q
                                      JOIN {question_categories} qc
                                        ON q.category = qc.id
                                     WHERE q.id = {tag_instance}.itemid)
                 WHERE itemtype = 'question' AND contextid IS NULL";
        $DB->execute($sql);

        // Update all the tag tags.
        $sql = "UPDATE {tag_instance}
                   SET component = 'core',
                       contextid = :systemcontext
                 WHERE itemtype = 'tag' AND contextid IS NULL";
        $DB->execute($sql, array('systemcontext' => context_system::instance()->id));

        // Main savepoint reached.
        upgrade_main_savepoint(true, 2014032600.02);
    }

    if ($oldversion < 2014032700.01) {

        // Define field disabled to be added to task_scheduled.
        $table = new xmldb_table('task_scheduled');
        $field = new xmldb_field('disabled', XMLDB_TYPE_INTEGER, '1', null, XMLDB_NOTNULL, null, '0', 'customised');

        // Conditionally launch add field disabled.
        if (!$dbman->field_exists($table, $field)) {
            $dbman->add_field($table, $field);
        }

        // Main savepoint reached.
        upgrade_main_savepoint(true, 2014032700.01);
    }

    if ($oldversion < 2014032700.02) {

        // Update displayloginfailures setting.
        if (empty($CFG->displayloginfailures)) {
            set_config('displayloginfailures', 0);
        } else {
            set_config('displayloginfailures', 1);
        }

        // Main savepoint reached.
        upgrade_main_savepoint(true, 2014032700.02);
    }

    if ($oldversion < 2014040800.00) {

        // Define field availability to be added to course_modules.
        $table = new xmldb_table('course_modules');
        $field = new xmldb_field('availability', XMLDB_TYPE_TEXT, null, null, null, null, null, 'showdescription');

        // Conditionally launch add field availability.
        if (!$dbman->field_exists($table, $field)) {
            $dbman->add_field($table, $field);
        }

        // Define field availability to be added to course_sections.
        $table = new xmldb_table('course_sections');
        $field = new xmldb_field('availability', XMLDB_TYPE_TEXT, null, null, null, null, null, 'groupingid');

        // Conditionally launch add field availability.
        if (!$dbman->field_exists($table, $field)) {
            $dbman->add_field($table, $field);
        }

        // Update existing conditions to new format. This could be a slow
        // process, so begin by counting the number of affected modules/sections.
        // (Performance: On the OU system, these took ~0.3 seconds, with about
        // 20,000 results out of about 400,000 total rows in those tables.)
        $cmcount = $DB->count_records_sql("
                SELECT COUNT(1)
                  FROM {course_modules} cm
                 WHERE cm.availablefrom != 0 OR
                       cm.availableuntil != 0 OR
                       EXISTS (SELECT 1 FROM {course_modules_availability} WHERE coursemoduleid = cm.id) OR
                       EXISTS (SELECT 1 FROM {course_modules_avail_fields} WHERE coursemoduleid = cm.id)");
        $sectcount = $DB->count_records_sql("
                SELECT COUNT(1)
                  FROM {course_sections} cs
                 WHERE cs.groupingid != 0 OR
                       cs.availablefrom != 0 OR
                       cs.availableuntil != 0 OR
                       EXISTS (SELECT 1 FROM {course_sections_availability} WHERE coursesectionid = cs.id) OR
                       EXISTS (SELECT 1 FROM {course_sections_avail_fields} WHERE coursesectionid = cs.id)");

        if ($cmcount + $sectcount > 0) {
            // Show progress bar and start db transaction.
            $transaction = $DB->start_delegated_transaction();
            $pbar = new progress_bar('availupdate', 500, true);

            // Loop through all course-modules.
            // (Performance: On the OU system, the query took <1 second for ~20k
            // results; updating all those entries took ~3 minutes.)
            $done = 0;
            $lastupdate = 0;
            $rs = $DB->get_recordset_sql("
                    SELECT cm.id, cm.availablefrom, cm.availableuntil, cm.showavailability,
                           COUNT(DISTINCT cma.id) AS availcount,
                           COUNT(DISTINCT cmf.id) AS fieldcount
                      FROM {course_modules} cm
                           LEFT JOIN {course_modules_availability} cma ON cma.coursemoduleid = cm.id
                           LEFT JOIN {course_modules_avail_fields} cmf ON cmf.coursemoduleid = cm.id
                     WHERE cm.availablefrom != 0 OR
                           cm.availableuntil != 0 OR
                           cma.id IS NOT NULL OR
                           cmf.id IS NOT NULL
                  GROUP BY cm.id, cm.availablefrom, cm.availableuntil, cm.showavailability");
            foreach ($rs as $rec) {
                // Update progress initially and then once per second.
                if (time() != $lastupdate) {
                    $lastupdate = time();
                    $pbar->update($done, $cmcount + $sectcount,
                            "Updating activity availability settings ($done/$cmcount)");
                }

                // Get supporting records - only if there are any (to reduce the
                // number of queries where just date/group is used).
                if ($rec->availcount) {
                    $availrecs = $DB->get_records('course_modules_availability',
                            array('coursemoduleid' => $rec->id));
                } else {
                    $availrecs = array();
                }
                if ($rec->fieldcount) {
                    $fieldrecs = $DB->get_records_sql("
                            SELECT cmaf.userfield, cmaf.operator, cmaf.value, uif.shortname
                              FROM {course_modules_avail_fields} cmaf
                         LEFT JOIN {user_info_field} uif ON uif.id = cmaf.customfieldid
                             WHERE cmaf.coursemoduleid = ?", array($rec->id));
                } else {
                    $fieldrecs = array();
                }

                // Update item.
                $availability = upgrade_availability_item(0, 0,
                        $rec->availablefrom, $rec->availableuntil,
                        $rec->showavailability, $availrecs, $fieldrecs);
                if ($availability) {
                    $DB->set_field('course_modules', 'availability', $availability, array('id' => $rec->id));
                }

                // Update progress.
                $done++;
            }
            $rs->close();

            // Loop through all course-sections.
            // (Performance: On the OU system, this took <1 second for, er, 150 results.)
            $done = 0;
            $rs = $DB->get_recordset_sql("
                    SELECT cs.id, cs.groupingid, cs.availablefrom,
                           cs.availableuntil, cs.showavailability,
                           COUNT(DISTINCT csa.id) AS availcount,
                           COUNT(DISTINCT csf.id) AS fieldcount
                      FROM {course_sections} cs
                           LEFT JOIN {course_sections_availability} csa ON csa.coursesectionid = cs.id
                           LEFT JOIN {course_sections_avail_fields} csf ON csf.coursesectionid = cs.id
                     WHERE cs.groupingid != 0 OR
                           cs.availablefrom != 0 OR
                           cs.availableuntil != 0 OR
                           csa.id IS NOT NULL OR
                           csf.id IS NOT NULL
                  GROUP BY cs.id, cs.groupingid, cs.availablefrom,
                           cs.availableuntil, cs.showavailability");
            foreach ($rs as $rec) {
                // Update progress once per second.
                if (time() != $lastupdate) {
                    $lastupdate = time();
                    $pbar->update($done + $cmcount, $cmcount + $sectcount,
                            "Updating section availability settings ($done/$sectcount)");
                }

                // Get supporting records - only if there are any (to reduce the
                // number of queries where just date/group is used).
                if ($rec->availcount) {
                    $availrecs = $DB->get_records('course_sections_availability',
                            array('coursesectionid' => $rec->id));
                } else {
                    $availrecs = array();
                }
                if ($rec->fieldcount) {
                    $fieldrecs = $DB->get_records_sql("
                            SELECT csaf.userfield, csaf.operator, csaf.value, uif.shortname
                              FROM {course_sections_avail_fields} csaf
                         LEFT JOIN {user_info_field} uif ON uif.id = csaf.customfieldid
                             WHERE csaf.coursesectionid = ?", array($rec->id));
                } else {
                    $fieldrecs = array();
                }

                // Update item.
                $availability = upgrade_availability_item($rec->groupingid ? 1 : 0,
                        $rec->groupingid, $rec->availablefrom, $rec->availableuntil,
                        $rec->showavailability, $availrecs, $fieldrecs);
                if ($availability) {
                    $DB->set_field('course_sections', 'availability', $availability, array('id' => $rec->id));
                }

                // Update progress.
                $done++;
            }
            $rs->close();

            // Final progress update for 100%.
            $pbar->update($done + $cmcount, $cmcount + $sectcount,
                    'Availability settings updated for ' . ($cmcount + $sectcount) .
                    ' activities and sections');

            $transaction->allow_commit();
        }

        // Drop tables which are not necessary because they are covered by the
        // new availability fields.
        $table = new xmldb_table('course_modules_availability');
        if ($dbman->table_exists($table)) {
            $dbman->drop_table($table);
        }
        $table = new xmldb_table('course_modules_avail_fields');
        if ($dbman->table_exists($table)) {
            $dbman->drop_table($table);
        }
        $table = new xmldb_table('course_sections_availability');
        if ($dbman->table_exists($table)) {
            $dbman->drop_table($table);
        }
        $table = new xmldb_table('course_sections_avail_fields');
        if ($dbman->table_exists($table)) {
            $dbman->drop_table($table);
        }

        // Drop unnnecessary fields from course_modules.
        $table = new xmldb_table('course_modules');
        $field = new xmldb_field('availablefrom');
        if ($dbman->field_exists($table, $field)) {
            $dbman->drop_field($table, $field);
        }
        $field = new xmldb_field('availableuntil');
        if ($dbman->field_exists($table, $field)) {
            $dbman->drop_field($table, $field);
        }
        $field = new xmldb_field('showavailability');
        if ($dbman->field_exists($table, $field)) {
            $dbman->drop_field($table, $field);
        }

        // Drop unnnecessary fields from course_sections.
        $table = new xmldb_table('course_sections');
        $field = new xmldb_field('availablefrom');
        if ($dbman->field_exists($table, $field)) {
            $dbman->drop_field($table, $field);
        }
        $field = new xmldb_field('availableuntil');
        if ($dbman->field_exists($table, $field)) {
            $dbman->drop_field($table, $field);
        }
        $field = new xmldb_field('showavailability');
        if ($dbman->field_exists($table, $field)) {
            $dbman->drop_field($table, $field);
        }
        $field = new xmldb_field('groupingid');
        if ($dbman->field_exists($table, $field)) {
            $dbman->drop_field($table, $field);
        }

        // Main savepoint reached.
        upgrade_main_savepoint(true, 2014040800.00);
    }

    if ($oldversion < 2014041500.01) {

        $table = new xmldb_table('user_info_data');

        $sql = 'SELECT DISTINCT info.id
                  FROM {user_info_data} info
            INNER JOIN {user_info_data} older
                    ON info.fieldid = older.fieldid
                   AND info.userid = older.userid
                   AND older.id < info.id';
        $transaction = $DB->start_delegated_transaction();
        $rs = $DB->get_recordset_sql($sql);
        foreach ($rs as $rec) {
            $DB->delete_records('user_info_data', array('id' => $rec->id));
        }
        $transaction->allow_commit();

        $oldindex = new xmldb_index('userid_fieldid', XMLDB_INDEX_NOTUNIQUE, array('userid', 'fieldid'));
        if ($dbman->index_exists($table, $oldindex)) {
            $dbman->drop_index($table, $oldindex);
        }

        $newindex = new xmldb_index('userid_fieldid', XMLDB_INDEX_UNIQUE, array('userid', 'fieldid'));

        if (!$dbman->index_exists($table, $newindex)) {
            $dbman->add_index($table, $newindex);
        }

        // Main savepoint reached.
        upgrade_main_savepoint(true, 2014041500.01);
    }

    if ($oldversion < 2014050100.00) {
        // Fixing possible wrong MIME type for DigiDoc files.
        $extensions = array('%.bdoc', '%.cdoc', '%.ddoc');
        $select = $DB->sql_like('filename', '?', false);
        foreach ($extensions as $extension) {
            $DB->set_field_select(
                'files',
                'mimetype',
                'application/x-digidoc',
                $select,
                array($extension)
            );
        }
        upgrade_main_savepoint(true, 2014050100.00);
    }

    // Moodle v2.7.0 release upgrade line.
    // Put any upgrade step following this.

    // MDL-32543 Make sure that the log table has correct length for action and url fields.
    if ($oldversion < 2014051200.02) {

        $table = new xmldb_table('log');

        $columns = $DB->get_columns('log');
        if ($columns['action']->max_length < 40) {
            $index1 = new xmldb_index('course-module-action', XMLDB_INDEX_NOTUNIQUE, array('course', 'module', 'action'));
            if ($dbman->index_exists($table, $index1)) {
                $dbman->drop_index($table, $index1);
            }
            $index2 = new xmldb_index('action', XMLDB_INDEX_NOTUNIQUE, array('action'));
            if ($dbman->index_exists($table, $index2)) {
                $dbman->drop_index($table, $index2);
            }
            $field = new xmldb_field('action', XMLDB_TYPE_CHAR, '40', null, XMLDB_NOTNULL, null, null, 'cmid');
            $dbman->change_field_precision($table, $field);
            $dbman->add_index($table, $index1);
            $dbman->add_index($table, $index2);
        }

        if ($columns['url']->max_length < 100) {
            $field = new xmldb_field('url', XMLDB_TYPE_CHAR, '100', null, XMLDB_NOTNULL, null, null, 'action');
            $dbman->change_field_precision($table, $field);
        }

        upgrade_main_savepoint(true, 2014051200.02);
    }

    if ($oldversion < 2014060300.00) {
        $gspath = get_config('assignfeedback_editpdf', 'gspath');
        if ($gspath !== false) {
            set_config('pathtogs', $gspath);
            unset_config('gspath', 'assignfeedback_editpdf');
        }
        upgrade_main_savepoint(true, 2014060300.00);
    }

    if ($oldversion < 2014061000.00) {
        // Fixing possible wrong MIME type for Publisher files.
        $filetypes = array('%.pub'=>'application/x-mspublisher');
        upgrade_mimetypes($filetypes);
        upgrade_main_savepoint(true, 2014061000.00);
    }

    if ($oldversion < 2014062600.01) {
        // We only want to delete DragMath if the directory no longer exists. If the directory
        // is present then it means it has been restored, so do not perform the uninstall.
        if (!check_dir_exists($CFG->libdir . '/editor/tinymce/plugins/dragmath', false)) {
            // Purge DragMath plugin which is incompatible with GNU GPL license.
            unset_all_config_for_plugin('tinymce_dragmath');
        }

        // Main savepoint reached.
        upgrade_main_savepoint(true, 2014062600.01);
    }

    // Switch the order of the fields in the files_reference index, to improve the performance of search_references.
    if ($oldversion < 2014070100.00) {
        $table = new xmldb_table('files_reference');
        $index = new xmldb_index('uq_external_file', XMLDB_INDEX_UNIQUE, array('repositoryid', 'referencehash'));
        if ($dbman->index_exists($table, $index)) {
            $dbman->drop_index($table, $index);
        }
        upgrade_main_savepoint(true, 2014070100.00);
    }

    if ($oldversion < 2014070101.00) {
        $table = new xmldb_table('files_reference');
        $index = new xmldb_index('uq_external_file', XMLDB_INDEX_UNIQUE, array('referencehash', 'repositoryid'));
        if (!$dbman->index_exists($table, $index)) {
            $dbman->add_index($table, $index);
        }
        upgrade_main_savepoint(true, 2014070101.00);
    }

    if ($oldversion < 2014072400.01) {
        $table = new xmldb_table('user_devices');
        $oldindex = new xmldb_index('pushid-platform', XMLDB_KEY_UNIQUE, array('pushid', 'platform'));
        if ($dbman->index_exists($table, $oldindex)) {
            $key = new xmldb_key('pushid-platform', XMLDB_KEY_UNIQUE, array('pushid', 'platform'));
            $dbman->drop_key($table, $key);
        }
        upgrade_main_savepoint(true, 2014072400.01);
    }

    if ($oldversion < 2014080801.00) {

        // Define index behaviour (not unique) to be added to question_attempts.
        $table = new xmldb_table('question_attempts');
        $index = new xmldb_index('behaviour', XMLDB_INDEX_NOTUNIQUE, array('behaviour'));

        // Conditionally launch add index behaviour.
        if (!$dbman->index_exists($table, $index)) {
            $dbman->add_index($table, $index);
        }

        // Main savepoint reached.
        upgrade_main_savepoint(true, 2014080801.00);
    }

    if ($oldversion < 2014082900.01) {
        // Fixing possible wrong MIME type for 7-zip and Rar files.
        $filetypes = array(
                '%.7z' => 'application/x-7z-compressed',
                '%.rar' => 'application/x-rar-compressed');
        upgrade_mimetypes($filetypes);
        upgrade_main_savepoint(true, 2014082900.01);
    }

    if ($oldversion < 2014082900.02) {
        // Replace groupmembersonly usage with new availability system.
        $transaction = $DB->start_delegated_transaction();
        if ($CFG->enablegroupmembersonly) {
            // If it isn't already enabled, we need to enable availability.
            if (!$CFG->enableavailability) {
                set_config('enableavailability', 1);
            }

            // Count all course-modules with groupmembersonly set (for progress
            // bar).
            $total = $DB->count_records('course_modules', array('groupmembersonly' => 1));
            $pbar = new progress_bar('upgradegroupmembersonly', 500, true);

            // Get all these course-modules, one at a time.
            $rs = $DB->get_recordset('course_modules', array('groupmembersonly' => 1),
                    'course, id');
            $i = 0;
            foreach ($rs as $cm) {
                // Calculate and set new availability value.
                $availability = upgrade_group_members_only($cm->groupingid, $cm->availability);
                $DB->set_field('course_modules', 'availability', $availability,
                        array('id' => $cm->id));

                // Update progress.
                $i++;
                $pbar->update($i, $total, "Upgrading groupmembersonly settings - $i/$total.");
            }
            $rs->close();
        }

        // Define field groupmembersonly to be dropped from course_modules.
        $table = new xmldb_table('course_modules');
        $field = new xmldb_field('groupmembersonly');

        // Conditionally launch drop field groupmembersonly.
        if ($dbman->field_exists($table, $field)) {
            $dbman->drop_field($table, $field);
        }

        // Unset old config variable.
        unset_config('enablegroupmembersonly');
        $transaction->allow_commit();

        upgrade_main_savepoint(true, 2014082900.02);
    }

    if ($oldversion < 2014100100.00) {

        // Define table messageinbound_handlers to be created.
        $table = new xmldb_table('messageinbound_handlers');

        // Adding fields to table messageinbound_handlers.
        $table->add_field('id', XMLDB_TYPE_INTEGER, '10', null, XMLDB_NOTNULL, XMLDB_SEQUENCE, null);
        $table->add_field('component', XMLDB_TYPE_CHAR, '100', null, XMLDB_NOTNULL, null, null);
        $table->add_field('classname', XMLDB_TYPE_CHAR, '255', null, XMLDB_NOTNULL, null, null);
        $table->add_field('defaultexpiration', XMLDB_TYPE_INTEGER, '10', null, XMLDB_NOTNULL, null, '86400');
        $table->add_field('validateaddress', XMLDB_TYPE_INTEGER, '1', null, XMLDB_NOTNULL, null, '1');
        $table->add_field('enabled', XMLDB_TYPE_INTEGER, '1', null, XMLDB_NOTNULL, null, '0');

        // Adding keys to table messageinbound_handlers.
        $table->add_key('primary', XMLDB_KEY_PRIMARY, array('id'));
        $table->add_key('classname', XMLDB_KEY_UNIQUE, array('classname'));

        // Conditionally launch create table for messageinbound_handlers.
        if (!$dbman->table_exists($table)) {
            $dbman->create_table($table);
        }

        // Define table messageinbound_datakeys to be created.
        $table = new xmldb_table('messageinbound_datakeys');

        // Adding fields to table messageinbound_datakeys.
        $table->add_field('id', XMLDB_TYPE_INTEGER, '10', null, XMLDB_NOTNULL, XMLDB_SEQUENCE, null);
        $table->add_field('handler', XMLDB_TYPE_INTEGER, '10', null, XMLDB_NOTNULL, null, null);
        $table->add_field('datavalue', XMLDB_TYPE_INTEGER, '10', null, XMLDB_NOTNULL, null, null);
        $table->add_field('datakey', XMLDB_TYPE_CHAR, '64', null, null, null, null);
        $table->add_field('timecreated', XMLDB_TYPE_INTEGER, '10', null, XMLDB_NOTNULL, null, null);
        $table->add_field('expires', XMLDB_TYPE_INTEGER, '10', null, null, null, null);

        // Adding keys to table messageinbound_datakeys.
        $table->add_key('primary', XMLDB_KEY_PRIMARY, array('id'));
        $table->add_key('handler_datavalue', XMLDB_KEY_UNIQUE, array('handler', 'datavalue'));
        $table->add_key('handler', XMLDB_KEY_FOREIGN, array('handler'), 'messageinbound_handlers', array('id'));

        // Conditionally launch create table for messageinbound_datakeys.
        if (!$dbman->table_exists($table)) {
            $dbman->create_table($table);
        }

        // Main savepoint reached.
        upgrade_main_savepoint(true, 2014100100.00);
    }

<<<<<<< HEAD
    if ($oldversion < 2014100600.01) {
        // Define field aggregationstatus to be added to grade_grades.
        $table = new xmldb_table('grade_grades');
        $field = new xmldb_field('aggregationstatus', XMLDB_TYPE_CHAR, '10', null, XMLDB_NOTNULL, null, 'unknown', 'timemodified');

        // Conditionally launch add field aggregationstatus.
        if (!$dbman->field_exists($table, $field)) {
            $dbman->add_field($table, $field);
        }

        $field = new xmldb_field('aggregationweight', XMLDB_TYPE_NUMBER, '10, 5', null, null, null, null, 'aggregationstatus');

        // Conditionally launch add field aggregationweight.
        if (!$dbman->field_exists($table, $field)) {
            $dbman->add_field($table, $field);
        }

        // Define field aggregationcoef2 to be added to grade_items.
        $table = new xmldb_table('grade_items');
        $field = new xmldb_field('aggregationcoef2', XMLDB_TYPE_NUMBER, '10, 5', null, XMLDB_NOTNULL, null, '0', 'aggregationcoef');

        // Conditionally launch add field aggregationcoef2.
        if (!$dbman->field_exists($table, $field)) {
            $dbman->add_field($table, $field);
        }

        $field = new xmldb_field('weightoverride', XMLDB_TYPE_INTEGER, '1', null, XMLDB_NOTNULL, null, '0', 'needsupdate');

        // Conditionally launch add field weightoverride.
        if (!$dbman->field_exists($table, $field)) {
            $dbman->add_field($table, $field);
        }

        // Main savepoint reached.
        upgrade_main_savepoint(true, 2014100600.01);
    }

    if ($oldversion < 2014100600.02) {

        // Define field aggregationcoef2 to be added to grade_items_history.
        $table = new xmldb_table('grade_items_history');
        $field = new xmldb_field('aggregationcoef2', XMLDB_TYPE_NUMBER, '10, 5', null, XMLDB_NOTNULL, null, '0', 'aggregationcoef');

        // Conditionally launch add field aggregationcoef2.
        if (!$dbman->field_exists($table, $field)) {
            $dbman->add_field($table, $field);
        }

        // Main savepoint reached.
        upgrade_main_savepoint(true, 2014100600.02);
    }

    if ($oldversion < 2014100600.03) {

        // Define field weightoverride to be added to grade_items_history.
        $table = new xmldb_table('grade_items_history');
        $field = new xmldb_field('weightoverride', XMLDB_TYPE_INTEGER, '1', null, XMLDB_NOTNULL, null, '0', 'decimals');

        // Conditionally launch add field weightoverride.
        if (!$dbman->field_exists($table, $field)) {
            $dbman->add_field($table, $field);
        }

        // Main savepoint reached.
        upgrade_main_savepoint(true, 2014100600.03);
    }
    if ($oldversion < 2014100600.04) {
        // Set flags so we can display a notice on all courses that might
        // be affected by the uprade to natural aggregation.
        if (!get_config('grades_sumofgrades_upgrade_flagged', 'core')) {
            // 13 == SUM_OF_GRADES.
            $sql = 'SELECT DISTINCT courseid
                      FROM {grade_categories}
                     WHERE aggregation = ?';
            $courses = $DB->get_records_sql($sql, array(13));

            foreach ($courses as $course) {
                set_config('show_sumofgrades_upgrade_' . $course->courseid, 1);
            }

            set_config('grades_sumofgrades_upgrade_flagged', 1);
        }

        // Main savepoint reached.
        upgrade_main_savepoint(true, 2014100600.04);
=======
    if ($oldversion < 2014100200.01) {

        // Define table messageinbound_messagelist to be created.
        $table = new xmldb_table('messageinbound_messagelist');

        // Adding fields to table messageinbound_messagelist.
        $table->add_field('id', XMLDB_TYPE_INTEGER, '10', null, XMLDB_NOTNULL, XMLDB_SEQUENCE, null);
        $table->add_field('messageid', XMLDB_TYPE_TEXT, null, null, XMLDB_NOTNULL, null, null);
        $table->add_field('userid', XMLDB_TYPE_INTEGER, '10', null, XMLDB_NOTNULL, null, null);
        $table->add_field('address', XMLDB_TYPE_TEXT, null, null, XMLDB_NOTNULL, null, null);
        $table->add_field('timecreated', XMLDB_TYPE_INTEGER, '10', null, XMLDB_NOTNULL, null, null);

        // Adding keys to table messageinbound_messagelist.
        $table->add_key('primary', XMLDB_KEY_PRIMARY, array('id'));
        $table->add_key('userid', XMLDB_KEY_FOREIGN, array('userid'), 'user', array('id'));

        // Conditionally launch create table for messageinbound_messagelist.
        if (!$dbman->table_exists($table)) {
            $dbman->create_table($table);
        }

        // Main savepoint reached.
        upgrade_main_savepoint(true, 2014100200.01);
>>>>>>> 77c0a68d
    }

    return true;
}<|MERGE_RESOLUTION|>--- conflicted
+++ resolved
@@ -3837,7 +3837,6 @@
         upgrade_main_savepoint(true, 2014100100.00);
     }
 
-<<<<<<< HEAD
     if ($oldversion < 2014100600.01) {
         // Define field aggregationstatus to be added to grade_grades.
         $table = new xmldb_table('grade_grades');
@@ -3923,8 +3922,9 @@
 
         // Main savepoint reached.
         upgrade_main_savepoint(true, 2014100600.04);
-=======
-    if ($oldversion < 2014100200.01) {
+    }
+
+    if ($oldversion < 2014100700.00) {
 
         // Define table messageinbound_messagelist to be created.
         $table = new xmldb_table('messageinbound_messagelist');
@@ -3946,8 +3946,7 @@
         }
 
         // Main savepoint reached.
-        upgrade_main_savepoint(true, 2014100200.01);
->>>>>>> 77c0a68d
+        upgrade_main_savepoint(true, 2014100700.00);
     }
 
     return true;
