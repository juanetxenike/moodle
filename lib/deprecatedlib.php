<?php

// This file is part of Moodle - http://moodle.org/
//
// Moodle is free software: you can redistribute it and/or modify
// it under the terms of the GNU General Public License as published by
// the Free Software Foundation, either version 3 of the License, or
// (at your option) any later version.
//
// Moodle is distributed in the hope that it will be useful,
// but WITHOUT ANY WARRANTY; without even the implied warranty of
// MERCHANTABILITY or FITNESS FOR A PARTICULAR PURPOSE.  See the
// GNU General Public License for more details.
//
// You should have received a copy of the GNU General Public License
// along with Moodle.  If not, see <http://www.gnu.org/licenses/>.

/**
 * deprecatedlib.php - Old functions retained only for backward compatibility
 *
 * Old functions retained only for backward compatibility.  New code should not
 * use any of these functions.
 *
 * @package    core
 * @subpackage deprecated
 * @copyright  1999 onwards Martin Dougiamas  {@link http://moodle.com}
 * @license    http://www.gnu.org/copyleft/gpl.html GNU GPL v3 or later
 * @deprecated
 */

defined('MOODLE_INTERNAL') || die();

/**
 * Hack to find out the GD version by parsing phpinfo output
 *
 * @return int GD version (1, 2, or 0)
 */
function check_gd_version() {
    // TODO: delete function in Moodle 2.7
    debugging('check_gd_version() is deprecated, GD extension is always available now');

    $gdversion = 0;

    if (function_exists('gd_info')){
        $gd_info = gd_info();
        if (substr_count($gd_info['GD Version'], '2.')) {
            $gdversion = 2;
        } else if (substr_count($gd_info['GD Version'], '1.')) {
            $gdversion = 1;
        }

    } else {
        ob_start();
        phpinfo(INFO_MODULES);
        $phpinfo = ob_get_contents();
        ob_end_clean();

        $phpinfo = explode("\n", $phpinfo);


        foreach ($phpinfo as $text) {
            $parts = explode('</td>', $text);
            foreach ($parts as $key => $val) {
                $parts[$key] = trim(strip_tags($val));
            }
            if ($parts[0] == 'GD Version') {
                if (substr_count($parts[1], '2.0')) {
                    $parts[1] = '2.0';
                }
                $gdversion = intval($parts[1]);
            }
        }
    }

    return $gdversion;   // 1, 2 or 0
}

/**
 * Not used any more, the account lockout handling is now
 * part of authenticate_user_login().
 * @deprecated
 */
function update_login_count() {
    // TODO: delete function in Moodle 2.6
    debugging('update_login_count() is deprecated, all calls need to be removed');
}

/**
 * Not used any more, replaced by proper account lockout.
 * @deprecated
 */
function reset_login_count() {
    // TODO: delete function in Moodle 2.6
    debugging('reset_login_count() is deprecated, all calls need to be removed');
}

/**
 * Unsupported session id rewriting.
 * @deprecated
 * @param string $buffer
 */
function sid_ob_rewrite($buffer) {
    throw new coding_exception('$CFG->usesid support was removed completely and can not be used.');
}

/**
 * Insert or update log display entry. Entry may already exist.
 * $module, $action must be unique
 * @deprecated
 *
 * @param string $module
 * @param string $action
 * @param string $mtable
 * @param string $field
 * @return void
 *
 */
function update_log_display_entry($module, $action, $mtable, $field) {
    global $DB;

    debugging('The update_log_display_entry() is deprecated, please use db/log.php description file instead.');
}

/**
 * Given some text in HTML format, this function will pass it
 * through any filters that have been configured for this context.
 *
 * @deprecated use the text formatting in a standard way instead,
 *             this was abused mostly for embedding of attachments
 *
 * @param string $text The text to be passed through format filters
 * @param int $courseid The current course.
 * @return string the filtered string.
 */
function filter_text($text, $courseid = NULL) {
    global $CFG, $COURSE;

    if (!$courseid) {
        $courseid = $COURSE->id;
    }

    if (!$context = context_course::instance($courseid, IGNORE_MISSING)) {
        return $text;
    }

    return filter_manager::instance()->filter_text($text, $context);
}

/**
 * This function indicates that current page requires the https
 * when $CFG->loginhttps enabled.
 *
 * By using this function properly, we can ensure 100% https-ized pages
 * at our entire discretion (login, forgot_password, change_password)
 * @deprecated use $PAGE->https_required() instead
 */
function httpsrequired() {
    global $PAGE;
    $PAGE->https_required();
}

/**
 * Given a physical path to a file, returns the URL through which it can be reached in Moodle.
 *
 * @deprecated use moodle_url factory methods instead
 *
 * @param string $path Physical path to a file
 * @param array $options associative array of GET variables to append to the URL
 * @param string $type (questionfile|rssfile|httpscoursefile|coursefile)
 * @return string URL to file
 */
function get_file_url($path, $options=null, $type='coursefile') {
    global $CFG;

    $path = str_replace('//', '/', $path);
    $path = trim($path, '/'); // no leading and trailing slashes

    // type of file
    switch ($type) {
       case 'questionfile':
            $url = $CFG->wwwroot."/question/exportfile.php";
            break;
       case 'rssfile':
            $url = $CFG->wwwroot."/rss/file.php";
            break;
        case 'httpscoursefile':
            $url = $CFG->httpswwwroot."/file.php";
            break;
         case 'coursefile':
        default:
            $url = $CFG->wwwroot."/file.php";
    }

    if ($CFG->slasharguments) {
        $parts = explode('/', $path);
        foreach ($parts as $key => $part) {
        /// anchor dash character should not be encoded
            $subparts = explode('#', $part);
            $subparts = array_map('rawurlencode', $subparts);
            $parts[$key] = implode('#', $subparts);
        }
        $path  = implode('/', $parts);
        $ffurl = $url.'/'.$path;
        $separator = '?';
    } else {
        $path = rawurlencode('/'.$path);
        $ffurl = $url.'?file='.$path;
        $separator = '&amp;';
    }

    if ($options) {
        foreach ($options as $name=>$value) {
            $ffurl = $ffurl.$separator.$name.'='.$value;
            $separator = '&amp;';
        }
    }

    return $ffurl;
}

/**
 * If there has been an error uploading a file, print the appropriate error message
 * Numerical constants used as constant definitions not added until PHP version 4.2.0
 * @deprecated removed - use new file api
 */
function print_file_upload_error($filearray = '', $returnerror = false) {
    throw new coding_exception('print_file_upload_error() can not be used any more, please use new file API');
}

/**
 * Handy function for resolving file conflicts
 * @deprecated removed - use new file api
 */

function resolve_filename_collisions($destination,$files,$format='%s_%d.%s') {
    throw new coding_exception('resolve_filename_collisions() can not be used any more, please use new file API');
}

/**
 * Checks a file name for any conflicts
 * @deprecated removed - use new file api
 */
function check_potential_filename($destination,$filename,$files) {
    throw new coding_exception('check_potential_filename() can not be used any more, please use new file API');
}

/**
 * This function prints out a number of upload form elements.
 * @deprecated removed - use new file api
 */
function upload_print_form_fragment($numfiles=1, $names=null, $descriptions=null, $uselabels=false, $labelnames=null, $coursebytes=0, $modbytes=0, $return=false) {
    throw new coding_exception('upload_print_form_fragment() can not be used any more, please use new file API');
}

/**
 * Return the authentication plugin title
 *
 * @param string $authtype plugin type
 * @return string
 */
function auth_get_plugin_title($authtype) {
    debugging('Function auth_get_plugin_title() is deprecated, please use standard get_string("pluginname", "auth_'.$authtype.'")!');
    return get_string('pluginname', "auth_{$authtype}");
}



/**
 * Enrol someone without using the default role in a course
 * @deprecated
 */
function enrol_into_course($course, $user, $enrol) {
    error('Function enrol_into_course() was removed, please use new enrol plugins instead!');
}

/**
 * Returns a role object that is the default role for new enrolments in a given course
 *
 * @deprecated
 * @param object $course
 * @return object returns a role or NULL if none set
 */
function get_default_course_role($course) {
    debugging('Function get_default_course_role() is deprecated, please use individual enrol plugin settings instead!');

    $student = get_archetype_roles('student');
    $student = reset($student);

    return $student;
}

/**
 * Extremely slow enrolled courses query.
 * @deprecated
 */
function get_my_courses($userid, $sort='visible DESC,sortorder ASC', $fields=NULL, $doanything=false,$limit=0) {
    error('Function get_my_courses() was removed, please use new enrol_get_my_courses() or enrol_get_users_courses()!');
}

/**
 * Was returning list of translations, use new string_manager instead
 *
 * @deprecated
 * @param bool $refreshcache force refreshing of lang cache
 * @param bool $returnall ignore langlist, return all languages available
 * @return array An associative array with contents in the form of LanguageCode => LanguageName
 */
function get_list_of_languages($refreshcache=false, $returnall=false) {
    debugging('get_list_of_languages() is deprecated, please use get_string_manager()->get_list_of_translations() instead.');
    if ($refreshcache) {
        get_string_manager()->reset_caches();
    }
    return get_string_manager()->get_list_of_translations($returnall);
}

/**
 * Returns a list of currencies in the current language
 * @deprecated
 * @return array
 */
function get_list_of_currencies() {
    debugging('get_list_of_currencies() is deprecated, please use get_string_manager()->get_list_of_currencies() instead.');
    return get_string_manager()->get_list_of_currencies();
}

/**
 * Returns a list of all enabled country names in the current translation
 * @deprecated
 * @return array two-letter country code => translated name.
 */
function get_list_of_countries() {
    debugging('get_list_of_countries() is deprecated, please use get_string_manager()->get_list_of_countries() instead.');
    return get_string_manager()->get_list_of_countries(false);
}

/**
 * @deprecated
 */
function isteacher() {
    error('Function isteacher() was removed, please use capabilities instead!');
}

/**
 * @deprecated
 */
function isteacherinanycourse() {
    throw new coding_Exception('Function isteacherinanycourse() was removed, please use capabilities instead!');
}

/**
 * @deprecated
 */
function get_guest() {
    throw new coding_Exception('Function get_guest() was removed, please use capabilities instead!');
}

/**
 * @deprecated
 */
function isguest() {
    throw new coding_Exception('Function isguest() was removed, please use capabilities instead!');
}

/**
 * @deprecated
 */
function get_teacher() {
    throw new coding_Exception('Function get_teacher() was removed, please use capabilities instead!');
}

/**
 * Return all course participant for a given course
 *
 * @deprecated
 * @param integer $courseid
 * @return array of user
 */
function get_course_participants($courseid) {
    return get_enrolled_users(context_course::instance($courseid));
}

/**
 * Return true if the user is a participant for a given course
 *
 * @deprecated
 * @param integer $userid
 * @param integer $courseid
 * @return boolean
 */
function is_course_participant($userid, $courseid) {
    return is_enrolled(context_course::instance($courseid), $userid);
}

/**
 * Searches logs to find all enrolments since a certain date
 *
 * used to print recent activity
 *
 * @todo MDL-36993 this function is still used in block_recent_activity, deprecate properly
 * @global object
 * @uses CONTEXT_COURSE
 * @param int $courseid The course in question.
 * @param int $timestart The date to check forward of
 * @return object|false  {@link $USER} records or false if error.
 */
function get_recent_enrolments($courseid, $timestart) {
    global $DB;

    $context = context_course::instance($courseid);

    $sql = "SELECT u.id, u.firstname, u.lastname, MAX(l.time)
              FROM {user} u, {role_assignments} ra, {log} l
             WHERE l.time > ?
                   AND l.course = ?
                   AND l.module = 'course'
                   AND l.action = 'enrol'
                   AND ".$DB->sql_cast_char2int('l.info')." = u.id
                   AND u.id = ra.userid
                   AND ra.contextid ".get_related_contexts_string($context)."
          GROUP BY u.id, u.firstname, u.lastname
          ORDER BY MAX(l.time) ASC";
    $params = array($timestart, $courseid);
    return $DB->get_records_sql($sql, $params);
}


/**
 * Turn the ctx* fields in an objectlike record into a context subobject
 * This allows us to SELECT from major tables JOINing with
 * context at no cost, saving a ton of context lookups...
 *
 * Use context_instance_preload() instead.
 *
 * @deprecated since 2.0
 * @param object $rec
 * @return object
 */
function make_context_subobj($rec) {
    throw new coding_Exception('make_context_subobj() was removed, use new context preloading');
}

/**
 * Do some basic, quick checks to see whether $rec->context looks like a valid context object.
 *
 * Use context_instance_preload() instead.
 *
 * @deprecated since 2.0
 * @param object $rec a think that has a context, for example a course,
 *      course category, course modules, etc.
 * @param int $contextlevel the type of thing $rec is, one of the CONTEXT_... constants.
 * @return bool whether $rec->context looks like the correct context object
 *      for this thing.
 */
function is_context_subobj_valid($rec, $contextlevel) {
    throw new coding_Exception('is_context_subobj_valid() was removed, use new context preloading');
}

/**
 * Ensure that $rec->context is present and correct before you continue
 *
 * When you have a record (for example a $category, $course, $user or $cm that may,
 * or may not, have come from a place that does make_context_subobj, you can use
 * this method to ensure that $rec->context is present and correct before you continue.
 *
 * Use context_instance_preload() instead.
 *
 * @deprecated since 2.0
 * @param object $rec a thing that has an associated context.
 * @param integer $contextlevel the type of thing $rec is, one of the CONTEXT_... constants.
 */
function ensure_context_subobj_present(&$rec, $contextlevel) {
    throw new coding_Exception('ensure_context_subobj_present() was removed, use new context preloading');
}

########### FROM weblib.php ##########################################################################


/**
 * Print a message in a standard themed box.
 * This old function used to implement boxes using tables.  Now it uses a DIV, but the old
 * parameters remain.  If possible, $align, $width and $color should not be defined at all.
 * Preferably just use print_box() in weblib.php
 *
 * @deprecated
 * @param string $message The message to display
 * @param string $align alignment of the box, not the text (default center, left, right).
 * @param string $width width of the box, including units %, for example '100%'.
 * @param string $color background colour of the box, for example '#eee'.
 * @param int $padding padding in pixels, specified without units.
 * @param string $class space-separated class names.
 * @param string $id space-separated id names.
 * @param boolean $return return as string or just print it
 * @return string|void Depending on $return
 */
function print_simple_box($message, $align='', $width='', $color='', $padding=5, $class='generalbox', $id='', $return=false) {
    $output = '';
    $output .= print_simple_box_start($align, $width, $color, $padding, $class, $id, true);
    $output .= $message;
    $output .= print_simple_box_end(true);

    if ($return) {
        return $output;
    } else {
        echo $output;
    }
}



/**
 * This old function used to implement boxes using tables.  Now it uses a DIV, but the old
 * parameters remain.  If possible, $align, $width and $color should not be defined at all.
 * Even better, please use print_box_start() in weblib.php
 *
 * @param string $align alignment of the box, not the text (default center, left, right).   DEPRECATED
 * @param string $width width of the box, including % units, for example '100%'.            DEPRECATED
 * @param string $color background colour of the box, for example '#eee'.                   DEPRECATED
 * @param int $padding padding in pixels, specified without units.                          OBSOLETE
 * @param string $class space-separated class names.
 * @param string $id space-separated id names.
 * @param boolean $return return as string or just print it
 * @return string|void Depending on $return
 */
function print_simple_box_start($align='', $width='', $color='', $padding=5, $class='generalbox', $id='', $return=false) {
    debugging('print_simple_box(_start/_end) is deprecated. Please use $OUTPUT->box(_start/_end) instead', DEBUG_DEVELOPER);

    $output = '';

    $divclasses = 'box '.$class.' '.$class.'content';
    $divstyles  = '';

    if ($align) {
        $divclasses .= ' boxalign'.$align;    // Implement alignment using a class
    }
    if ($width) {    // Hopefully we can eliminate these in calls to this function (inline styles are bad)
        if (substr($width, -1, 1) == '%') {    // Width is a % value
            $width = (int) substr($width, 0, -1);    // Extract just the number
            if ($width < 40) {
                $divclasses .= ' boxwidthnarrow';    // Approx 30% depending on theme
            } else if ($width > 60) {
                $divclasses .= ' boxwidthwide';      // Approx 80% depending on theme
            } else {
                $divclasses .= ' boxwidthnormal';    // Approx 50% depending on theme
            }
        } else {
            $divstyles  .= ' width:'.$width.';';     // Last resort
        }
    }
    if ($color) {    // Hopefully we can eliminate these in calls to this function (inline styles are bad)
        $divstyles  .= ' background:'.$color.';';
    }
    if ($divstyles) {
        $divstyles = ' style="'.$divstyles.'"';
    }

    if ($id) {
        $id = ' id="'.$id.'"';
    }

    $output .= '<div'.$id.$divstyles.' class="'.$divclasses.'">';

    if ($return) {
        return $output;
    } else {
        echo $output;
    }
}


/**
 * Print the end portion of a standard themed box.
 * Preferably just use print_box_end() in weblib.php
 *
 * @param boolean $return return as string or just print it
 * @return string|void Depending on $return
 */
function print_simple_box_end($return=false) {
    $output = '</div>';
    if ($return) {
        return $output;
    } else {
        echo $output;
    }
}

/**
 * Given some text this function converted any URLs it found into HTML links
 *
 * This core function has been replaced with filter_urltolink since Moodle 2.0
 *
 * @param string $text Passed in by reference. The string to be searched for urls.
 */
function convert_urls_into_links($text) {
    debugging('convert_urls_into_links() has been deprecated and replaced by a new filter');
}

/**
 * Used to be called from help.php to inject a list of smilies into the
 * emoticons help file.
 *
 * @return string HTML
 */
function get_emoticons_list_for_help_file() {
    debugging('get_emoticons_list_for_help_file() has been deprecated, see the new emoticon_manager API');
    return '';
}

/**
 * Was used to replace all known smileys in the text with image equivalents
 *
 * This core function has been replaced with filter_emoticon since Moodle 2.0
 */
function replace_smilies(&$text) {
    debugging('replace_smilies() has been deprecated and replaced with the new filter_emoticon');
}

/**
 * deprecated - use clean_param($string, PARAM_FILE); instead
 * Check for bad characters ?
 *
 * @todo Finish documenting this function - more detail needed in description as well as details on arguments
 *
 * @param string $string ?
 * @param int $allowdots ?
 * @return bool
 */
function detect_munged_arguments($string, $allowdots=1) {
    if (substr_count($string, '..') > $allowdots) {   // Sometimes we allow dots in references
        return true;
    }
    if (preg_match('/[\|\`]/', $string)) {  // check for other bad characters
        return true;
    }
    if (empty($string) or $string == '/') {
        return true;
    }

    return false;
}


/**
 * Unzip one zip file to a destination dir
 * Both parameters must be FULL paths
 * If destination isn't specified, it will be the
 * SAME directory where the zip file resides.
 *
 * @global object
 * @param string $zipfile The zip file to unzip
 * @param string $destination The location to unzip to
 * @param bool $showstatus_ignored Unused
 */
function unzip_file($zipfile, $destination = '', $showstatus_ignored = true) {
    global $CFG;

    //Extract everything from zipfile
    $path_parts = pathinfo(cleardoubleslashes($zipfile));
    $zippath = $path_parts["dirname"];       //The path of the zip file
    $zipfilename = $path_parts["basename"];  //The name of the zip file
    $extension = $path_parts["extension"];    //The extension of the file

    //If no file, error
    if (empty($zipfilename)) {
        return false;
    }

    //If no extension, error
    if (empty($extension)) {
        return false;
    }

    //Clear $zipfile
    $zipfile = cleardoubleslashes($zipfile);

    //Check zipfile exists
    if (!file_exists($zipfile)) {
        return false;
    }

    //If no destination, passed let's go with the same directory
    if (empty($destination)) {
        $destination = $zippath;
    }

    //Clear $destination
    $destpath = rtrim(cleardoubleslashes($destination), "/");

    //Check destination path exists
    if (!is_dir($destpath)) {
        return false;
    }

    $packer = get_file_packer('application/zip');

    $result = $packer->extract_to_pathname($zipfile, $destpath);

    if ($result === false) {
        return false;
    }

    foreach ($result as $status) {
        if ($status !== true) {
            return false;
        }
    }

    return true;
}

/**
 * Zip an array of files/dirs to a destination zip file
 * Both parameters must be FULL paths to the files/dirs
 *
 * @global object
 * @param array $originalfiles Files to zip
 * @param string $destination The destination path
 * @return bool Outcome
 */
function zip_files ($originalfiles, $destination) {
    global $CFG;

    //Extract everything from destination
    $path_parts = pathinfo(cleardoubleslashes($destination));
    $destpath = $path_parts["dirname"];       //The path of the zip file
    $destfilename = $path_parts["basename"];  //The name of the zip file
    $extension = $path_parts["extension"];    //The extension of the file

    //If no file, error
    if (empty($destfilename)) {
        return false;
    }

    //If no extension, add it
    if (empty($extension)) {
        $extension = 'zip';
        $destfilename = $destfilename.'.'.$extension;
    }

    //Check destination path exists
    if (!is_dir($destpath)) {
        return false;
    }

    //Check destination path is writable. TODO!!

    //Clean destination filename
    $destfilename = clean_filename($destfilename);

    //Now check and prepare every file
    $files = array();
    $origpath = NULL;

    foreach ($originalfiles as $file) {  //Iterate over each file
        //Check for every file
        $tempfile = cleardoubleslashes($file); // no doubleslashes!
        //Calculate the base path for all files if it isn't set
        if ($origpath === NULL) {
            $origpath = rtrim(cleardoubleslashes(dirname($tempfile)), "/");
        }
        //See if the file is readable
        if (!is_readable($tempfile)) {  //Is readable
            continue;
        }
        //See if the file/dir is in the same directory than the rest
        if (rtrim(cleardoubleslashes(dirname($tempfile)), "/") != $origpath) {
            continue;
        }
        //Add the file to the array
        $files[] = $tempfile;
    }

    $zipfiles = array();
    $start = strlen($origpath)+1;
    foreach($files as $file) {
        $zipfiles[substr($file, $start)] = $file;
    }

    $packer = get_file_packer('application/zip');

    return $packer->archive_to_pathname($zipfiles, $destpath . '/' . $destfilename);
}

/////////////////////////////////////////////////////////////
/// Old functions not used anymore - candidates for removal
/////////////////////////////////////////////////////////////


/** various deprecated groups function **/


/**
 * Get the IDs for the user's groups in the given course.
 *
 * @global object
 * @param int $courseid The course being examined - the 'course' table id field.
 * @return array|bool An _array_ of groupids, or false
 * (Was return $groupids[0] - consequences!)
 */
function mygroupid($courseid) {
    global $USER;
    if ($groups = groups_get_all_groups($courseid, $USER->id)) {
        return array_keys($groups);
    } else {
        return false;
    }
}


/**
 * Returns the current group mode for a given course or activity module
 *
 * Could be false, SEPARATEGROUPS or VISIBLEGROUPS    (<-- Martin)
 *
 * @param object $course Course Object
 * @param object $cm Course Manager Object
 * @return mixed $course->groupmode
 */
function groupmode($course, $cm=null) {

    if (isset($cm->groupmode) && empty($course->groupmodeforce)) {
        return $cm->groupmode;
    }
    return $course->groupmode;
}

/**
 * Sets the current group in the session variable
 * When $SESSION->currentgroup[$courseid] is set to 0 it means, show all groups.
 * Sets currentgroup[$courseid] in the session variable appropriately.
 * Does not do any permission checking.
 *
 * @global object
 * @param int $courseid The course being examined - relates to id field in
 * 'course' table.
 * @param int $groupid The group being examined.
 * @return int Current group id which was set by this function
 */
function set_current_group($courseid, $groupid) {
    global $SESSION;
    return $SESSION->currentgroup[$courseid] = $groupid;
}


/**
 * Gets the current group - either from the session variable or from the database.
 *
 * @global object
 * @param int $courseid The course being examined - relates to id field in
 * 'course' table.
 * @param bool $full If true, the return value is a full record object.
 * If false, just the id of the record.
 * @return int|bool
 */
function get_current_group($courseid, $full = false) {
    global $SESSION;

    if (isset($SESSION->currentgroup[$courseid])) {
        if ($full) {
            return groups_get_group($SESSION->currentgroup[$courseid]);
        } else {
            return $SESSION->currentgroup[$courseid];
        }
    }

    $mygroupid = mygroupid($courseid);
    if (is_array($mygroupid)) {
        $mygroupid = array_shift($mygroupid);
        set_current_group($courseid, $mygroupid);
        if ($full) {
            return groups_get_group($mygroupid);
        } else {
            return $mygroupid;
        }
    }

    if ($full) {
        return false;
    } else {
        return 0;
    }
}


/**
 * Inndicates fatal error. This function was originally printing the
 * error message directly, since 2.0 it is throwing exception instead.
 * The error printing is handled in default exception handler.
 *
 * Old method, don't call directly in new code - use print_error instead.
 *
 * @param string $message The message to display to the user about the error.
 * @param string $link The url where the user will be prompted to continue. If no url is provided the user will be directed to the site index page.
 * @return void, always throws moodle_exception
 */
function error($message, $link='') {
    throw new moodle_exception('notlocalisederrormessage', 'error', $link, $message, 'error() is a deprecated function, please call print_error() instead of error()');
}


//////////////////////////
/// removed functions ////
//////////////////////////

/**
 * @deprecated
 * @param mixed $name
 * @param mixed $editorhidebuttons
 * @param mixed $id
 * @return void Throws an error and does nothing
 */
function use_html_editor($name='', $editorhidebuttons='', $id='') {
    error('use_html_editor() not available anymore');
}

/**
 * The old method that was used to include JavaScript libraries.
 * Please use $PAGE->requires->js_module() instead.
 *
 * @param mixed $lib The library or libraries to load (a string or array of strings)
 *      There are three way to specify the library:
 *      1. a shorname like 'yui_yahoo'. This translates into a call to $PAGE->requires->yui2_lib('yahoo');
 *      2. the path to the library relative to wwwroot, for example 'lib/javascript-static.js'
 *      3. (legacy) a full URL like $CFG->wwwroot . '/lib/javascript-static.js'.
 *      2. and 3. lead to a call $PAGE->requires->js('/lib/javascript-static.js').
 */
function require_js($lib) {
    throw new coding_exception('require_js() was removed, use new JS api');
}

/**
 * Makes an upload directory for a particular module.
 *
 * This function has been deprecated by the file API changes in Moodle 2.0.
 *
 * @deprecated
 * @param int $courseid The id of the course in question - maps to id field of 'course' table.
 * @return string|false Returns full path to directory if successful, false if not
 */
function make_mod_upload_directory($courseid) {
    throw new coding_exception('make_mod_upload_directory has been deprecated by the file API changes in Moodle 2.0.');
}

/**
 * Used to be used for setting up the theme. No longer used by core code, and
 * should not have been used elsewhere.
 *
 * The theme is now automatically initialised before it is first used. If you really need
 * to force this to happen, just reference $PAGE->theme.
 *
 * To force a particular theme on a particular page, you can use $PAGE->force_theme(...).
 * However, I can't think of any valid reason to do that outside the theme selector UI.
 *
 * @deprecated
 * @param string $theme The theme to use defaults to current theme
 * @param array $params An array of parameters to use
 */
function theme_setup($theme = '', $params=NULL) {
    throw new coding_exception('The function theme_setup is no longer required, and should no longer be used. ' .
            'The current theme gets initialised automatically before it is first used.');
}

/**
 * @deprecated use $PAGE->theme->name instead.
 * @return string the name of the current theme.
 */
function current_theme() {
    global $PAGE;
    // TODO, uncomment this once we have eliminated all references to current_theme in core code.
    // debugging('current_theme is deprecated, use $PAGE->theme->name instead', DEBUG_DEVELOPER);
    return $PAGE->theme->name;
}

/**
 * Prints some red text using echo
 *
 * @deprecated
 * @param string $error The text to be displayed in red
 */
function formerr($error) {
    debugging('formerr() has been deprecated. Please change your code to use $OUTPUT->error_text($string).');
    global $OUTPUT;
    echo $OUTPUT->error_text($error);
}

/**
 * Return the markup for the destination of the 'Skip to main content' links.
 * Accessibility improvement for keyboard-only users.
 *
 * Used in course formats, /index.php and /course/index.php
 *
 * @deprecated use $OUTPUT->skip_link_target() in instead.
 * @return string HTML element.
 */
function skip_main_destination() {
    global $OUTPUT;
    return $OUTPUT->skip_link_target();
}

/**
 * Prints a string in a specified size  (retained for backward compatibility)
 *
 * @deprecated
 * @param string $text The text to be displayed
 * @param int $size The size to set the font for text display.
 * @param bool $return If set to true output is returned rather than echoed Default false
 * @return string|void String if return is true
 */
function print_headline($text, $size=2, $return=false) {
    global $OUTPUT;
    debugging('print_headline() has been deprecated. Please change your code to use $OUTPUT->heading().');
    $output = $OUTPUT->heading($text, $size);
    if ($return) {
        return $output;
    } else {
        echo $output;
    }
}

/**
 * Prints text in a format for use in headings.
 *
 * @deprecated
 * @param string $text The text to be displayed
 * @param string $deprecated No longer used. (Use to do alignment.)
 * @param int $size The size to set the font for text display.
 * @param string $class
 * @param bool $return If set to true output is returned rather than echoed, default false
 * @param string $id The id to use in the element
 * @return string|void String if return=true nothing otherwise
 */
function print_heading($text, $deprecated = '', $size = 2, $class = 'main', $return = false, $id = '') {
    global $OUTPUT;
    debugging('print_heading() has been deprecated. Please change your code to use $OUTPUT->heading().');
    if (!empty($deprecated)) {
        debugging('Use of deprecated align attribute of print_heading. ' .
                'Please do not specify styling in PHP code like that.', DEBUG_DEVELOPER);
    }
    $output = $OUTPUT->heading($text, $size, $class, $id);
    if ($return) {
        return $output;
    } else {
        echo $output;
    }
}

/**
 * Output a standard heading block
 *
 * @deprecated
 * @param string $heading The text to write into the heading
 * @param string $class An additional Class Attr to use for the heading
 * @param bool $return If set to true output is returned rather than echoed, default false
 * @return string|void HTML String if return=true nothing otherwise
 */
function print_heading_block($heading, $class='', $return=false) {
    global $OUTPUT;
    debugging('print_heading_with_block() has been deprecated. Please change your code to use $OUTPUT->heading().');
    $output = $OUTPUT->heading($heading, 2, 'headingblock header ' . renderer_base::prepare_classes($class));
    if ($return) {
        return $output;
    } else {
        echo $output;
    }
}

/**
 * Print a message in a standard themed box.
 * Replaces print_simple_box (see deprecatedlib.php)
 *
 * @deprecated
 * @param string $message, the content of the box
 * @param string $classes, space-separated class names.
 * @param string $ids
 * @param boolean $return, return as string or just print it
 * @return string|void mixed string or void
 */
function print_box($message, $classes='generalbox', $ids='', $return=false) {
    global $OUTPUT;
    debugging('print_box() has been deprecated. Please change your code to use $OUTPUT->box().');
    $output = $OUTPUT->box($message, $classes, $ids);
    if ($return) {
        return $output;
    } else {
        echo $output;
    }
}

/**
 * Starts a box using divs
 * Replaces print_simple_box_start (see deprecatedlib.php)
 *
 * @deprecated
 * @param string $classes, space-separated class names.
 * @param string $ids
 * @param boolean $return, return as string or just print it
 * @return string|void  string or void
 */
function print_box_start($classes='generalbox', $ids='', $return=false) {
    global $OUTPUT;
    debugging('print_box_start() has been deprecated. Please change your code to use $OUTPUT->box_start().');
    $output = $OUTPUT->box_start($classes, $ids);
    if ($return) {
        return $output;
    } else {
        echo $output;
    }
}

/**
 * Simple function to end a box (see above)
 * Replaces print_simple_box_end (see deprecatedlib.php)
 *
 * @deprecated
 * @param boolean $return, return as string or just print it
 * @return string|void Depending on value of return
 */
function print_box_end($return=false) {
    global $OUTPUT;
    debugging('print_box_end() has been deprecated. Please change your code to use $OUTPUT->box_end().');
    $output = $OUTPUT->box_end();
    if ($return) {
        return $output;
    } else {
        echo $output;
    }
}

/**
 * Print a message in a standard themed container.
 *
 * @deprecated
 * @param string $message, the content of the container
 * @param boolean $clearfix clear both sides
 * @param string $classes, space-separated class names.
 * @param string $idbase
 * @param boolean $return, return as string or just print it
 * @return string|void Depending on value of $return
 */
function print_container($message, $clearfix=false, $classes='', $idbase='', $return=false) {
    global $OUTPUT;
    if ($clearfix) {
        $classes .= ' clearfix';
    }
    $output = $OUTPUT->container($message, $classes, $idbase);
    if ($return) {
        return $output;
    } else {
        echo $output;
    }
}

/**
 * Starts a container using divs
 *
 * @deprecated
 * @param boolean $clearfix clear both sides
 * @param string $classes, space-separated class names.
 * @param string $idbase
 * @param boolean $return, return as string or just print it
 * @return string|void Based on value of $return
 */
function print_container_start($clearfix=false, $classes='', $idbase='', $return=false) {
    global $OUTPUT;
    if ($clearfix) {
        $classes .= ' clearfix';
    }
    $output = $OUTPUT->container_start($classes, $idbase);
    if ($return) {
        return $output;
    } else {
        echo $output;
    }
}

/**
 * Deprecated, now handled automatically in themes
 */
function check_theme_arrows() {
    debugging('check_theme_arrows() has been deprecated, do not use it anymore, it is now automatic.');
}

/**
 * Simple function to end a container (see above)
 *
 * @deprecated
 * @param boolean $return, return as string or just print it
 * @return string|void Based on $return
 */
function print_container_end($return=false) {
    global $OUTPUT;
    $output = $OUTPUT->container_end();
    if ($return) {
        return $output;
    } else {
        echo $output;
    }
}

/**
 * Print a bold message in an optional color.
 *
 * @deprecated use $OUTPUT->notification instead.
 * @param string $message The message to print out
 * @param string $style Optional style to display message text in
 * @param string $align Alignment option
 * @param bool $return whether to return an output string or echo now
 * @return string|bool Depending on $result
 */
function notify($message, $classes = 'notifyproblem', $align = 'center', $return = false) {
    global $OUTPUT;

    if ($classes == 'green') {
        debugging('Use of deprecated class name "green" in notify. Please change to "notifysuccess".', DEBUG_DEVELOPER);
        $classes = 'notifysuccess'; // Backward compatible with old color system
    }

    $output = $OUTPUT->notification($message, $classes);
    if ($return) {
        return $output;
    } else {
        echo $output;
    }
}

/**
 * Print a continue button that goes to a particular URL.
 *
 * @deprecated since Moodle 2.0
 *
 * @param string $link The url to create a link to.
 * @param bool $return If set to true output is returned rather than echoed, default false
 * @return string|void HTML String if return=true nothing otherwise
 */
function print_continue($link, $return = false) {
    global $CFG, $OUTPUT;

    if ($link == '') {
        if (!empty($_SERVER['HTTP_REFERER'])) {
            $link = $_SERVER['HTTP_REFERER'];
            $link = str_replace('&', '&amp;', $link); // make it valid XHTML
        } else {
            $link = $CFG->wwwroot .'/';
        }
    }

    $output = $OUTPUT->continue_button($link);
    if ($return) {
        return $output;
    } else {
        echo $output;
    }
}

/**
 * Print a standard header
 *
 * @param string  $title Appears at the top of the window
 * @param string  $heading Appears at the top of the page
 * @param string  $navigation Array of $navlinks arrays (keys: name, link, type) for use as breadcrumbs links
 * @param string  $focus Indicates form element to get cursor focus on load eg  inputform.password
 * @param string  $meta Meta tags to be added to the header
 * @param boolean $cache Should this page be cacheable?
 * @param string  $button HTML code for a button (usually for module editing)
 * @param string  $menu HTML code for a popup menu
 * @param boolean $usexml use XML for this page
 * @param string  $bodytags This text will be included verbatim in the <body> tag (useful for onload() etc)
 * @param bool    $return If true, return the visible elements of the header instead of echoing them.
 * @return string|void If return=true then string else void
 */
function print_header($title='', $heading='', $navigation='', $focus='',
                      $meta='', $cache=true, $button='&nbsp;', $menu=null,
                      $usexml=false, $bodytags='', $return=false) {
    global $PAGE, $OUTPUT;

    $PAGE->set_title($title);
    $PAGE->set_heading($heading);
    $PAGE->set_cacheable($cache);
    if ($button == '') {
        $button = '&nbsp;';
    }
    $PAGE->set_button($button);
    $PAGE->set_headingmenu($menu);

    // TODO $menu

    if ($meta) {
        throw new coding_exception('The $meta parameter to print_header is no longer supported. '.
                'You should be able to do everything you want with $PAGE->requires and other such mechanisms.');
    }
    if ($usexml) {
        throw new coding_exception('The $usexml parameter to print_header is no longer supported.');
    }
    if ($bodytags) {
        throw new coding_exception('The $bodytags parameter to print_header is no longer supported.');
    }

    $output = $OUTPUT->header();

    if ($return) {
        return $output;
    } else {
        echo $output;
    }
}

/**
 * This version of print_header is simpler because the course name does not have to be
 * provided explicitly in the strings. It can be used on the site page as in courses
 * Eventually all print_header could be replaced by print_header_simple
 *
 * @deprecated since Moodle 2.0
 * @param string $title Appears at the top of the window
 * @param string $heading Appears at the top of the page
 * @param string $navigation Premade navigation string (for use as breadcrumbs links)
 * @param string $focus Indicates form element to get cursor focus on load eg  inputform.password
 * @param string $meta Meta tags to be added to the header
 * @param boolean $cache Should this page be cacheable?
 * @param string $button HTML code for a button (usually for module editing)
 * @param string $menu HTML code for a popup menu
 * @param boolean $usexml use XML for this page
 * @param string $bodytags This text will be included verbatim in the <body> tag (useful for onload() etc)
 * @param bool   $return If true, return the visible elements of the header instead of echoing them.
 * @return string|void If $return=true the return string else nothing
 */
function print_header_simple($title='', $heading='', $navigation='', $focus='', $meta='',
                       $cache=true, $button='&nbsp;', $menu='', $usexml=false, $bodytags='', $return=false) {

    global $COURSE, $CFG, $PAGE, $OUTPUT;

    if ($meta) {
        throw new coding_exception('The $meta parameter to print_header is no longer supported. '.
                'You should be able to do everything you want with $PAGE->requires and other such mechanisms.');
    }
    if ($usexml) {
        throw new coding_exception('The $usexml parameter to print_header is no longer supported.');
    }
    if ($bodytags) {
        throw new coding_exception('The $bodytags parameter to print_header is no longer supported.');
    }

    $PAGE->set_title($title);
    $PAGE->set_heading($heading);
    $PAGE->set_cacheable(true);
    $PAGE->set_button($button);

    $output = $OUTPUT->header();

    if ($return) {
        return $output;
    } else {
        echo $output;
    }
}

function print_footer($course = NULL, $usercourse = NULL, $return = false) {
    global $PAGE, $OUTPUT;
    debugging('print_footer() has been deprecated. Please change your code to use $OUTPUT->footer().');
    // TODO check arguments.
    if (is_string($course)) {
        debugging("Magic values like 'home', 'empty' passed to print_footer no longer have any effect. " .
                'To achieve a similar effect, call $PAGE->set_pagelayout before you call print_header.', DEBUG_DEVELOPER);
    } else if (!empty($course->id) && $course->id != $PAGE->course->id) {
        throw new coding_exception('The $course object you passed to print_footer does not match $PAGE->course.');
    }
    if (!is_null($usercourse)) {
        debugging('The second parameter ($usercourse) to print_footer is no longer supported. ' .
                '(I did not think it was being used anywhere.)', DEBUG_DEVELOPER);
    }
    $output = $OUTPUT->footer();
    if ($return) {
        return $output;
    } else {
        echo $output;
    }
}

/**
 * Returns text to be displayed to the user which reflects their login status
 *
 * @global object
 * @global object
 * @global object
 * @global object
 * @uses CONTEXT_COURSE
 * @param course $course {@link $COURSE} object containing course information
 * @param user $user {@link $USER} object containing user information
 * @return string HTML
 */
function user_login_string($course='ignored', $user='ignored') {
    debugging('user_login_info() has been deprecated. User login info is now handled via themes layouts.');
    return '';
}

/**
 * Prints a nice side block with an optional header.  The content can either
 * be a block of HTML or a list of text with optional icons.
 *
 * @todo Finish documenting this function. Show example of various attributes, etc.
 *
 * @static int $block_id Increments for each call to the function
 * @param string $heading HTML for the heading. Can include full HTML or just
 *   plain text - plain text will automatically be enclosed in the appropriate
 *   heading tags.
 * @param string $content HTML for the content
 * @param array $list an alternative to $content, it you want a list of things with optional icons.
 * @param array $icons optional icons for the things in $list.
 * @param string $footer Extra HTML content that gets output at the end, inside a &lt;div class="footer">
 * @param array $attributes an array of attribute => value pairs that are put on the
 * outer div of this block. If there is a class attribute ' block' gets appended to it. If there isn't
 * already a class, class='block' is used.
 * @param string $title Plain text title, as embedded in the $heading.
 * @deprecated
 */
function print_side_block($heading='', $content='', $list=NULL, $icons=NULL, $footer='', $attributes = array(), $title='') {
    global $OUTPUT;

    // We don't use $heading, becuse it often contains HTML that we don't want.
    // However, sometimes $title is not set, but $heading is.
    if (empty($title)) {
        $title = strip_tags($heading);
    }

    // Render list contents to HTML if required.
    if (empty($content) && $list) {
        $content = $OUTPUT->list_block_contents($icons, $list);
    }

    $bc = new block_contents();
    $bc->content = $content;
    $bc->footer = $footer;
    $bc->title = $title;

    if (isset($attributes['id'])) {
        $bc->id = $attributes['id'];
        unset($attributes['id']);
    }
    $bc->attributes = $attributes;

    echo $OUTPUT->block($bc, BLOCK_POS_LEFT); // POS LEFT may be wrong, but no way to get a better guess here.
}

/**
 * Starts a nice side block with an optional header.
 *
 * @todo Finish documenting this function
 *
 * @global object
 * @global object
 * @param string $heading HTML for the heading. Can include full HTML or just
 *   plain text - plain text will automatically be enclosed in the appropriate
 *   heading tags.
 * @param array $attributes HTML attributes to apply if possible
 * @deprecated
 */
function print_side_block_start($heading='', $attributes = array()) {
    throw new coding_exception('print_side_block_start has been deprecated. Please change your code to use $OUTPUT->block().');
}

/**
 * Print table ending tags for a side block box.
 *
 * @global object
 * @global object
 * @param array $attributes HTML attributes to apply if possible [id]
 * @param string $title
 * @deprecated
 */
function print_side_block_end($attributes = array(), $title='') {
    throw new coding_exception('print_side_block_end has been deprecated. Please change your code to use $OUTPUT->block().');
}

/**
 * This was used by old code to see whether a block region had anything in it,
 * and hence wether that region should be printed.
 *
 * We don't ever want old code to print blocks, so we now always return false.
 * The function only exists to avoid fatal errors in old code.
 *
 * @deprecated since Moodle 2.0. always returns false.
 *
 * @param object $blockmanager
 * @param string $region
 * @return bool
 */
function blocks_have_content(&$blockmanager, $region) {
    debugging('The function blocks_have_content should no longer be used. Blocks are now printed by the theme.');
    return false;
}

/**
 * This was used by old code to print the blocks in a region.
 *
 * We don't ever want old code to print blocks, so this is now a no-op.
 * The function only exists to avoid fatal errors in old code.
 *
 * @deprecated since Moodle 2.0. does nothing.
 *
 * @param object $page
 * @param object $blockmanager
 * @param string $region
 */
function blocks_print_group($page, $blockmanager, $region) {
    debugging('The function blocks_print_group should no longer be used. Blocks are now printed by the theme.');
}

/**
 * This used to be the old entry point for anyone that wants to use blocks.
 * Since we don't want people people dealing with blocks this way any more,
 * just return a suitable empty array.
 *
 * @deprecated since Moodle 2.0.
 *
 * @param object $page
 * @return array
 */
function blocks_setup(&$page, $pinned = BLOCKS_PINNED_FALSE) {
    debugging('The function blocks_print_group should no longer be used. Blocks are now printed by the theme.');
    return array(BLOCK_POS_LEFT => array(), BLOCK_POS_RIGHT => array());
}

/**
 * This iterates over an array of blocks and calculates the preferred width
 * Parameter passed by reference for speed; it's not modified.
 *
 * @deprecated since Moodle 2.0. Layout is now controlled by the theme.
 *
 * @param mixed $instances
 */
function blocks_preferred_width($instances) {
    debugging('The function blocks_print_group should no longer be used. Blocks are now printed by the theme.');
    $width = 210;
}

/**
 * @deprecated since Moodle 2.0. See the replacements in blocklib.php.
 *
 * @param object $page The page object
 * @param object $blockmanager The block manager object
 * @param string $blockaction One of [config, add, delete]
 * @param int|object $instanceorid The instance id or a block_instance object
 * @param bool $pinned
 * @param bool $redirect To redirect or not to that is the question but you should stick with true
 */
function blocks_execute_action($page, &$blockmanager, $blockaction, $instanceorid, $pinned=false, $redirect=true) {
    throw new coding_exception('blocks_execute_action is no longer used. The way blocks work has been changed. See the new code in blocklib.php.');
}

/**
 * You can use this to get the blocks to respond to URL actions without much hassle
 *
 * @deprecated since Moodle 2.0. Blocks have been changed. {@link block_manager::process_url_actions} is the closest replacement.
 *
 * @param object $PAGE
 * @param object $blockmanager
 * @param bool $pinned
 */
function blocks_execute_url_action(&$PAGE, &$blockmanager,$pinned=false) {
    throw new coding_exception('blocks_execute_url_action is no longer used. It has been replaced by methods of block_manager.');
}

/**
 * This shouldn't be used externally at all, it's here for use by blocks_execute_action()
 * in order to reduce code repetition.
 *
 * @deprecated since Moodle 2.0. See the replacements in blocklib.php.
 *
 * @param $instance
 * @param $newpos
 * @param string|int $newweight
 * @param bool $pinned
 */
function blocks_execute_repositioning(&$instance, $newpos, $newweight, $pinned=false) {
    throw new coding_exception('blocks_execute_repositioning is no longer used. The way blocks work has been changed. See the new code in blocklib.php.');
}


/**
 * Moves a block to the new position (column) and weight (sort order).
 *
 * @deprecated since Moodle 2.0. See the replacements in blocklib.php.
 *
 * @param object $instance The block instance to be moved.
 * @param string $destpos BLOCK_POS_LEFT or BLOCK_POS_RIGHT. The destination column.
 * @param string $destweight The destination sort order. If NULL, we add to the end
 *                    of the destination column.
 * @param bool $pinned Are we moving pinned blocks? We can only move pinned blocks
 *                to a new position withing the pinned list. Likewise, we
 *                can only moved non-pinned blocks to a new position within
 *                the non-pinned list.
 * @return boolean success or failure
 */
function blocks_move_block($page, &$instance, $destpos, $destweight=NULL, $pinned=false) {
    throw new coding_exception('blocks_move_block is no longer used. The way blocks work has been changed. See the new code in blocklib.php.');
}

/**
 * Print a nicely formatted table.
 *
 * @deprecated since Moodle 2.0
 *
 * @param array $table is an object with several properties.
 */
function print_table($table, $return=false) {
    global $OUTPUT;
    // TODO MDL-19755 turn debugging on once we migrate the current core code to use the new API
    debugging('print_table() has been deprecated. Please change your code to use html_writer::table().');
    $newtable = new html_table();
    foreach ($table as $property => $value) {
        if (property_exists($newtable, $property)) {
            $newtable->{$property} = $value;
        }
    }
    if (isset($table->class)) {
        $newtable->attributes['class'] = $table->class;
    }
    if (isset($table->rowclass) && is_array($table->rowclass)) {
        debugging('rowclass[] has been deprecated for html_table and should be replaced by rowclasses[]. please fix the code.');
        $newtable->rowclasses = $table->rowclass;
    }
    $output = html_writer::table($newtable);
    if ($return) {
        return $output;
    } else {
        echo $output;
        return true;
    }
}

/**
 * Creates and displays (or returns) a link to a popup window
 *
 * @deprecated since Moodle 2.0
 *
 * @param string $url Web link. Either relative to $CFG->wwwroot, or a full URL.
 * @param string $name Name to be assigned to the popup window (this is used by
 *   client-side scripts to "talk" to the popup window)
 * @param string $linkname Text to be displayed as web link
 * @param int $height Height to assign to popup window
 * @param int $width Height to assign to popup window
 * @param string $title Text to be displayed as popup page title
 * @param string $options List of additional options for popup window
 * @param bool $return If true, return as a string, otherwise print
 * @param string $id id added to the element
 * @param string $class class added to the element
 * @return string html code to display a link to a popup window.
 */
function link_to_popup_window ($url, $name=null, $linkname=null, $height=400, $width=500, $title=null, $options=null, $return=false) {
    debugging('link_to_popup_window() has been removed. Please change your code to use $OUTPUT->action_link(). Please note popups are discouraged for accessibility reasons');

    return html_writer::link($url, $name);
}

/**
 * Creates and displays (or returns) a buttons to a popup window.
 *
 * @deprecated since Moodle 2.0
 *
 * @param string $url Web link. Either relative to $CFG->wwwroot, or a full URL.
 * @param string $name Name to be assigned to the popup window (this is used by
 *   client-side scripts to "talk" to the popup window)
 * @param string $linkname Text to be displayed as web link
 * @param int $height Height to assign to popup window
 * @param int $width Height to assign to popup window
 * @param string $title Text to be displayed as popup page title
 * @param string $options List of additional options for popup window
 * @param bool $return If true, return as a string, otherwise print
 * @param string $id id added to the element
 * @param string $class class added to the element
 * @return string html code to display a link to a popup window.
 */
function button_to_popup_window ($url, $name=null, $linkname=null,
                                 $height=400, $width=500, $title=null, $options=null, $return=false,
                                 $id=null, $class=null) {
    global $OUTPUT;

    debugging('button_to_popup_window() has been deprecated. Please change your code to use $OUTPUT->single_button().');

    if ($options == 'none') {
        $options = null;
    }

    if (empty($linkname)) {
        throw new coding_exception('A link must have a descriptive text value! See $OUTPUT->action_link() for usage.');
    }

    // Create a single_button object
    $form = new single_button($url, $linkname, 'post');
    $form->button->title = $title;
    $form->button->id = $id;

    // Parse the $options string
    $popupparams = array();
    if (!empty($options)) {
        $optionsarray = explode(',', $options);
        foreach ($optionsarray as $option) {
            if (strstr($option, '=')) {
                $parts = explode('=', $option);
                if ($parts[1] == '0') {
                    $popupparams[$parts[0]] = false;
                } else {
                    $popupparams[$parts[0]] = $parts[1];
                }
            } else {
                $popupparams[$option] = true;
            }
        }
    }

    if (!empty($height)) {
        $popupparams['height'] = $height;
    }
    if (!empty($width)) {
        $popupparams['width'] = $width;
    }

    $form->button->add_action(new popup_action('click', $url, $name, $popupparams));
    $output = $OUTPUT->render($form);

    if ($return) {
        return $output;
    } else {
        echo $output;
    }
}

/**
 * Print a self contained form with a single submit button.
 *
 * @deprecated since Moodle 2.0
 *
 * @param string $link used as the action attribute on the form, so the URL that will be hit if the button is clicked.
 * @param array $options these become hidden form fields, so these options get passed to the script at $link.
 * @param string $label the caption that appears on the button.
 * @param string $method HTTP method used on the request of the button is clicked. 'get' or 'post'.
 * @param string $notusedanymore no longer used.
 * @param boolean $return if false, output the form directly, otherwise return the HTML as a string.
 * @param string $tooltip a tooltip to add to the button as a title attribute.
 * @param boolean $disabled if true, the button will be disabled.
 * @param string $jsconfirmmessage if not empty then display a confirm dialogue with this string as the question.
 * @param string $formid The id attribute to use for the form
 * @return string|void Depending on the $return paramter.
 */
function print_single_button($link, $options, $label='OK', $method='get', $notusedanymore='',
        $return=false, $tooltip='', $disabled = false, $jsconfirmmessage='', $formid = '') {
    global $OUTPUT;

    debugging('print_single_button() has been deprecated. Please change your code to use $OUTPUT->single_button().');

    // Cast $options to array
    $options = (array) $options;

    $button = new single_button(new moodle_url($link, $options), $label, $method, array('disabled'=>$disabled, 'title'=>$tooltip, 'id'=>$formid));

    if ($jsconfirmmessage) {
        $button->button->add_confirm_action($jsconfirmmessage);
    }

    $output = $OUTPUT->render($button);

    if ($return) {
        return $output;
    } else {
        echo $output;
    }
}

/**
 * Print a spacer image with the option of including a line break.
 *
 * @deprecated since Moodle 2.0
 *
 * @global object
 * @param int $height The height in pixels to make the spacer
 * @param int $width The width in pixels to make the spacer
 * @param boolean $br If set to true a BR is written after the spacer
 */
function print_spacer($height=1, $width=1, $br=true, $return=false) {
    global $CFG, $OUTPUT;

    debugging('print_spacer() has been deprecated. Please change your code to use $OUTPUT->spacer().');

    $output = $OUTPUT->spacer(array('height'=>$height, 'width'=>$width, 'br'=>$br));

    if ($return) {
        return $output;
    } else {
        echo $output;
    }
}

/**
 * Given the path to a picture file in a course, or a URL,
 * this function includes the picture in the page.
 *
 * @deprecated since Moodle 2.0
 */
function print_file_picture($path, $courseid=0, $height='', $width='', $link='', $return=false) {
    throw new coding_exception('print_file_picture() has been deprecated since Moodle 2.0. Please use $OUTPUT->action_icon() instead.');
}

/**
 * Print the specified user's avatar.
 *
 * @deprecated since Moodle 2.0
 *
 * @global object
 * @global object
 * @param mixed $user Should be a $user object with at least fields id, picture, imagealt, firstname, lastname, email
 *      If any of these are missing, or if a userid is passed, the the database is queried. Avoid this
 *      if at all possible, particularly for reports. It is very bad for performance.
 * @param int $courseid The course id. Used when constructing the link to the user's profile.
 * @param boolean $picture The picture to print. By default (or if NULL is passed) $user->picture is used.
 * @param int $size Size in pixels. Special values are (true/1 = 100px) and (false/0 = 35px) for backward compatibility
 * @param boolean $return If false print picture to current page, otherwise return the output as string
 * @param boolean $link enclose printed image in a link the user's profile (default true).
 * @param string $target link target attribute. Makes the profile open in a popup window.
 * @param boolean $alttext add non-blank alt-text to the image. (Default true, set to false for purely
 *      decorative images, or where the username will be printed anyway.)
 * @return string|void String or nothing, depending on $return.
 */
function print_user_picture($user, $courseid, $picture=NULL, $size=0, $return=false, $link=true, $target='', $alttext=true) {
    global $OUTPUT;

    debugging('print_user_picture() has been deprecated. Please change your code to use $OUTPUT->user_picture($user, array(\'courseid\'=>$courseid).');

    if (!is_object($user)) {
        $userid = $user;
        $user = new stdClass();
        $user->id = $userid;
    }

    if (empty($user->picture) and $picture) {
        $user->picture = $picture;
    }

    $options = array('size'=>$size, 'link'=>$link, 'alttext'=>$alttext, 'courseid'=>$courseid, 'popup'=>!empty($target));

    $output = $OUTPUT->user_picture($user, $options);

    if ($return) {
        return $output;
    } else {
        echo $output;
    }
}

/**
 * Print a png image.
 *
 * @deprecated since Moodle 2.0: no replacement
 *
 */
function print_png() {
    throw new coding_exception('print_png() has been deprecated since Moodle 2.0. Please use $OUTPUT->pix_icon() instead.');
}


/**
 * Prints a basic textarea field.
 *
 * @deprecated since Moodle 2.0
 *
 * When using this function, you should
 *
 * @global object
 * @param bool $usehtmleditor Enables the use of the htmleditor for this field.
 * @param int $rows Number of rows to display  (minimum of 10 when $height is non-null)
 * @param int $cols Number of columns to display (minimum of 65 when $width is non-null)
 * @param null $width (Deprecated) Width of the element; if a value is passed, the minimum value for $cols will be 65. Value is otherwise ignored.
 * @param null $height (Deprecated) Height of the element; if a value is passe, the minimum value for $rows will be 10. Value is otherwise ignored.
 * @param string $name Name to use for the textarea element.
 * @param string $value Initial content to display in the textarea.
 * @param int $obsolete deprecated
 * @param bool $return If false, will output string. If true, will return string value.
 * @param string $id CSS ID to add to the textarea element.
 * @return string|void depending on the value of $return
 */
function print_textarea($usehtmleditor, $rows, $cols, $width, $height, $name, $value='', $obsolete=0, $return=false, $id='') {
    /// $width and height are legacy fields and no longer used as pixels like they used to be.
    /// However, you can set them to zero to override the mincols and minrows values below.

    // Disabling because there is not yet a viable $OUTPUT option for cases when mforms can't be used
    // debugging('print_textarea() has been deprecated. You should be using mforms and the editor element.');

    global $CFG;

    $mincols = 65;
    $minrows = 10;
    $str = '';

    if ($id === '') {
        $id = 'edit-'.$name;
    }

    if ($usehtmleditor) {
        if ($height && ($rows < $minrows)) {
            $rows = $minrows;
        }
        if ($width && ($cols < $mincols)) {
            $cols = $mincols;
        }
    }

    if ($usehtmleditor) {
        editors_head_setup();
        $editor = editors_get_preferred_editor(FORMAT_HTML);
        $editor->use_editor($id, array('legacy'=>true));
    } else {
        $editorclass = '';
    }

    $str .= "\n".'<textarea class="form-textarea" id="'. $id .'" name="'. $name .'" rows="'. $rows .'" cols="'. $cols .'" spellcheck="true">'."\n";
    if ($usehtmleditor) {
        $str .= htmlspecialchars($value); // needed for editing of cleaned text!
    } else {
        $str .= s($value);
    }
    $str .= '</textarea>'."\n";

    if ($return) {
        return $str;
    }
    echo $str;
}


/**
 * Print a help button.
 *
 * @deprecated since Moodle 2.0
 */
function helpbutton($page, $title, $module='moodle', $image=true, $linktext=false, $text='', $return=false, $imagetext='') {
    throw new coding_exception('helpbutton() can not be used any more, please see $OUTPUT->help_icon().');
}

/**
 * Print a help button.
 *
 * Prints a special help button that is a link to the "live" emoticon popup
 *
 * @todo Finish documenting this function
 *
 * @global object
 * @global object
 * @param string $form ?
 * @param string $field ?
 * @param boolean $return If true then the output is returned as a string, if false it is printed to the current page.
 * @return string|void Depending on value of $return
 */
function emoticonhelpbutton($form, $field, $return = false) {
    /// TODO: MDL-21215

    debugging('emoticonhelpbutton() was removed, new text editors will implement this feature');
}

/**
 * Returns a string of html with an image of a help icon linked to a help page on a number of help topics.
 * Should be used only with htmleditor or textarea.
 *
 * @global object
 * @global object
 * @param mixed $helptopics variable amount of params accepted. Each param may be a string or an array of arguments for
 *                  helpbutton.
 * @return string Link to help button
 */
function editorhelpbutton(){
    return '';

    /// TODO: MDL-21215
}

/**
 * Print a help button.
 *
 * Prints a special help button for html editors (htmlarea in this case)
 *
 * @todo Write code into this function! detect current editor and print correct info
 * @global object
 * @return string Only returns an empty string at the moment
 */
function editorshortcutshelpbutton() {
    /// TODO: MDL-21215

    global $CFG;
    //TODO: detect current editor and print correct info
    return '';
}


/**
 * Returns an image of an up or down arrow, used for column sorting. To avoid unnecessary DB accesses, please
 * provide this function with the language strings for sortasc and sortdesc.
 *
 * @deprecated since Moodle 2.0
 *
 * TODO migrate to outputlib
 * If no sort string is associated with the direction, an arrow with no alt text will be printed/returned.
 *
 * @global object
 * @param string $direction 'up' or 'down'
 * @param string $strsort The language string used for the alt attribute of this image
 * @param bool $return Whether to print directly or return the html string
 * @return string|void depending on $return
 *
 */
function print_arrow($direction='up', $strsort=null, $return=false) {
    // debugging('print_arrow() has been deprecated. Please change your code to use $OUTPUT->arrow().');

    global $OUTPUT;

    if (!in_array($direction, array('up', 'down', 'right', 'left', 'move'))) {
        return null;
    }

    $return = null;

    switch ($direction) {
        case 'up':
            $sortdir = 'asc';
            break;
        case 'down':
            $sortdir = 'desc';
            break;
        case 'move':
            $sortdir = 'asc';
            break;
        default:
            $sortdir = null;
            break;
    }

    // Prepare language string
    $strsort = '';
    if (empty($strsort) && !empty($sortdir)) {
        $strsort  = get_string('sort' . $sortdir, 'grades');
    }

    $return = ' <img src="'.$OUTPUT->pix_url('t/' . $direction) . '" alt="'.$strsort.'" /> ';

    if ($return) {
        return $return;
    } else {
        echo $return;
    }
}

/**
 * Returns a string containing a link to the user documentation.
 * Also contains an icon by default. Shown to teachers and admin only.
 *
 * @deprecated since Moodle 2.0
 */
function doc_link($path='', $text='', $iconpath='ignored') {
    throw new coding_exception('doc_link() can not be used any more, please see $OUTPUT->doc_link().');
}

/**
 * Prints a single paging bar to provide access to other pages  (usually in a search)
 *
 * @deprecated since Moodle 2.0
 *
 * @param int $totalcount Thetotal number of entries available to be paged through
 * @param int $page The page you are currently viewing
 * @param int $perpage The number of entries that should be shown per page
 * @param mixed $baseurl If this  is a string then it is the url which will be appended with $pagevar, an equals sign and the page number.
 *                          If this is a moodle_url object then the pagevar param will be replaced by the page no, for each page.
 * @param string $pagevar This is the variable name that you use for the page number in your code (ie. 'tablepage', 'blogpage', etc)
 * @param bool $nocurr do not display the current page as a link (dropped, link is never displayed for the current page)
 * @param bool $return whether to return an output string or echo now
 * @return bool|string depending on $result
 */
function print_paging_bar($totalcount, $page, $perpage, $baseurl, $pagevar='page',$nocurr=false, $return=false) {
    global $OUTPUT;

    debugging('print_paging_bar() has been deprecated. Please change your code to use $OUTPUT->render($pagingbar).');

    if (empty($nocurr)) {
        debugging('the feature of parameter $nocurr has been removed from the paging_bar');
    }

    $pagingbar = new paging_bar($totalcount, $page, $perpage, $baseurl);
    $pagingbar->pagevar = $pagevar;
    $output = $OUTPUT->render($pagingbar);

    if ($return) {
        return $output;
    }

    echo $output;
    return true;
}

/**
 * Print a message along with "Yes" and "No" links for the user to continue.
 *
 * @deprecated since Moodle 2.0
 *
 * @global object
 * @param string $message The text to display
 * @param string $linkyes The link to take the user to if they choose "Yes"
 * @param string $linkno The link to take the user to if they choose "No"
 * @param string $optionyes The yes option to show on the notice
 * @param string $optionsno The no option to show
 * @param string $methodyes Form action method to use if yes [post, get]
 * @param string $methodno Form action method to use if no [post, get]
 * @return void Output is echo'd
 */
function notice_yesno($message, $linkyes, $linkno, $optionsyes=NULL, $optionsno=NULL, $methodyes='post', $methodno='post') {

    debugging('notice_yesno() has been deprecated. Please change your code to use $OUTPUT->confirm($message, $buttoncontinue, $buttoncancel).');

    global $OUTPUT;

    $buttoncontinue = new single_button(new moodle_url($linkyes, $optionsyes), get_string('yes'), $methodyes);
    $buttoncancel   = new single_button(new moodle_url($linkno, $optionsno), get_string('no'), $methodno);

    echo $OUTPUT->confirm($message, $buttoncontinue, $buttoncancel);
}

/**
 * Prints a scale menu (as part of an existing form) including help button
 * @deprecated since Moodle 2.0
 */
function print_scale_menu() {
    throw new coding_exception('print_scale_menu() has been deprecated since the Jurassic period. Get with the times!.');
}

/**
 * Given an array of values, output the HTML for a select element with those options.
 *
 * @deprecated since Moodle 2.0
 *
 * Normally, you only need to use the first few parameters.
 *
 * @param array $options The options to offer. An array of the form
 *      $options[{value}] = {text displayed for that option};
 * @param string $name the name of this form control, as in &lt;select name="..." ...
 * @param string $selected the option to select initially, default none.
 * @param string $nothing The label for the 'nothing is selected' option. Defaults to get_string('choose').
 *      Set this to '' if you don't want a 'nothing is selected' option.
 * @param string $script if not '', then this is added to the &lt;select> element as an onchange handler.
 * @param string $nothingvalue The value corresponding to the $nothing option. Defaults to 0.
 * @param boolean $return if false (the default) the the output is printed directly, If true, the
 *      generated HTML is returned as a string.
 * @param boolean $disabled if true, the select is generated in a disabled state. Default, false.
 * @param int $tabindex if give, sets the tabindex attribute on the &lt;select> element. Default none.
 * @param string $id value to use for the id attribute of the &lt;select> element. If none is given,
 *      then a suitable one is constructed.
 * @param mixed $listbox if false, display as a dropdown menu. If true, display as a list box.
 *      By default, the list box will have a number of rows equal to min(10, count($options)), but if
 *      $listbox is an integer, that number is used for size instead.
 * @param boolean $multiple if true, enable multiple selections, else only 1 item can be selected. Used
 *      when $listbox display is enabled
 * @param string $class value to use for the class attribute of the &lt;select> element. If none is given,
 *      then a suitable one is constructed.
 * @return string|void If $return=true returns string, else echo's and returns void
 */
function choose_from_menu ($options, $name, $selected='', $nothing='choose', $script='',
                           $nothingvalue='0', $return=false, $disabled=false, $tabindex=0,
                           $id='', $listbox=false, $multiple=false, $class='') {

    global $OUTPUT;
    debugging('choose_from_menu() has been deprecated. Please change your code to use html_writer::select().');

    if ($script) {
        debugging('The $script parameter has been deprecated. You must use component_actions instead', DEBUG_DEVELOPER);
    }
    $attributes = array();
    $attributes['disabled'] = $disabled ? 'disabled' : null;
    $attributes['tabindex'] = $tabindex ? $tabindex : null;
    $attributes['multiple'] = $multiple ? $multiple : null;
    $attributes['class'] = $class ? $class : null;
    $attributes['id'] = $id ? $id : null;

    $output = html_writer::select($options, $name, $selected, array($nothingvalue=>$nothing), $attributes);

    if ($return) {
        return $output;
    } else {
        echo $output;
    }
}

/**
 * Choose value 0 or 1 from a menu with options 'No' and 'Yes'.
 * Other options like choose_from_menu.
 *
 * @deprecated since Moodle 2.0
 *
 * Calls {@link choose_from_menu()} with preset arguments
 * @see choose_from_menu()
 *
 * @param string $name the name of this form control, as in &lt;select name="..." ...
 * @param string $selected the option to select initially, default none.
 * @param string $script if not '', then this is added to the &lt;select> element as an onchange handler.
 * @param boolean $return Whether this function should return a string or output it (defaults to false)
 * @param boolean $disabled (defaults to false)
 * @param int $tabindex
 * @return string|void If $return=true returns string, else echo's and returns void
 */
function choose_from_menu_yesno($name, $selected, $script = '', $return = false, $disabled = false, $tabindex = 0) {
    debugging('choose_from_menu_yesno() has been deprecated. Please change your code to use html_writer.');
    global $OUTPUT;

    if ($script) {
        debugging('The $script parameter has been deprecated. You must use component_actions instead', DEBUG_DEVELOPER);
    }

    $output = html_writer::select_yes_no($name, $selected, array('disabled'=>($disabled ? 'disabled' : null), 'tabindex'=>$tabindex));

    if ($return) {
        return $output;
    } else {
        echo $output;
    }
}

/**
 * Just like choose_from_menu, but takes a nested array (2 levels) and makes a dropdown menu
 * including option headings with the first level.
 *
 * @deprecated since Moodle 2.0
 *
 * This function is very similar to {@link choose_from_menu_yesno()}
 * and {@link choose_from_menu()}
 *
 * @todo Add datatype handling to make sure $options is an array
 *
 * @param array $options An array of objects to choose from
 * @param string $name The XHTML field name
 * @param string $selected The value to select by default
 * @param string $nothing The label for the 'nothing is selected' option.
 *                        Defaults to get_string('choose').
 * @param string $script If not '', then this is added to the &lt;select> element
 *                       as an onchange handler.
 * @param string $nothingvalue The value for the first `nothing` option if $nothing is set
 * @param bool $return Whether this function should return a string or output
 *                     it (defaults to false)
 * @param bool $disabled Is the field disabled by default
 * @param int|string $tabindex Override the tabindex attribute [numeric]
 * @return string|void If $return=true returns string, else echo's and returns void
 */
function choose_from_menu_nested($options,$name,$selected='',$nothing='choose',$script = '',
                                 $nothingvalue=0,$return=false,$disabled=false,$tabindex=0) {

    debugging('choose_from_menu_nested() has been removed. Please change your code to use html_writer::select().');
    global $OUTPUT;
}

/**
 * Prints a help button about a scale
 *
 * @deprecated since Moodle 2.0
 *
 * @global object
 * @param id $courseid
 * @param object $scale
 * @param boolean $return If set to true returns rather than echo's
 * @return string|bool Depending on value of $return
 */
function print_scale_menu_helpbutton($courseid, $scale, $return=false) {
    // debugging('print_scale_menu_helpbutton() has been deprecated. Please change your code to use $OUTPUT->help_scale($courseid, $scale).');
    global $OUTPUT;

    $output = $OUTPUT->help_icon_scale($courseid, $scale);

    if ($return) {
        return $output;
    } else {
        echo $output;
    }
}


/**
 * Prints time limit value selector
 *
 * @deprecated since Moodle 2.0
 *
 * Uses {@link choose_from_menu()} to generate HTML
 * @see choose_from_menu()
 *
 * @global object
 * @param int $timelimit default
 * @param string $unit
 * @param string $name
 * @param boolean $return If set to true returns rather than echo's
 * @return string|bool Depending on value of $return
 */
function print_timer_selector($timelimit = 0, $unit = '', $name = 'timelimit', $return=false) {
    throw new coding_exception('print_timer_selector is completely removed. Please use html_writer instead');
}

/**
 * Prints form items with the names $hour and $minute
 *
 * @deprecated since Moodle 2.0
 *
 * @param string $hour  fieldname
 * @param string $minute  fieldname
 * @param int $currenttime A default timestamp in GMT
 * @param int $step minute spacing
 * @param boolean $return If set to true returns rather than echo's
 * @return string|bool Depending on value of $return
 */
function print_time_selector($hour, $minute, $currenttime=0, $step=5, $return=false) {
    debugging('print_time_selector() has been deprecated. Please change your code to use html_writer.');

    $hourselector = html_writer::select_time('hours', $hour, $currenttime);
    $minuteselector = html_writer::select_time('minutes', $minute, $currenttime, $step);

    $output = $hourselector . $$minuteselector;

    if ($return) {
        return $output;
    } else {
        echo $output;
    }
}

/**
 * Prints form items with the names $day, $month and $year
 *
 * @deprecated since Moodle 2.0
 *
 * @param string $day   fieldname
 * @param string $month  fieldname
 * @param string $year  fieldname
 * @param int $currenttime A default timestamp in GMT
 * @param boolean $return If set to true returns rather than echo's
 * @return string|bool Depending on value of $return
 */
function print_date_selector($day, $month, $year, $currenttime=0, $return=false) {
    debugging('print_date_selector() has been deprecated. Please change your code to use html_writer.');

    $dayselector = html_writer::select_time('days', $day, $currenttime);
    $monthselector = html_writer::select_time('months', $month, $currenttime);
    $yearselector = html_writer::select_time('years', $year, $currenttime);

    $output = $dayselector . $monthselector . $yearselector;

    if ($return) {
        return $output;
    } else {
        echo $output;
    }
}

/**
 * Implements a complete little form with a dropdown menu.
 *
 * @deprecated since Moodle 2.0
 */
function popup_form($baseurl, $options, $formid, $selected='', $nothing='choose', $help='', $helptext='', $return=false,
    $targetwindow='self', $selectlabel='', $optionsextra=NULL, $submitvalue='', $disabled=false, $showbutton=false) {
        throw new coding_exception('popup_form() can not be used any more, please see $OUTPUT->single_select or $OUTPUT->url_select().');
}

/**
 * Prints a simple button to close a window
 *
 * @deprecated since Moodle 2.0
 *
 * @global object
 * @param string $name Name of the window to close
 * @param boolean $return whether this function should return a string or output it.
 * @param boolean $reloadopener if true, clicking the button will also reload
 *      the page that opend this popup window.
 * @return string|void if $return is true, void otherwise
 */
function close_window_button($name='closewindow', $return=false, $reloadopener = false) {
    global $OUTPUT;

    debugging('close_window_button() has been deprecated. Please change your code to use $OUTPUT->close_window_button().');
    $output = $OUTPUT->close_window_button(get_string($name));

    if ($return) {
        return $output;
    } else {
        echo $output;
    }
}

/**
 * Given an array of values, creates a group of radio buttons to be part of a form
 *
 * @deprecated since Moodle 2.0
 *
 * @staticvar int $idcounter
 * @param array  $options  An array of value-label pairs for the radio group (values as keys)
 * @param string $name     Name of the radiogroup (unique in the form)
 * @param string $checked  The value that is already checked
 * @param bool $return Whether this function should return a string or output
 *                     it (defaults to false)
 * @return string|void If $return=true returns string, else echo's and returns void
 */
function choose_from_radio ($options, $name, $checked='', $return=false) {
    debugging('choose_from_radio() has been removed. Please change your code to use html_writer.');
}

/**
 * Display an standard html checkbox with an optional label
 *
 * @deprecated since Moodle 2.0
 *
 * @staticvar int $idcounter
 * @param string $name    The name of the checkbox
 * @param string $value   The valus that the checkbox will pass when checked
 * @param bool $checked The flag to tell the checkbox initial state
 * @param string $label   The label to be showed near the checkbox
 * @param string $alt     The info to be inserted in the alt tag
 * @param string $script If not '', then this is added to the checkbox element
 *                       as an onchange handler.
 * @param bool $return Whether this function should return a string or output
 *                     it (defaults to false)
 * @return string|void If $return=true returns string, else echo's and returns void
 */
function print_checkbox($name, $value, $checked = true, $label = '', $alt = '', $script='', $return=false) {

    // debugging('print_checkbox() has been deprecated. Please change your code to use html_writer::checkbox().');
    global $OUTPUT;

    if (!empty($script)) {
        debugging('The use of the $script param in print_checkbox has not been migrated into html_writer::checkbox().', DEBUG_DEVELOPER);
    }

    $output = html_writer::checkbox($name, $value, $checked, $label);

    if (empty($return)) {
        echo $output;
    } else {
        return $output;
    }

}


/**
 * Display an standard html text field with an optional label
 *
 * @deprecated since Moodle 2.0
 *
 * @param string $name    The name of the text field
 * @param string $value   The value of the text field
 * @param string $alt     The info to be inserted in the alt tag
 * @param int $size Sets the size attribute of the field. Defaults to 50
 * @param int $maxlength Sets the maxlength attribute of the field. Not set by default
 * @param bool $return Whether this function should return a string or output
 *                     it (defaults to false)
 * @return string|void If $return=true returns string, else echo's and returns void
 */
function print_textfield($name, $value, $alt = '', $size=50, $maxlength=0, $return=false) {
    debugging('print_textfield() has been deprecated. Please use mforms or html_writer.');

    if ($alt === '') {
        $alt = null;
    }

    $style = "width: {$size}px;";
    $attributes = array('type'=>'text', 'name'=>$name, 'alt'=>$alt, 'style'=>$style, 'value'=>$value);
    if ($maxlength) {
        $attributes['maxlength'] = $maxlength;
    }

    $output = html_writer::empty_tag('input', $attributes);

    if (empty($return)) {
        echo $output;
    } else {
        return $output;
    }
}


/**
 * Centered heading with attached help button (same title text)
 * and optional icon attached
 *
 * @deprecated since Moodle 2.0
 *
 * @param string $text The text to be displayed
 * @param string $helppage The help page to link to
 * @param string $module The module whose help should be linked to
 * @param string $icon Image to display if needed
 * @param bool $return If set to true output is returned rather than echoed, default false
 * @return string|void String if return=true nothing otherwise
 */
function print_heading_with_help($text, $helppage, $module='moodle', $icon=false, $return=false) {

    debugging('print_heading_with_help() has been deprecated. Please change your code to use $OUTPUT->heading().');

    global $OUTPUT;

    // Extract the src from $icon if it exists
    if (preg_match('/src="([^"]*)"/', $icon, $matches)) {
        $icon = $matches[1];
        $icon = new moodle_url($icon);
    } else {
        $icon = '';
    }

    $output = $OUTPUT->heading_with_help($text, $helppage, $module, $icon);

    if ($return) {
        return $output;
    } else {
        echo $output;
    }
}

/**
 * Returns a turn edit on/off button for course in a self contained form.
 * Used to be an icon, but it's now a simple form button
 * @deprecated since Moodle 2.0
 */
function update_mymoodle_icon() {
    throw new coding_exception('update_mymoodle_icon() has been completely deprecated.');
}

/**
 * Returns a turn edit on/off button for tag in a self contained form.
 * @deprecated since Moodle 2.0
 * @param string $tagid The ID attribute
 * @return string
 */
function update_tag_button($tagid) {
    global $OUTPUT;
    debugging('update_tag_button() has been deprecated. Please change your code to use $OUTPUT->edit_button(moodle_url).');
    return $OUTPUT->edit_button(new moodle_url('/tag/index.php', array('id' => $tagid)));
}


/**
 * Prints the 'update this xxx' button that appears on module pages.
 *
 * @deprecated since Moodle 2.0
 *
 * @param string $cmid the course_module id.
 * @param string $ignored not used any more. (Used to be courseid.)
 * @param string $string the module name - get_string('modulename', 'xxx')
 * @return string the HTML for the button, if this user has permission to edit it, else an empty string.
 */
function update_module_button($cmid, $ignored, $string) {
    global $CFG, $OUTPUT;

    // debugging('update_module_button() has been deprecated. Please change your code to use $OUTPUT->update_module_button().');

    //NOTE: DO NOT call new output method because it needs the module name we do not have here!

    if (has_capability('moodle/course:manageactivities', context_module::instance($cmid))) {
        $string = get_string('updatethis', '', $string);

        $url = new moodle_url("$CFG->wwwroot/course/mod.php", array('update' => $cmid, 'return' => true, 'sesskey' => sesskey()));
        return $OUTPUT->single_button($url, $string);
    } else {
        return '';
    }
}

/**
 * Prints the editing button on search results listing
 * For bulk move courses to another category
 * @deprecated since Moodle 2.0
 */
function update_categories_search_button($search,$page,$perpage) {
    throw new coding_exception('update_categories_search_button() has been completely deprecated.');
}

/**
 * Prints a summary of a user in a nice little box.
 * @deprecated since Moodle 2.0
 */
function print_user($user, $course, $messageselect=false, $return=false) {
    throw new coding_exception('print_user() has been completely deprecated. See user/index.php for new usage.');
}

/**
 * Returns a turn edit on/off button for course in a self contained form.
 * Used to be an icon, but it's now a simple form button
 *
 * Note that the caller is responsible for capchecks.
 *
 * @global object
 * @global object
 * @param int $courseid The course  to update by id as found in 'course' table
 * @return string
 */
function update_course_icon($courseid) {
    global $CFG, $OUTPUT;

    debugging('update_course_button() has been deprecated. Please change your code to use $OUTPUT->edit_button(moodle_url).');

    return $OUTPUT->edit_button(new moodle_url('/course/view.php', array('id' => $courseid)));
}

/**
 * Prints breadcrumb trail of links, called in theme/-/header.html
 *
 * This function has now been deprecated please use output's navbar method instead
 * as shown below
 *
 * <code php>
 * echo $OUTPUT->navbar();
 * </code>
 *
 * @deprecated since 2.0
 * @param mixed $navigation deprecated
 * @param string $separator OBSOLETE, and now deprecated
 * @param boolean $return False to echo the breadcrumb string (default), true to return it.
 * @return string|void String or null, depending on $return.
 */
function print_navigation ($navigation, $separator=0, $return=false) {
    global $OUTPUT,$PAGE;

    # debugging('print_navigation has been deprecated please update your theme to use $OUTPUT->navbar() instead', DEBUG_DEVELOPER);

    $output = $OUTPUT->navbar();

    if ($return) {
        return $output;
    } else {
        echo $output;
    }
}

/**
 * This function will build the navigation string to be used by print_header
 * and others.
 *
 * It automatically generates the site and course level (if appropriate) links.
 *
 * If you pass in a $cm object, the method will also generate the activity (e.g. 'Forums')
 * and activityinstances (e.g. 'General Developer Forum') navigation levels.
 *
 * If you want to add any further navigation links after the ones this function generates,
 * the pass an array of extra link arrays like this:
 * array(
 *     array('name' => $linktext1, 'link' => $url1, 'type' => $linktype1),
 *     array('name' => $linktext2, 'link' => $url2, 'type' => $linktype2)
 * )
 * The normal case is to just add one further link, for example 'Editing forum' after
 * 'General Developer Forum', with no link.
 * To do that, you need to pass
 * array(array('name' => $linktext, 'link' => '', 'type' => 'title'))
 * However, becuase this is a very common case, you can use a shortcut syntax, and just
 * pass the string 'Editing forum', instead of an array as $extranavlinks.
 *
 * At the moment, the link types only have limited significance. Type 'activity' is
 * recognised in order to implement the $CFG->hideactivitytypenavlink feature. Types
 * that are known to appear are 'home', 'course', 'activity', 'activityinstance' and 'title'.
 * This really needs to be documented better. In the mean time, try to be consistent, it will
 * enable people to customise the navigation more in future.
 *
 * When passing a $cm object, the fields used are $cm->modname, $cm->name and $cm->course.
 * If you get the $cm object using the function get_coursemodule_from_instance or
 * get_coursemodule_from_id (as recommended) then this will be done for you automatically.
 * If you don't have $cm->modname or $cm->name, this fuction will attempt to find them using
 * the $cm->module and $cm->instance fields, but this takes extra database queries, so a
 * warning is printed in developer debug mode.
 *
 * @deprecated since 2.0
 * @param mixed $extranavlinks - Normally an array of arrays, keys: name, link, type. If you
 *      only want one extra item with no link, you can pass a string instead. If you don't want
 *      any extra links, pass an empty string.
 * @param mixed $cm deprecated
 * @return array Navigation array
 */
function build_navigation($extranavlinks, $cm = null) {
    global $CFG, $COURSE, $DB, $SITE, $PAGE;

    if (is_array($extranavlinks) && count($extranavlinks)>0) {
        # debugging('build_navigation() has been deprecated, please replace with $PAGE->navbar methods', DEBUG_DEVELOPER);
        foreach ($extranavlinks as $nav) {
            if (array_key_exists('name', $nav)) {
                if (array_key_exists('link', $nav) && !empty($nav['link'])) {
                    $link = $nav['link'];
                } else {
                    $link = null;
                }
                $PAGE->navbar->add($nav['name'],$link);
            }
        }
    }

    return(array('newnav' => true, 'navlinks' => array()));
}

/**
 * Returns a small popup menu of course activity modules
 *
 * Given a course and a (current) coursemodule
 * his function returns a small popup menu with all the
 * course activity modules in it, as a navigation menu
 * The data is taken from the serialised array stored in
 * the course record
 *
 * @global object
 * @global object
 * @global object
 * @global object
 * @uses CONTEXT_COURSE
 * @param object $course A {@link $COURSE} object.
 * @param object $cm A {@link $COURSE} object.
 * @param string $targetwindow The target window attribute to us
 * @return string
 */
function navmenu($course, $cm=NULL, $targetwindow='self') {
    // This function has been deprecated with the creation of the global nav in
    // moodle 2.0

    return '';
}

/**
 * Returns a little popup menu for switching roles
 *
 * @deprecated in Moodle 2.0
 * @param int $courseid The course  to update by id as found in 'course' table
 * @return string
 */
function switchroles_form($courseid) {
    debugging('switchroles_form() has been deprecated and replaced by an item in the global settings block');
    return '';
}

/**
 * Print header for admin page
 * @deprecated since Moodle 20. Please use normal $OUTPUT->header() instead
 * @param string $focus focus element
 */
function admin_externalpage_print_header($focus='') {
    global $OUTPUT;

    debugging('admin_externalpage_print_header is deprecated. Please $OUTPUT->header() instead.', DEBUG_DEVELOPER);

    echo $OUTPUT->header();
}

/**
 * @deprecated since Moodle 1.9. Please use normal $OUTPUT->footer() instead
 */
function admin_externalpage_print_footer() {
// TODO Still 103 referernces in core code. Don't do debugging output yet.
    debugging('admin_externalpage_print_footer is deprecated. Please $OUTPUT->footer() instead.', DEBUG_DEVELOPER);
    global $OUTPUT;
    echo $OUTPUT->footer();
}

/// CALENDAR MANAGEMENT  ////////////////////////////////////////////////////////////////


/**
 * Call this function to add an event to the calendar table and to call any calendar plugins
 *
 * @param object $event An object representing an event from the calendar table.
 * The event will be identified by the id field. The object event should include the following:
 *  <ul>
 *    <li><b>$event->name</b> - Name for the event
 *    <li><b>$event->description</b> - Description of the event (defaults to '')
 *    <li><b>$event->format</b> - Format for the description (using formatting types defined at the top of weblib.php)
 *    <li><b>$event->courseid</b> - The id of the course this event belongs to (0 = all courses)
 *    <li><b>$event->groupid</b> - The id of the group this event belongs to (0 = no group)
 *    <li><b>$event->userid</b> - The id of the user this event belongs to (0 = no user)
 *    <li><b>$event->modulename</b> - Name of the module that creates this event
 *    <li><b>$event->instance</b> - Instance of the module that owns this event
 *    <li><b>$event->eventtype</b> - The type info together with the module info could
 *             be used by calendar plugins to decide how to display event
 *    <li><b>$event->timestart</b>- Timestamp for start of event
 *    <li><b>$event->timeduration</b> - Duration (defaults to zero)
 *    <li><b>$event->visible</b> - 0 if the event should be hidden (e.g. because the activity that created it is hidden)
 *  </ul>
 * @return int|false The id number of the resulting record or false if failed
 */
 function add_event($event) {
    global $CFG;
    require_once($CFG->dirroot.'/calendar/lib.php');
    $event = calendar_event::create($event);
    if ($event !== false) {
        return $event->id;
    }
    return false;
}

/**
 * Call this function to update an event in the calendar table
 * the event will be identified by the id field of the $event object.
 *
 * @param object $event An object representing an event from the calendar table. The event will be identified by the id field.
 * @return bool Success
 */
function update_event($event) {
    global $CFG;
    require_once($CFG->dirroot.'/calendar/lib.php');
    $event = (object)$event;
    $calendarevent = calendar_event::load($event->id);
    return $calendarevent->update($event);
}

/**
 * Call this function to delete the event with id $id from calendar table.
 *
 * @param int $id The id of an event from the 'event' table.
 * @return bool
 */
function delete_event($id) {
    global $CFG;
    require_once($CFG->dirroot.'/calendar/lib.php');
    $event = calendar_event::load($id);
    return $event->delete();
}

/**
 * Call this function to hide an event in the calendar table
 * the event will be identified by the id field of the $event object.
 *
 * @param object $event An object representing an event from the calendar table. The event will be identified by the id field.
 * @return true
 */
function hide_event($event) {
    global $CFG;
    require_once($CFG->dirroot.'/calendar/lib.php');
    $event = new calendar_event($event);
    return $event->toggle_visibility(false);
}

/**
 * Call this function to unhide an event in the calendar table
 * the event will be identified by the id field of the $event object.
 *
 * @param object $event An object representing an event from the calendar table. The event will be identified by the id field.
 * @return true
 */
function show_event($event) {
    global $CFG;
    require_once($CFG->dirroot.'/calendar/lib.php');
    $event = new calendar_event($event);
    return $event->toggle_visibility(true);
}

/**
 * @deprecated Use textlib::strtolower($text) instead.
 */
function moodle_strtolower($string, $encoding='') {
    throw new coding_exception('moodle_strtolower() cannot be used any more. Please use textlib::strtolower() instead.');
}

/**
 * Original singleton helper function, please use static methods instead,
 * ex: textlib::convert()
 *
 * @deprecated since Moodle 2.2 use textlib::xxxx() instead
 * @see textlib
 * @return textlib instance
 */
function textlib_get_instance() {

    debugging('textlib_get_instance() is deprecated. Please use static calling textlib::functioname() instead.', DEBUG_DEVELOPER);

    return new textlib();
}

/**
 * Gets the generic section name for a courses section
 *
 * The global function is deprecated. Each course format can define their own generic section name
 *
 * @deprecated since 2.4
 * @see get_section_name()
 * @see format_base::get_section_name()
 *
 * @param string $format Course format ID e.g. 'weeks' $course->format
 * @param stdClass $section Section object from database
 * @return Display name that the course format prefers, e.g. "Week 2"
 */
function get_generic_section_name($format, stdClass $section) {
    debugging('get_generic_section_name() is deprecated. Please use appropriate functionality from class format_base', DEBUG_DEVELOPER);
    return get_string('sectionname', "format_$format") . ' ' . $section->section;
}

/**
 * Returns an array of sections for the requested course id
 *
 * It is usually not recommended to display the list of sections used
 * in course because the course format may have it's own way to do it.
 *
 * If you need to just display the name of the section please call:
 * get_section_name($course, $section)
 * {@link get_section_name()}
 * from 2.4 $section may also be just the field course_sections.section
 *
 * If you need the list of all sections it is more efficient to get this data by calling
 * $modinfo = get_fast_modinfo($courseorid);
 * $sections = $modinfo->get_section_info_all()
 * {@link get_fast_modinfo()}
 * {@link course_modinfo::get_section_info_all()}
 *
 * Information about one section (instance of section_info):
 * get_fast_modinfo($courseorid)->get_sections_info($section)
 * {@link course_modinfo::get_section_info()}
 *
 * @deprecated since 2.4
 *
 * @param int $courseid
 * @return array Array of section_info objects
 */
function get_all_sections($courseid) {
    global $DB;
    debugging('get_all_sections() is deprecated. See phpdocs for this function', DEBUG_DEVELOPER);
    return get_fast_modinfo($courseid)->get_section_info_all();
}

/**
 * Given a full mod object with section and course already defined, adds this module to that section.
 *
 * This function is deprecated, please use {@link course_add_cm_to_section()}
 * Note that course_add_cm_to_section() also updates field course_modules.section and
 * calls rebuild_course_cache()
 *
 * @deprecated since 2.4
 *
 * @param object $mod
 * @param int $beforemod An existing ID which we will insert the new module before
 * @return int The course_sections ID where the mod is inserted
 */
function add_mod_to_section($mod, $beforemod = null) {
    debugging('Function add_mod_to_section() is deprecated, please use course_add_cm_to_section()', DEBUG_DEVELOPER);
    global $DB;
    return course_add_cm_to_section($mod->course, $mod->coursemodule, $mod->section, $beforemod);
}

/**
 * Returns a number of useful structures for course displays
 *
 * Function get_all_mods() is deprecated in 2.4
 * Instead of:
 * <code>
 * get_all_mods($courseid, $mods, $modnames, $modnamesplural, $modnamesused);
 * </code>
 * please use:
 * <code>
 * $mods = get_fast_modinfo($courseorid)->get_cms();
 * $modnames = get_module_types_names();
 * $modnamesplural = get_module_types_names(true);
 * $modnamesused = get_fast_modinfo($courseorid)->get_used_module_names();
 * </code>
 *
 * @deprecated since 2.4
 *
 * @param int $courseid id of the course to get info about
 * @param array $mods (return) list of course modules
 * @param array $modnames (return) list of names of all module types installed and available
 * @param array $modnamesplural (return) list of names of all module types installed and available in the plural form
 * @param array $modnamesused (return) list of names of all module types used in the course
 */
function get_all_mods($courseid, &$mods, &$modnames, &$modnamesplural, &$modnamesused) {
    debugging('Function get_all_mods() is deprecated. Use get_fast_modinfo() and get_module_types_names() instead. See phpdocs for details', DEBUG_DEVELOPER);

    global $COURSE;
    $modnames      = get_module_types_names();
    $modnamesplural= get_module_types_names(true);
    $modinfo = get_fast_modinfo($courseid);
    $mods = $modinfo->get_cms();
    $modnamesused = $modinfo->get_used_module_names();
}

/**
 * Returns course section - creates new if does not exist yet
 *
 * This function is deprecated. To create a course section call:
 * course_create_sections_if_missing($courseorid, $sections);
 * to get the section call:
 * get_fast_modinfo($courseorid)->get_section_info($sectionnum);
 *
 * @see course_create_sections_if_missing()
 * @see get_fast_modinfo()
 * @deprecated since 2.4
 *
 * @param int $section relative section number (field course_sections.section)
 * @param int $courseid
 * @return stdClass record from table {course_sections}
 */
function get_course_section($section, $courseid) {
    global $DB;
    debugging('Function get_course_section() is deprecated. Please use course_create_sections_if_missing() and get_fast_modinfo() instead.', DEBUG_DEVELOPER);

    if ($cw = $DB->get_record("course_sections", array("section"=>$section, "course"=>$courseid))) {
        return $cw;
    }
    $cw = new stdClass();
    $cw->course   = $courseid;
    $cw->section  = $section;
    $cw->summary  = "";
    $cw->summaryformat = FORMAT_HTML;
    $cw->sequence = "";
    $id = $DB->insert_record("course_sections", $cw);
    rebuild_course_cache($courseid, true);
    return $DB->get_record("course_sections", array("id"=>$id));
}

/**
 * Return the start and end date of the week in Weekly course format
 *
 * It is not recommended to use this function outside of format_weeks plugin
 *
 * @deprecated since 2.4
 * @see format_weeks::get_section_dates()
 *
 * @param stdClass $section The course_section entry from the DB
 * @param stdClass $course The course entry from DB
 * @return stdClass property start for startdate, property end for enddate
 */
function format_weeks_get_section_dates($section, $course) {
    debugging('Function format_weeks_get_section_dates() is deprecated. It is not recommended to'.
            ' use it outside of format_weeks plugin', DEBUG_DEVELOPER);
    if (isset($course->format) && $course->format === 'weeks') {
        return course_get_format($course)->get_section_dates($section);
    }
    return null;
}

/**
 * Obtains shared data that is used in print_section when displaying a
 * course-module entry.
 *
 * Deprecated. Instead of:
 * list($content, $name) = get_print_section_cm_text($cm, $course);
 * use:
 * $content = $cm->get_formatted_content(array('overflowdiv' => true, 'noclean' => true));
 * $name = $cm->get_formatted_name();
 *
 * @deprecated since 2.5
 * @see cm_info::get_formatted_content()
 * @see cm_info::get_formatted_name()
 *
 * This data is also used in other areas of the code.
 * @param cm_info $cm Course-module data (must come from get_fast_modinfo)
 * @param object $course (argument not used)
 * @return array An array with the following values in this order:
 *   $content (optional extra content for after link),
 *   $instancename (text of link)
 */
function get_print_section_cm_text(cm_info $cm, $course) {
    debugging('Function get_print_section_cm_text() is deprecated. Please use '.
            'cm_info::get_formatted_content() and cm_info::get_formatted_name()',
            DEBUG_DEVELOPER);
    return array($cm->get_formatted_content(array('overflowdiv' => true, 'noclean' => true)),
        $cm->get_formatted_name());
}

/**
 * Prints the menus to add activities and resources.
 *
 * Deprecated. Please use:
 * $courserenderer = $PAGE->get_renderer('core', 'course');
 * $output = $courserenderer->course_section_add_cm_control($course, $section, $sectionreturn,
 *    array('inblock' => $vertical));
 * echo $output; // if $return argument in print_section_add_menus() set to false
 *
 * @deprecated since 2.5
 * @see core_course_renderer::course_section_add_cm_control()
 *
 * @param stdClass $course course object, must be the same as set on the page
 * @param int $section relative section number (field course_sections.section)
 * @param null|array $modnames (argument ignored) get_module_types_names() is used instead of argument
 * @param bool $vertical Vertical orientation
 * @param bool $return Return the menus or send them to output
 * @param int $sectionreturn The section to link back to
 * @return void|string depending on $return
 */
function print_section_add_menus($course, $section, $modnames = null, $vertical=false, $return=false, $sectionreturn=null) {
    global $PAGE;
    debugging('Function print_section_add_menus() is deprecated. Please use course renderer '.
            'function course_section_add_cm_control()', DEBUG_DEVELOPER);
    $output = '';
    $courserenderer = $PAGE->get_renderer('core', 'course');
    $output = $courserenderer->course_section_add_cm_control($course, $section, $sectionreturn,
            array('inblock' => $vertical));
    if ($return) {
        return $output;
    } else {
        echo $output;
        return !empty($output);
    }
}

/**
 * Produces the editing buttons for a module
 *
 * Deprecated. Please use:
 * $courserenderer = $PAGE->get_renderer('core', 'course');
 * $actions = course_get_cm_edit_actions($mod, $indent, $section);
 * return ' ' . $courserenderer->course_section_cm_edit_actions($actions);
 *
 * @deprecated since 2.5
 * @see course_get_cm_edit_actions()
 * @see core_course_renderer->course_section_cm_edit_actions()
 *
 * @param stdClass $mod The module to produce editing buttons for
 * @param bool $absolute_ignored (argument ignored) - all links are absolute
 * @param bool $moveselect (argument ignored)
 * @param int $indent The current indenting
 * @param int $section The section to link back to
 * @return string XHTML for the editing buttons
 */
function make_editing_buttons(stdClass $mod, $absolute_ignored = true, $moveselect = true, $indent=-1, $section=null) {
    global $PAGE;
    debugging('Function make_editing_buttons() is deprecated, please see PHPdocs in '.
            'lib/deprecatedlib.php on how to replace it', DEBUG_DEVELOPER);
    if (!($mod instanceof cm_info)) {
        $modinfo = get_fast_modinfo($mod->course);
        $mod = $modinfo->get_cm($mod->id);
    }
    $actions = course_get_cm_edit_actions($mod, $indent, $section);

    $courserenderer = $PAGE->get_renderer('core', 'course');
    // The space added before the <span> is a ugly hack but required to set the CSS property white-space: nowrap
    // and having it to work without attaching the preceding text along with it. Hopefully the refactoring of
    // the course page HTML will allow this to be removed.
    return ' ' . $courserenderer->course_section_cm_edit_actions($actions);
}

/**
 * Prints a section full of activity modules
 *
 * Deprecated. Please use:
 * $courserenderer = $PAGE->get_renderer('core', 'course');
 * echo $courserenderer->course_section_cm_list($course, $section, $sectionreturn,
 *     array('hidecompletion' => $hidecompletion));
 *
 * @deprecated since 2.5
 * @see core_course_renderer::course_section_cm_list()
 *
 * @param stdClass $course The course
 * @param stdClass|section_info $section The section object containing properties id and section
 * @param array $mods (argument not used)
 * @param array $modnamesused (argument not used)
 * @param bool $absolute (argument not used)
 * @param string $width (argument not used)
 * @param bool $hidecompletion Hide completion status
 * @param int $sectionreturn The section to return to
 * @return void
 */
function print_section($course, $section, $mods, $modnamesused, $absolute=false, $width="100%", $hidecompletion=false, $sectionreturn=null) {
    global $PAGE;
    debugging('Function print_section() is deprecated. Please use course renderer function '.
            'course_section_cm_list() instead.', DEBUG_DEVELOPER);
    $displayoptions = array('hidecompletion' => $hidecompletion);
    $courserenderer = $PAGE->get_renderer('core', 'course');
    echo $courserenderer->course_section_cm_list($course, $section, $sectionreturn, $displayoptions);
}

/**
 * Displays the list of courses with user notes
 *
 * This function is not used in core. It was replaced by block course_overview
 *
 * @deprecated since 2.5
 *
 * @param array $courses
 * @param array $remote_courses
 */
function print_overview($courses, array $remote_courses=array()) {
    global $CFG, $USER, $DB, $OUTPUT;
    debugging('Function print_overview() is deprecated. Use block course_overview to display this information', DEBUG_DEVELOPER);

    $htmlarray = array();
    if ($modules = $DB->get_records('modules')) {
        foreach ($modules as $mod) {
            if (file_exists(dirname(dirname(__FILE__)).'/mod/'.$mod->name.'/lib.php')) {
                include_once(dirname(dirname(__FILE__)).'/mod/'.$mod->name.'/lib.php');
                $fname = $mod->name.'_print_overview';
                if (function_exists($fname)) {
                    $fname($courses,$htmlarray);
                }
            }
        }
    }
    foreach ($courses as $course) {
        $fullname = format_string($course->fullname, true, array('context' => context_course::instance($course->id)));
        echo $OUTPUT->box_start('coursebox');
        $attributes = array('title' => s($fullname));
        if (empty($course->visible)) {
            $attributes['class'] = 'dimmed';
        }
        echo $OUTPUT->heading(html_writer::link(
            new moodle_url('/course/view.php', array('id' => $course->id)), $fullname, $attributes), 3);
        if (array_key_exists($course->id,$htmlarray)) {
            foreach ($htmlarray[$course->id] as $modname => $html) {
                echo $html;
            }
        }
        echo $OUTPUT->box_end();
    }

    if (!empty($remote_courses)) {
        echo $OUTPUT->heading(get_string('remotecourses', 'mnet'));
    }
    foreach ($remote_courses as $course) {
        echo $OUTPUT->box_start('coursebox');
        $attributes = array('title' => s($course->fullname));
        echo $OUTPUT->heading(html_writer::link(
            new moodle_url('/auth/mnet/jump.php', array('hostid' => $course->hostid, 'wantsurl' => '/course/view.php?id='.$course->remoteid)),
            format_string($course->shortname),
            $attributes) . ' (' . format_string($course->hostname) . ')', 3);
        echo $OUTPUT->box_end();
    }
}

/**
 * This function trawls through the logs looking for
 * anything new since the user's last login
 *
 * This function was only used to print the content of block recent_activity
 * All functionality is moved into class {@link block_recent_activity}
 * and renderer {@link block_recent_activity_renderer}
 *
 * @deprecated since 2.5
 * @param stdClass $course
 */
function print_recent_activity($course) {
    // $course is an object
    global $CFG, $USER, $SESSION, $DB, $OUTPUT;
    debugging('Function print_recent_activity() is deprecated. It is not recommended to'.
            ' use it outside of block_recent_activity', DEBUG_DEVELOPER);

    $context = context_course::instance($course->id);

    $viewfullnames = has_capability('moodle/site:viewfullnames', $context);

    $timestart = round(time() - COURSE_MAX_RECENT_PERIOD, -2); // better db caching for guests - 100 seconds

    if (!isguestuser()) {
        if (!empty($USER->lastcourseaccess[$course->id])) {
            if ($USER->lastcourseaccess[$course->id] > $timestart) {
                $timestart = $USER->lastcourseaccess[$course->id];
            }
        }
    }

    echo '<div class="activitydate">';
    echo get_string('activitysince', '', userdate($timestart));
    echo '</div>';
    echo '<div class="activityhead">';

    echo '<a href="'.$CFG->wwwroot.'/course/recent.php?id='.$course->id.'">'.get_string('recentactivityreport').'</a>';

    echo "</div>\n";

    $content = false;

/// Firstly, have there been any new enrolments?

    $users = get_recent_enrolments($course->id, $timestart);

    //Accessibility: new users now appear in an <OL> list.
    if ($users) {
        echo '<div class="newusers">';
        echo $OUTPUT->heading(get_string("newusers").':', 3);
        $content = true;
        echo "<ol class=\"list\">\n";
        foreach ($users as $user) {
            $fullname = fullname($user, $viewfullnames);
            echo '<li class="name"><a href="'."$CFG->wwwroot/user/view.php?id=$user->id&amp;course=$course->id\">$fullname</a></li>\n";
        }
        echo "</ol>\n</div>\n";
    }

/// Next, have there been any modifications to the course structure?

    $modinfo = get_fast_modinfo($course);

    $changelist = array();

    $logs = $DB->get_records_select('log', "time > ? AND course = ? AND
                                            module = 'course' AND
                                            (action = 'add mod' OR action = 'update mod' OR action = 'delete mod')",
                                    array($timestart, $course->id), "id ASC");

    if ($logs) {
        $actions  = array('add mod', 'update mod', 'delete mod');
        $newgones = array(); // added and later deleted items
        foreach ($logs as $key => $log) {
            if (!in_array($log->action, $actions)) {
                continue;
            }
            $info = explode(' ', $log->info);

            // note: in most cases I replaced hardcoding of label with use of
            // $cm->has_view() but it was not possible to do this here because
            // we don't necessarily have the $cm for it
            if ($info[0] == 'label') {     // Labels are ignored in recent activity
                continue;
            }

            if (count($info) != 2) {
                debugging("Incorrect log entry info: id = ".$log->id, DEBUG_DEVELOPER);
                continue;
            }

            $modname    = $info[0];
            $instanceid = $info[1];

            if ($log->action == 'delete mod') {
                // unfortunately we do not know if the mod was visible
                if (!array_key_exists($log->info, $newgones)) {
                    $strdeleted = get_string('deletedactivity', 'moodle', get_string('modulename', $modname));
                    $changelist[$log->info] = array ('operation' => 'delete', 'text' => $strdeleted);
                }
            } else {
                if (!isset($modinfo->instances[$modname][$instanceid])) {
                    if ($log->action == 'add mod') {
                        // do not display added and later deleted activities
                        $newgones[$log->info] = true;
                    }
                    continue;
                }
                $cm = $modinfo->instances[$modname][$instanceid];
                if (!$cm->uservisible) {
                    continue;
                }

                if ($log->action == 'add mod') {
                    $stradded = get_string('added', 'moodle', get_string('modulename', $modname));
                    $changelist[$log->info] = array('operation' => 'add', 'text' => "$stradded:<br /><a href=\"$CFG->wwwroot/mod/$cm->modname/view.php?id={$cm->id}\">".format_string($cm->name, true)."</a>");

                } else if ($log->action == 'update mod' and empty($changelist[$log->info])) {
                    $strupdated = get_string('updated', 'moodle', get_string('modulename', $modname));
                    $changelist[$log->info] = array('operation' => 'update', 'text' => "$strupdated:<br /><a href=\"$CFG->wwwroot/mod/$cm->modname/view.php?id={$cm->id}\">".format_string($cm->name, true)."</a>");
                }
            }
        }
    }

    if (!empty($changelist)) {
        echo $OUTPUT->heading(get_string("courseupdates").':', 3);
        $content = true;
        foreach ($changelist as $changeinfo => $change) {
            echo '<p class="activity">'.$change['text'].'</p>';
        }
    }

/// Now display new things from each module

    $usedmodules = array();
    foreach($modinfo->cms as $cm) {
        if (isset($usedmodules[$cm->modname])) {
            continue;
        }
        if (!$cm->uservisible) {
            continue;
        }
        $usedmodules[$cm->modname] = $cm->modname;
    }

    foreach ($usedmodules as $modname) {      // Each module gets it's own logs and prints them
        if (file_exists($CFG->dirroot.'/mod/'.$modname.'/lib.php')) {
            include_once($CFG->dirroot.'/mod/'.$modname.'/lib.php');
            $print_recent_activity = $modname.'_print_recent_activity';
            if (function_exists($print_recent_activity)) {
                // NOTE: original $isteacher (second parameter below) was replaced with $viewfullnames!
                $content = $print_recent_activity($course, $viewfullnames, $timestart) || $content;
            }
        } else {
            debugging("Missing lib.php in lib/{$modname} - please reinstall files or uninstall the module");
        }
    }

    if (! $content) {
        echo '<p class="message">'.get_string('nothingnew').'</p>';
    }
}

/**
 * Delete a course module and any associated data at the course level (events)
 * Until 1.5 this function simply marked a deleted flag ... now it
 * deletes it completely.
 *
 * @deprecated since 2.5
 *
 * @param int $id the course module id
 * @return boolean true on success, false on failure
 */
function delete_course_module($id) {
    debugging('Function delete_course_module() is deprecated. Please use course_delete_module() instead.', DEBUG_DEVELOPER);

    global $CFG, $DB;

    require_once($CFG->libdir.'/gradelib.php');
    require_once($CFG->dirroot.'/blog/lib.php');

    if (!$cm = $DB->get_record('course_modules', array('id'=>$id))) {
        return true;
    }
    $modulename = $DB->get_field('modules', 'name', array('id'=>$cm->module));
    //delete events from calendar
    if ($events = $DB->get_records('event', array('instance'=>$cm->instance, 'modulename'=>$modulename))) {
        foreach($events as $event) {
            delete_event($event->id);
        }
    }
    //delete grade items, outcome items and grades attached to modules
    if ($grade_items = grade_item::fetch_all(array('itemtype'=>'mod', 'itemmodule'=>$modulename,
                                                   'iteminstance'=>$cm->instance, 'courseid'=>$cm->course))) {
        foreach ($grade_items as $grade_item) {
            $grade_item->delete('moddelete');
        }
    }
    // Delete completion and availability data; it is better to do this even if the
    // features are not turned on, in case they were turned on previously (these will be
    // very quick on an empty table)
    $DB->delete_records('course_modules_completion', array('coursemoduleid' => $cm->id));
    $DB->delete_records('course_modules_availability', array('coursemoduleid'=> $cm->id));
    $DB->delete_records('course_completion_criteria', array('moduleinstance' => $cm->id,
                                                            'criteriatype' => COMPLETION_CRITERIA_TYPE_ACTIVITY));

    delete_context(CONTEXT_MODULE, $cm->id);
    return $DB->delete_records('course_modules', array('id'=>$cm->id));
}

/**
 * Prints the turn editing on/off button on course/index.php or course/category.php.
 *
 * @deprecated since 2.5
 *
 * @param integer $categoryid The id of the category we are showing, or 0 for system context.
 * @return string HTML of the editing button, or empty string, if this user is not allowed
 *      to see it.
 */
function update_category_button($categoryid = 0) {
    global $CFG, $PAGE, $OUTPUT;
    debugging('Function update_category_button() is deprecated. Pages to view '.
            'and edit courses are now separate and no longer depend on editing mode.',
            DEBUG_DEVELOPER);

    // Check permissions.
    if (!can_edit_in_category($categoryid)) {
        return '';
    }

    // Work out the appropriate action.
    if ($PAGE->user_is_editing()) {
        $label = get_string('turneditingoff');
        $edit = 'off';
    } else {
        $label = get_string('turneditingon');
        $edit = 'on';
    }

    // Generate the button HTML.
    $options = array('categoryedit' => $edit, 'sesskey' => sesskey());
    if ($categoryid) {
        $options['id'] = $categoryid;
        $page = 'category.php';
    } else {
        $page = 'index.php';
    }
    return $OUTPUT->single_button(new moodle_url('/course/' . $page, $options), $label, 'get');
}

/**
 * This function recursively travels the categories, building up a nice list
 * for display. It also makes an array that list all the parents for each
 * category.
 *
 * For example, if you have a tree of categories like:
 *   Miscellaneous (id = 1)
 *      Subcategory (id = 2)
 *         Sub-subcategory (id = 4)
 *   Other category (id = 3)
 * Then after calling this function you will have
 * $list = array(1 => 'Miscellaneous', 2 => 'Miscellaneous / Subcategory',
 *      4 => 'Miscellaneous / Subcategory / Sub-subcategory',
 *      3 => 'Other category');
 * $parents = array(2 => array(1), 4 => array(1, 2));
 *
 * If you specify $requiredcapability, then only categories where the current
 * user has that capability will be added to $list, although all categories
 * will still be added to $parents, and if you only have $requiredcapability
 * in a child category, not the parent, then the child catgegory will still be
 * included.
 *
 * If you specify the option $excluded, then that category, and all its children,
 * are omitted from the tree. This is useful when you are doing something like
 * moving categories, where you do not want to allow people to move a category
 * to be the child of itself.
 *
 * This function is deprecated! For list of categories use
 * coursecat::make_all_categories($requiredcapability, $excludeid, $separator)
 * For parents of one particular category use
 * coursecat::get($id)->get_parents()
 *
 * @deprecated since 2.5
 *
 * @param array $list For output, accumulates an array categoryid => full category path name
 * @param array $parents For output, accumulates an array categoryid => list of parent category ids.
 * @param string/array $requiredcapability if given, only categories where the current
 *      user has this capability will be added to $list. Can also be an array of capabilities,
 *      in which case they are all required.
 * @param integer $excludeid Omit this category and its children from the lists built.
 * @param object $category Not used
 * @param string $path Not used
 */
function make_categories_list(&$list, &$parents, $requiredcapability = '',
        $excludeid = 0, $category = NULL, $path = "") {
    global $CFG, $DB;
    require_once($CFG->libdir.'/coursecatlib.php');

    debugging('Global function make_categories_list() is deprecated. Please use '.
            'coursecat::make_categories_list() and coursecat::get_parents()',
            DEBUG_DEVELOPER);

    // For categories list use just this one function:
    if (empty($list)) {
        $list = array();
    }
    $list += coursecat::make_categories_list($requiredcapability, $excludeid);

    // Building the list of all parents of all categories in the system is highly undesirable and hardly ever needed.
    // Usually user needs only parents for one particular category, in which case should be used:
    // coursecat::get($categoryid)->get_parents()
    if (empty($parents)) {
        $parents = array();
    }
    $all = $DB->get_records_sql('SELECT id, parent FROM {course_categories} ORDER BY sortorder');
    foreach ($all as $record) {
        if ($record->parent) {
            $parents[$record->id] = array_merge($parents[$record->parent], array($record->parent));
        } else {
            $parents[$record->id] = array();
        }
    }
}

/**
 * Delete category, but move contents to another category.
 *
 * This function is deprecated. Please use
 * coursecat::get($category->id)->delete_move($newparentid, $showfeedback);
 *
 * @see coursecat::delete_move()
 * @deprecated since 2.5
 *
 * @param object $category
 * @param int $newparentid category id
 * @return bool status
 */
function category_delete_move($category, $newparentid, $showfeedback=true) {
    global $CFG;
    require_once($CFG->libdir.'/coursecatlib.php');

    debugging('Function category_delete_move() is deprecated. Please use coursecat::delete_move() instead.');

    return coursecat::get($category->id)->delete_move($newparentid, $showfeedback);
}

/**
 * Recursively delete category including all subcategories and courses.
 *
 * This function is deprecated. Please use
 * coursecat::get($category->id)->delete_full($showfeedback);
 *
 * @see coursecat::delete_full()
 * @deprecated since 2.5
 *
 * @param stdClass $category
 * @param boolean $showfeedback display some notices
 * @return array return deleted courses
 */
function category_delete_full($category, $showfeedback=true) {
    global $CFG, $DB;
    require_once($CFG->libdir.'/coursecatlib.php');

    debugging('Function category_delete_full() is deprecated. Please use coursecat::delete_full() instead.');

    return coursecat::get($category->id)->delete_full($showfeedback);
}

/**
 * Efficiently moves a category - NOTE that this can have
 * a huge impact access-control-wise...
 *
 * This function is deprecated. Please use
 * $coursecat = coursecat::get($category->id);
 * if ($coursecat->can_change_parent($newparentcat->id)) {
 *     $coursecat->change_parent($newparentcat->id);
 * }
 *
 * Alternatively you can use
 * $coursecat->update(array('parent' => $newparentcat->id));
 *
 * Function update() also updates field course_categories.timemodified
 *
 * @see coursecat::change_parent()
 * @see coursecat::update()
 * @deprecated since 2.5
 *
 * @param stdClass|coursecat $category
 * @param stdClass|coursecat $newparentcat
 */
function move_category($category, $newparentcat) {
    global $CFG;
    require_once($CFG->libdir.'/coursecatlib.php');

    debugging('Function move_category() is deprecated. Please use coursecat::change_parent() instead.');

    return coursecat::get($category->id)->change_parent($newparentcat->id);
}

/**
 * Hide course category and child course and subcategories
 *
 * This function is deprecated. Please use
 * coursecat::get($category->id)->hide();
 *
 * @see coursecat::hide()
 * @deprecated since 2.5
 *
 * @param stdClass $category
 * @return void
 */
function course_category_hide($category) {
    global $CFG;
    require_once($CFG->libdir.'/coursecatlib.php');

    debugging('Function course_category_hide() is deprecated. Please use coursecat::hide() instead.');

    coursecat::get($category->id)->hide();
}

/**
 * Show course category and child course and subcategories
 *
 * This function is deprecated. Please use
 * coursecat::get($category->id)->show();
 *
 * @see coursecat::show()
 * @deprecated since 2.5
 *
 * @param stdClass $category
 * @return void
 */
function course_category_show($category) {
    global $CFG;
    require_once($CFG->libdir.'/coursecatlib.php');

    debugging('Function course_category_show() is deprecated. Please use coursecat::show() instead.');

    coursecat::get($category->id)->show();
}

/**
 * Return specified category, default if given does not exist
 *
 * This function is deprecated.
 * To get the category with the specified it please use:
 * coursecat::get($catid, IGNORE_MISSING);
 * or
 * coursecat::get($catid, MUST_EXIST);
 *
 * To get the first available category please use
 * coursecat::get_default();
 *
 * class coursecat will also make sure that at least one category exists in DB
 *
 * @deprecated since 2.5
 * @see coursecat::get()
 * @see coursecat::get_default()
 *
 * @param int $catid course category id
 * @return object caregory
 */
function get_course_category($catid=0) {
    global $DB;

    debugging('Function get_course_category() is deprecated. Please use coursecat::get(), see phpdocs for more details');

    $category = false;

    if (!empty($catid)) {
        $category = $DB->get_record('course_categories', array('id'=>$catid));
    }

    if (!$category) {
        // the first category is considered default for now
        if ($category = $DB->get_records('course_categories', null, 'sortorder', '*', 0, 1)) {
            $category = reset($category);

        } else {
            $cat = new stdClass();
            $cat->name         = get_string('miscellaneous');
            $cat->depth        = 1;
            $cat->sortorder    = MAX_COURSES_IN_CATEGORY;
            $cat->timemodified = time();
            $catid = $DB->insert_record('course_categories', $cat);
            // make sure category context exists
            context_coursecat::instance($catid);
            mark_context_dirty('/'.SYSCONTEXTID);
            fix_course_sortorder(); // Required to build course_categories.depth and .path.
            $category = $DB->get_record('course_categories', array('id'=>$catid));
        }
    }

    return $category;
}

/**
 * Create a new course category and marks the context as dirty
 *
 * This function does not set the sortorder for the new category and
 * {@link fix_course_sortorder()} should be called after creating a new course
 * category
 *
 * Please note that this function does not verify access control.
 *
 * This function is deprecated. It is replaced with the method create() in class coursecat.
 * {@link coursecat::create()} also verifies the data, fixes sortorder and logs the action
 *
 * @deprecated since 2.5
 *
 * @param object $category All of the data required for an entry in the course_categories table
 * @return object new course category
 */
function create_course_category($category) {
    global $DB;

    debugging('Function create_course_category() is deprecated. Please use coursecat::create(), see phpdocs for more details', DEBUG_DEVELOPER);

    $category->timemodified = time();
    $category->id = $DB->insert_record('course_categories', $category);
    $category = $DB->get_record('course_categories', array('id' => $category->id));

    // We should mark the context as dirty
    $category->context = context_coursecat::instance($category->id);
    $category->context->mark_dirty();

    return $category;
}

/**
 * Returns an array of category ids of all the subcategories for a given
 * category.
 *
 * This function is deprecated.
 *
 * To get visible children categories of the given category use:
 * coursecat::get($categoryid)->get_children();
 * This function will return the array or coursecat objects, on each of them
 * you can call get_children() again
 *
 * @see coursecat::get()
 * @see coursecat::get_children()
 *
 * @deprecated since 2.5
 *
 * @global object
 * @param int $catid - The id of the category whose subcategories we want to find.
 * @return array of category ids.
 */
function get_all_subcategories($catid) {
    global $DB;

    debugging('Function get_all_subcategories() is deprecated. Please use appropriate methods() of coursecat class. See phpdocs for more details',
            DEBUG_DEVELOPER);

    $subcats = array();

    if ($categories = $DB->get_records('course_categories', array('parent' => $catid))) {
        foreach ($categories as $cat) {
            array_push($subcats, $cat->id);
            $subcats = array_merge($subcats, get_all_subcategories($cat->id));
        }
    }
    return $subcats;
}

/**
 * Gets the child categories of a given courses category
 *
 * This function is deprecated. Please use functions in class coursecat:
 * - coursecat::get($parentid)->has_children()
 * tells if the category has children (visible or not to the current user)
 *
 * - coursecat::get($parentid)->get_children()
 * returns an array of coursecat objects, each of them represents a children category visible
 * to the current user (i.e. visible=1 or user has capability to view hidden categories)
 *
 * - coursecat::get($parentid)->get_children_count()
 * returns number of children categories visible to the current user
 *
 * - coursecat::count_all()
 * returns total count of all categories in the system (both visible and not)
 *
 * - coursecat::get_default()
 * returns the first category (usually to be used if count_all() == 1)
 *
 * @deprecated since 2.5
 *
 * @param int $parentid the id of a course category.
 * @return array all the child course categories.
 */
function get_child_categories($parentid) {
    global $DB;
    debugging('Function get_child_categories() is deprecated. Use coursecat::get_children() or see phpdocs for more details.',
            DEBUG_DEVELOPER);

    $rv = array();
    $sql = context_helper::get_preload_record_columns_sql('ctx');
    $records = $DB->get_records_sql("SELECT c.*, $sql FROM {course_categories} c ".
            "JOIN {context} ctx on ctx.instanceid = c.id AND ctx.contextlevel = ? WHERE c.parent = ? ORDER BY c.sortorder",
            array(CONTEXT_COURSECAT, $parentid));
    foreach ($records as $category) {
        context_helper::preload_from_record($category);
        if (!$category->visible && !has_capability('moodle/category:viewhiddencategories', context_coursecat::instance($category->id))) {
            continue;
        }
        $rv[] = $category;
    }
    return $rv;
}

/**
 * Returns a sorted list of categories.
 *
 * When asking for $parent='none' it will return all the categories, regardless
 * of depth. Wheen asking for a specific parent, the default is to return
 * a "shallow" resultset. Pass false to $shallow and it will return all
 * the child categories as well.
 *
 * @deprecated since 2.5
 *
 * This function is deprecated. Use appropriate functions from class coursecat.
 * Examples:
 *
 * coursecat::get($categoryid)->get_children()
 * - returns all children of the specified category as instances of class
 * coursecat, which means on each of them method get_children() can be called again
 *
 * coursecat::get($categoryid)->get_children(array('recursive' => true))
 * - returns all children of the specified category and all subcategories
 *
 * coursecat::get(0)->get_children(array('recursive' => true))
 * - returns all categories defined in the system
 *
 * Sort fields can be specified, see phpdocs to {@link coursecat::get_children()}
 *
 * Also see functions {@link coursecat::get_children_count()}, {@link coursecat::count_all()},
 * {@link coursecat::get_default()}
 *
 * The code of this deprecated function is left as it is because coursecat::get_children()
 * returns categories as instances of coursecat and not stdClass
 *
 * @param string $parent The parent category if any
 * @param string $sort the sortorder
 * @param bool   $shallow - set to false to get the children too
 * @return array of categories
 */
function get_categories($parent='none', $sort=NULL, $shallow=true) {
    global $DB;

    debugging('Function get_categories() is deprecated. Please use coursecat::get_children(). See phpdocs for more details',
            DEBUG_DEVELOPER);

    if ($sort === NULL) {
        $sort = 'ORDER BY cc.sortorder ASC';
    } elseif ($sort ==='') {
        // leave it as empty
    } else {
        $sort = "ORDER BY $sort";
    }

    list($ccselect, $ccjoin) = context_instance_preload_sql('cc.id', CONTEXT_COURSECAT, 'ctx');

    if ($parent === 'none') {
        $sql = "SELECT cc.* $ccselect
                  FROM {course_categories} cc
               $ccjoin
                $sort";
        $params = array();

    } elseif ($shallow) {
        $sql = "SELECT cc.* $ccselect
                  FROM {course_categories} cc
               $ccjoin
                 WHERE cc.parent=?
                $sort";
        $params = array($parent);

    } else {
        $sql = "SELECT cc.* $ccselect
                  FROM {course_categories} cc
               $ccjoin
                  JOIN {course_categories} ccp
                       ON ((cc.parent = ccp.id) OR (cc.path LIKE ".$DB->sql_concat('ccp.path',"'/%'")."))
                 WHERE ccp.id=?
                $sort";
        $params = array($parent);
    }
    $categories = array();

    $rs = $DB->get_recordset_sql($sql, $params);
    foreach($rs as $cat) {
        context_instance_preload($cat);
        $catcontext = context_coursecat::instance($cat->id);
        if ($cat->visible || has_capability('moodle/category:viewhiddencategories', $catcontext)) {
            $categories[$cat->id] = $cat;
        }
    }
    $rs->close();
    return $categories;
}

/**
* Displays a course search form
*
* This function is deprecated, please use course renderer:
* $renderer = $PAGE->get_renderer('core', 'course');
* echo $renderer->course_search_form($value, $format);
*
* @deprecated since 2.5
*
* @param string $value default value to populate the search field
* @param bool $return if true returns the value, if false - outputs
* @param string $format display format - 'plain' (default), 'short' or 'navbar'
* @return null|string
*/
function print_course_search($value="", $return=false, $format="plain") {
    global $PAGE;
    debugging('Function print_course_search() is deprecated, please use course renderer', DEBUG_DEVELOPER);
    $renderer = $PAGE->get_renderer('core', 'course');
    if ($return) {
        return $renderer->course_search_form($value, $format);
    } else {
        echo $renderer->course_search_form($value, $format);
    }
}

/**
 * Prints custom user information on the home page
 *
 * This function is deprecated, please use:
 * $renderer = $PAGE->get_renderer('core', 'course');
 * echo $renderer->frontpage_my_courses()
 *
 * @deprecated since 2.5
 */
function print_my_moodle() {
    global $PAGE;
    debugging('Function print_my_moodle() is deprecated, please use course renderer function frontpage_my_courses()', DEBUG_DEVELOPER);

    $renderer = $PAGE->get_renderer('core', 'course');
    echo $renderer->frontpage_my_courses();
}

/**
 * Prints information about one remote course
 *
 * This function is deprecated, it is replaced with protected function
 * {@link core_course_renderer::frontpage_remote_course()}
 * It is only used from function {@link core_course_renderer::frontpage_my_courses()}
 *
 * @deprecated since 2.5
 */
function print_remote_course($course, $width="100%") {
    global $CFG, $USER;
    debugging('Function print_remote_course() is deprecated, please use course renderer', DEBUG_DEVELOPER);

    $linkcss = '';

    $url = "{$CFG->wwwroot}/auth/mnet/jump.php?hostid={$course->hostid}&amp;wantsurl=/course/view.php?id={$course->remoteid}";

    echo '<div class="coursebox remotecoursebox clearfix">';
    echo '<div class="info">';
    echo '<div class="name"><a title="'.get_string('entercourse').'"'.
         $linkcss.' href="'.$url.'">'
        .  format_string($course->fullname) .'</a><br />'
        . format_string($course->hostname) . ' : '
        . format_string($course->cat_name) . ' : '
        . format_string($course->shortname). '</div>';
    echo '</div><div class="summary">';
    $options = new stdClass();
    $options->noclean = true;
    $options->para = false;
    $options->overflowdiv = true;
    echo format_text($course->summary, $course->summaryformat, $options);
    echo '</div>';
    echo '</div>';
}

/**
 * Prints information about one remote host
 *
 * This function is deprecated, it is replaced with protected function
 * {@link core_course_renderer::frontpage_remote_host()}
 * It is only used from function {@link core_course_renderer::frontpage_my_courses()}
 *
 * @deprecated since 2.5
 */
function print_remote_host($host, $width="100%") {
    global $OUTPUT;
    debugging('Function print_remote_host() is deprecated, please use course renderer', DEBUG_DEVELOPER);

    $linkcss = '';

    echo '<div class="coursebox clearfix">';
    echo '<div class="info">';
    echo '<div class="name">';
    echo '<img src="'.$OUTPUT->pix_url('i/mnethost') . '" class="icon" alt="'.get_string('course').'" />';
    echo '<a title="'.s($host['name']).'" href="'.s($host['url']).'">'
        . s($host['name']).'</a> - ';
    echo $host['count'] . ' ' . get_string('courses');
    echo '</div>';
    echo '</div>';
    echo '</div>';
}

/**
 * Recursive function to print out all the categories in a nice format
 * with or without courses included
 *
 * @deprecated since 2.5
 *
 * See http://docs.moodle.org/dev/Courses_lists_upgrade_to_2.5
 */
function print_whole_category_list($category=NULL, $displaylist=NULL, $parentslist=NULL, $depth=-1, $showcourses = true, $categorycourses=NULL) {
    global $PAGE;
    debugging('Function print_whole_category_list() is deprecated, please use course renderer', DEBUG_DEVELOPER);

    $renderer = $PAGE->get_renderer('core', 'course');
    if ($showcourses && $category) {
        echo $renderer->course_category($category);
    } else if ($showcourses) {
        echo $renderer->frontpage_combo_list();
    } else {
        echo $renderer->frontpage_categories_list();
    }
}

/**
 * Prints the category information.
 *
 * @deprecated since 2.5
 *
 * This function was only used by {@link print_whole_category_list()} but now
 * all course category rendering is moved to core_course_renderer.
 *
 * @param stdClass $category
 * @param int $depth The depth of the category.
 * @param bool $showcourses If set to true course information will also be printed.
 * @param array|null $courses An array of courses belonging to the category, or null if you don't have it yet.
 */
function print_category_info($category, $depth = 0, $showcourses = false, array $courses = null) {
    global $PAGE;
    debugging('Function print_category_info() is deprecated, please use course renderer', DEBUG_DEVELOPER);

    $renderer = $PAGE->get_renderer('core', 'course');
    echo $renderer->course_category($category);
}

/**
 * This function generates a structured array of courses and categories.
 *
 * @deprecated since 2.5
 *
 * This function is not used any more in moodle core and course renderer does not have render function for it.
 * Combo list on the front page is displayed as:
 * $renderer = $PAGE->get_renderer('core', 'course');
 * echo $renderer->frontpage_combo_list()
 *
 * The new class {@link coursecat} stores the information about course category tree
 * To get children categories use:
 * coursecat::get($id)->get_children()
 * To get list of courses use:
 * coursecat::get($id)->get_courses()
 *
 * See http://docs.moodle.org/dev/Courses_lists_upgrade_to_2.5
 *
 * @param int $id
 * @param int $depth
 */
function get_course_category_tree($id = 0, $depth = 0) {
    global $DB, $CFG;
    if (!$depth) {
        debugging('Function get_course_category_tree() is deprecated, please use course renderer or coursecat class, see function phpdocs for more info', DEBUG_DEVELOPER);
    }

    $categories = array();
    $categoryids = array();
    $sql = context_helper::get_preload_record_columns_sql('ctx');
    $records = $DB->get_records_sql("SELECT c.*, $sql FROM {course_categories} c ".
            "JOIN {context} ctx on ctx.instanceid = c.id AND ctx.contextlevel = ? WHERE c.parent = ? ORDER BY c.sortorder",
            array(CONTEXT_COURSECAT, $id));
    foreach ($records as $category) {
        context_helper::preload_from_record($category);
        if (!$category->visible && !has_capability('moodle/category:viewhiddencategories', context_coursecat::instance($category->id))) {
            continue;
        }
        $categories[] = $category;
        $categoryids[$category->id] = $category;
        if (empty($CFG->maxcategorydepth) || $depth <= $CFG->maxcategorydepth) {
            list($category->categories, $subcategories) = get_course_category_tree($category->id, $depth+1);
            foreach ($subcategories as $subid=>$subcat) {
                $categoryids[$subid] = $subcat;
            }
            $category->courses = array();
        }
    }

    if ($depth > 0) {
        // This is a recursive call so return the required array
        return array($categories, $categoryids);
    }

    if (empty($categoryids)) {
        // No categories available (probably all hidden).
        return array();
    }

    // The depth is 0 this function has just been called so we can finish it off

    list($ccselect, $ccjoin) = context_instance_preload_sql('c.id', CONTEXT_COURSE, 'ctx');
    list($catsql, $catparams) = $DB->get_in_or_equal(array_keys($categoryids));
    $sql = "SELECT
            c.id,c.sortorder,c.visible,c.fullname,c.shortname,c.summary,c.category
            $ccselect
            FROM {course} c
            $ccjoin
            WHERE c.category $catsql ORDER BY c.sortorder ASC";
    if ($courses = $DB->get_records_sql($sql, $catparams)) {
        // loop throught them
        foreach ($courses as $course) {
            if ($course->id == SITEID) {
                continue;
            }
            context_instance_preload($course);
            if (!empty($course->visible) || has_capability('moodle/course:viewhiddencourses', context_course::instance($course->id))) {
                $categoryids[$course->category]->courses[$course->id] = $course;
            }
        }
    }
    return $categories;
}

/**
 * Print courses in category. If category is 0 then all courses are printed.
 *
 * @deprecated since 2.5
 *
 * To print a generic list of courses use:
 * $renderer = $PAGE->get_renderer('core', 'course');
 * echo $renderer->courses_list($courses);
 *
 * To print list of all courses:
 * $renderer = $PAGE->get_renderer('core', 'course');
 * echo $renderer->frontpage_available_courses();
 *
 * To print list of courses inside category:
 * $renderer = $PAGE->get_renderer('core', 'course');
 * echo $renderer->course_category($category); // this will also print subcategories
 *
 * @param int|stdClass $category category object or id.
 * @return bool true if courses found and printed, else false.
 */
function print_courses($category) {
    global $CFG, $OUTPUT, $PAGE;
    require_once($CFG->libdir. '/coursecatlib.php');
    debugging('Function print_courses() is deprecated, please use course renderer', DEBUG_DEVELOPER);

    if (!is_object($category) && $category==0) {
        $courses = coursecat::get(0)->get_courses(array('recursive' => true, 'summary' => true, 'coursecontacts' => true));
    } else {
        $courses = coursecat::get($category->id)->get_courses(array('summary' => true, 'coursecontacts' => true));
    }

    if ($courses) {
        $renderer = $PAGE->get_renderer('core', 'course');
        echo $renderer->courses_list($courses);
    } else {
        echo $OUTPUT->heading(get_string("nocoursesyet"));
        $context = context_system::instance();
        if (has_capability('moodle/course:create', $context)) {
            $options = array();
            if (!empty($category->id)) {
                $options['category'] = $category->id;
            } else {
                $options['category'] = $CFG->defaultrequestcategory;
            }
            echo html_writer::start_tag('div', array('class'=>'addcoursebutton'));
            echo $OUTPUT->single_button(new moodle_url('/course/edit.php', $options), get_string("addnewcourse"));
            echo html_writer::end_tag('div');
            return false;
        }
    }
    return true;
}

/**
 * Print a description of a course, suitable for browsing in a list.
 *
 * @deprecated since 2.5
 *
 * Please use course renderer to display a course information box.
 * $renderer = $PAGE->get_renderer('core', 'course');
 * echo $renderer->courses_list($courses); // will print list of courses
 * echo $renderer->course_info_box($course); // will print one course wrapped in div.generalbox
 *
 * @param object $course the course object.
 * @param string $highlightterms Ignored in this deprecated function!
 */
function print_course($course, $highlightterms = '') {
    global $PAGE;

    debugging('Function print_course() is deprecated, please use course renderer', DEBUG_DEVELOPER);
    $renderer = $PAGE->get_renderer('core', 'course');
    // Please note, correct would be to use $renderer->coursecat_coursebox() but this function is protected.
    // To print list of courses use $renderer->courses_list();
    echo $renderer->course_info_box($course);
}

/**
 * Gets an array whose keys are category ids and whose values are arrays of courses in the corresponding category.
 *
 * @deprecated since 2.5
 *
 * This function is not used any more in moodle core and course renderer does not have render function for it.
 * Combo list on the front page is displayed as:
 * $renderer = $PAGE->get_renderer('core', 'course');
 * echo $renderer->frontpage_combo_list()
 *
 * The new class {@link coursecat} stores the information about course category tree
 * To get children categories use:
 * coursecat::get($id)->get_children()
 * To get list of courses use:
 * coursecat::get($id)->get_courses()
 *
 * See http://docs.moodle.org/dev/Courses_lists_upgrade_to_2.5
 *
 * @param int $categoryid
 * @return array
 */
function get_category_courses_array($categoryid = 0) {
    debugging('Function get_category_courses_array() is deprecated, please use methods of coursecat class', DEBUG_DEVELOPER);
    $tree = get_course_category_tree($categoryid);
    $flattened = array();
    foreach ($tree as $category) {
        get_category_courses_array_recursively($flattened, $category);
    }
    return $flattened;
}

/**
 * Recursive function to help flatten the course category tree.
 *
 * @deprecated since 2.5
 *
 * Was intended to be called from {@link get_category_courses_array()}
 *
 * @param array &$flattened An array passed by reference in which to store courses for each category.
 * @param stdClass $category The category to get courses for.
 */
function get_category_courses_array_recursively(array &$flattened, $category) {
    debugging('Function get_category_courses_array_recursively() is deprecated, please use methods of coursecat class', DEBUG_DEVELOPER);
    $flattened[$category->id] = $category->courses;
    foreach ($category->categories as $childcategory) {
        get_category_courses_array_recursively($flattened, $childcategory);
    }
}

/**
 * Returns a URL based on the context of the current page.
 * This URL points to blog/index.php and includes filter parameters appropriate for the current page.
 *
 * @param stdclass $context
 * @deprecated since Moodle 2.5 MDL-27814 - please do not use this function any more.
 * @todo Remove this in 2.7
 * @return string
 */
function blog_get_context_url($context=null) {
    global $CFG;

    debugging('Function  blog_get_context_url() is deprecated, getting params from context is not reliable for blogs.', DEBUG_DEVELOPER);
    $viewblogentriesurl = new moodle_url('/blog/index.php');

    if (empty($context)) {
        global $PAGE;
        $context = $PAGE->context;
    }

    // Change contextlevel to SYSTEM if viewing the site course
    if ($context->contextlevel == CONTEXT_COURSE && $context->instanceid == SITEID) {
        $context = context_system::instance();
    }

    $filterparam = '';
    $strlevel = '';

    switch ($context->contextlevel) {
        case CONTEXT_SYSTEM:
        case CONTEXT_BLOCK:
        case CONTEXT_COURSECAT:
            break;
        case CONTEXT_COURSE:
            $filterparam = 'courseid';
            $strlevel = get_string('course');
            break;
        case CONTEXT_MODULE:
            $filterparam = 'modid';
            $strlevel = print_context_name($context);
            break;
        case CONTEXT_USER:
            $filterparam = 'userid';
            $strlevel = get_string('user');
            break;
    }

    if (!empty($filterparam)) {
        $viewblogentriesurl->param($filterparam, $context->instanceid);
    }

    return $viewblogentriesurl;
}

/**
 * Retrieve course records with the course managers and other related records
 * that we need for print_course(). This allows print_courses() to do its job
 * in a constant number of DB queries, regardless of the number of courses,
 * role assignments, etc.
 *
 * The returned array is indexed on c.id, and each course will have
 * - $course->managers - array containing RA objects that include a $user obj
 *                       with the minimal fields needed for fullname()
 *
 * @deprecated since 2.5
 *
 * To get list of all courses with course contacts ('managers') use
 * coursecat::get(0)->get_courses(array('recursive' => true, 'coursecontacts' => true));
 *
 * To get list of courses inside particular category use
 * coursecat::get($id)->get_courses(array('coursecontacts' => true));
 *
 * Additionally you can specify sort order, offset and maximum number of courses,
 * see {@link coursecat::get_courses()}
 *
 * Please note that code of this function is not changed to use coursecat class because
 * coursecat::get_courses() returns result in slightly different format. Also note that
 * get_courses_wmanagers() DOES NOT check that users are enrolled in the course and
 * coursecat::get_courses() does.
 *
 * @global object
 * @global object
 * @global object
 * @uses CONTEXT_COURSE
 * @uses CONTEXT_SYSTEM
 * @uses CONTEXT_COURSECAT
 * @uses SITEID
 * @param int|string $categoryid Either the categoryid for the courses or 'all'
 * @param string $sort A SQL sort field and direction
 * @param array $fields An array of additional fields to fetch
 * @return array
 */
function get_courses_wmanagers($categoryid=0, $sort="c.sortorder ASC", $fields=array()) {
    /*
     * The plan is to
     *
     * - Grab the courses JOINed w/context
     *
     * - Grab the interesting course-manager RAs
     *   JOINed with a base user obj and add them to each course
     *
     * So as to do all the work in 2 DB queries. The RA+user JOIN
     * ends up being pretty expensive if it happens over _all_
     * courses on a large site. (Are we surprised!?)
     *
     * So this should _never_ get called with 'all' on a large site.
     *
     */
    global $USER, $CFG, $DB;
    debugging('Function get_courses_wmanagers() is deprecated, please use coursecat::get_courses()', DEBUG_DEVELOPER);

    $params = array();
    $allcats = false; // bool flag
    if ($categoryid === 'all') {
        $categoryclause   = '';
        $allcats = true;
    } elseif (is_numeric($categoryid)) {
        $categoryclause = "c.category = :catid";
        $params['catid'] = $categoryid;
    } else {
        debugging("Could not recognise categoryid = $categoryid");
        $categoryclause = '';
    }

    $basefields = array('id', 'category', 'sortorder',
                        'shortname', 'fullname', 'idnumber',
                        'startdate', 'visible',
                        'newsitems', 'groupmode', 'groupmodeforce');

    if (!is_null($fields) && is_string($fields)) {
        if (empty($fields)) {
            $fields = $basefields;
        } else {
            // turn the fields from a string to an array that
            // get_user_courses_bycap() will like...
            $fields = explode(',',$fields);
            $fields = array_map('trim', $fields);
            $fields = array_unique(array_merge($basefields, $fields));
        }
    } elseif (is_array($fields)) {
        $fields = array_merge($basefields,$fields);
    }
    $coursefields = 'c.' .join(',c.', $fields);

    if (empty($sort)) {
        $sortstatement = "";
    } else {
        $sortstatement = "ORDER BY $sort";
    }

    $where = 'WHERE c.id != ' . SITEID;
    if ($categoryclause !== ''){
        $where = "$where AND $categoryclause";
    }

    // pull out all courses matching the cat
    list($ccselect, $ccjoin) = context_instance_preload_sql('c.id', CONTEXT_COURSE, 'ctx');
    $sql = "SELECT $coursefields $ccselect
              FROM {course} c
           $ccjoin
               $where
               $sortstatement";

    $catpaths = array();
    $catpath  = NULL;
    if ($courses = $DB->get_records_sql($sql, $params)) {
        // loop on courses materialising
        // the context, and prepping data to fetch the
        // managers efficiently later...
        foreach ($courses as $k => $course) {
            context_instance_preload($course);
            $coursecontext = context_course::instance($course->id);
            $courses[$k] = $course;
            $courses[$k]->managers = array();
            if ($allcats === false) {
                // single cat, so take just the first one...
                if ($catpath === NULL) {
                    $catpath = preg_replace(':/\d+$:', '', $coursecontext->path);
                }
            } else {
                // chop off the contextid of the course itself
                // like dirname() does...
                $catpaths[] = preg_replace(':/\d+$:', '', $coursecontext->path);
            }
        }
    } else {
        return array(); // no courses!
    }

    $CFG->coursecontact = trim($CFG->coursecontact);
    if (empty($CFG->coursecontact)) {
        return $courses;
    }

    $managerroles = explode(',', $CFG->coursecontact);
    $catctxids = '';
    if (count($managerroles)) {
        if ($allcats === true) {
            $catpaths  = array_unique($catpaths);
            $ctxids = array();
            foreach ($catpaths as $cpath) {
                $ctxids = array_merge($ctxids, explode('/',substr($cpath,1)));
            }
            $ctxids = array_unique($ctxids);
            $catctxids = implode( ',' , $ctxids);
            unset($catpaths);
            unset($cpath);
        } else {
            // take the ctx path from the first course
            // as all categories will be the same...
            $catpath = substr($catpath,1);
            $catpath = preg_replace(':/\d+$:','',$catpath);
            $catctxids = str_replace('/',',',$catpath);
        }
        if ($categoryclause !== '') {
            $categoryclause = "AND $categoryclause";
        }
        /*
         * Note: Here we use a LEFT OUTER JOIN that can
         * "optionally" match to avoid passing a ton of context
         * ids in an IN() clause. Perhaps a subselect is faster.
         *
         * In any case, this SQL is not-so-nice over large sets of
         * courses with no $categoryclause.
         *
         */
        $sql = "SELECT ctx.path, ctx.instanceid, ctx.contextlevel,
                       r.id AS roleid, r.name AS rolename, r.shortname AS roleshortname,
                       rn.name AS rolecoursealias, u.id AS userid, u.firstname, u.lastname
                  FROM {role_assignments} ra
                  JOIN {context} ctx ON ra.contextid = ctx.id
                  JOIN {user} u ON ra.userid = u.id
                  JOIN {role} r ON ra.roleid = r.id
             LEFT JOIN {role_names} rn ON (rn.contextid = ctx.id AND rn.roleid = r.id)
                  LEFT OUTER JOIN {course} c
                       ON (ctx.instanceid=c.id AND ctx.contextlevel=".CONTEXT_COURSE.")
                WHERE ( c.id IS NOT NULL";
        // under certain conditions, $catctxids is NULL
        if($catctxids == NULL){
            $sql .= ") ";
        }else{
            $sql .= " OR ra.contextid  IN ($catctxids) )";
        }

        $sql .= "AND ra.roleid IN ({$CFG->coursecontact})
                      $categoryclause
                ORDER BY r.sortorder ASC, ctx.contextlevel ASC, ra.sortorder ASC";
        $rs = $DB->get_recordset_sql($sql, $params);

        // This loop is fairly stupid as it stands - might get better
        // results doing an initial pass clustering RAs by path.
        foreach($rs as $ra) {
            $user = new stdClass;
            $user->id        = $ra->userid;    unset($ra->userid);
            $user->firstname = $ra->firstname; unset($ra->firstname);
            $user->lastname  = $ra->lastname;  unset($ra->lastname);
            $ra->user = $user;
            if ($ra->contextlevel == CONTEXT_SYSTEM) {
                foreach ($courses as $k => $course) {
                    $courses[$k]->managers[] = $ra;
                }
            } else if ($ra->contextlevel == CONTEXT_COURSECAT) {
                if ($allcats === false) {
                    // It always applies
                    foreach ($courses as $k => $course) {
                        $courses[$k]->managers[] = $ra;
                    }
                } else {
                    foreach ($courses as $k => $course) {
                        $coursecontext = context_course::instance($course->id);
                        // Note that strpos() returns 0 as "matched at pos 0"
                        if (strpos($coursecontext->path, $ra->path.'/') === 0) {
                            // Only add it to subpaths
                            $courses[$k]->managers[] = $ra;
                        }
                    }
                }
            } else { // course-level
                if (!array_key_exists($ra->instanceid, $courses)) {
                    //this course is not in a list, probably a frontpage course
                    continue;
                }
                $courses[$ra->instanceid]->managers[] = $ra;
            }
        }
        $rs->close();
    }

    return $courses;
}

/**
 * Converts a nested array tree into HTML ul:li [recursive]
 *
 * @deprecated since 2.5
 *
 * @param array $tree A tree array to convert
 * @param int $row Used in identifying the iteration level and in ul classes
 * @return string HTML structure
 */
function convert_tree_to_html($tree, $row=0) {
    debugging('Function convert_tree_to_html() is deprecated since Moodle 2.5. Consider using class tabtree and core_renderer::render_tabtree()', DEBUG_DEVELOPER);

    $str = "\n".'<ul class="tabrow'.$row.'">'."\n";

    $first = true;
    $count = count($tree);

    foreach ($tree as $tab) {
        $count--;   // countdown to zero

        $liclass = '';

        if ($first && ($count == 0)) {   // Just one in the row
            $liclass = 'first last';
            $first = false;
        } else if ($first) {
            $liclass = 'first';
            $first = false;
        } else if ($count == 0) {
            $liclass = 'last';
        }

        if ((empty($tab->subtree)) && (!empty($tab->selected))) {
            $liclass .= (empty($liclass)) ? 'onerow' : ' onerow';
        }

        if ($tab->inactive || $tab->active || $tab->selected) {
            if ($tab->selected) {
                $liclass .= (empty($liclass)) ? 'here selected' : ' here selected';
            } else if ($tab->active) {
                $liclass .= (empty($liclass)) ? 'here active' : ' here active';
            }
        }

        $str .= (!empty($liclass)) ? '<li class="'.$liclass.'">' : '<li>';

        if ($tab->inactive || $tab->active || ($tab->selected && !$tab->linkedwhenselected)) {
            // The a tag is used for styling
            $str .= '<a class="nolink"><span>'.$tab->text.'</span></a>';
        } else {
            $str .= '<a href="'.$tab->link.'" title="'.$tab->title.'"><span>'.$tab->text.'</span></a>';
        }

        if (!empty($tab->subtree)) {
            $str .= convert_tree_to_html($tab->subtree, $row+1);
        } else if ($tab->selected) {
            $str .= '<div class="tabrow'.($row+1).' empty">&nbsp;</div>'."\n";
        }

        $str .= ' </li>'."\n";
    }
    $str .= '</ul>'."\n";

    return $str;
}

/**
 * Convert nested tabrows to a nested array
 *
 * @deprecated since 2.5
 *
 * @param array $tabrows A [nested] array of tab row objects
 * @param string $selected The tabrow to select (by id)
 * @param array $inactive An array of tabrow id's to make inactive
 * @param array $activated An array of tabrow id's to make active
 * @return array The nested array
 */
function convert_tabrows_to_tree($tabrows, $selected, $inactive, $activated) {

    debugging('Function convert_tabrows_to_tree() is deprecated since Moodle 2.5. Consider using class tabtree', DEBUG_DEVELOPER);

    // Work backwards through the rows (bottom to top) collecting the tree as we go.
    $tabrows = array_reverse($tabrows);

    $subtree = array();

    foreach ($tabrows as $row) {
        $tree = array();

        foreach ($row as $tab) {
            $tab->inactive = in_array((string)$tab->id, $inactive);
            $tab->active = in_array((string)$tab->id, $activated);
            $tab->selected = (string)$tab->id == $selected;

            if ($tab->active || $tab->selected) {
                if ($subtree) {
                    $tab->subtree = $subtree;
                }
            }
            $tree[] = $tab;
        }
        $subtree = $tree;
    }

    return $subtree;
}

/**
<<<<<<< HEAD
 * @deprecated since Moodle 2.3
 */
function move_section($course, $section, $move) {
    throw new coding_exception('move_section() can not be used any more, please see move_section_to().');
=======
 * Can handle rotated text. Whether it is safe to use the trickery in textrotate.js.
 *
 * @deprecated since 2.5 - do not use, the textrotate.js will work it out automatically
 * @return bool True for yes, false for no
 */
function can_use_rotated_text() {
    debugging('can_use_rotated_text() is deprecated since Moodle 2.5. JS feature detection is used automatically.', DEBUG_DEVELOPER);
    return true;
>>>>>>> 8ef3a222
}<|MERGE_RESOLUTION|>--- conflicted
+++ resolved
@@ -4664,12 +4664,12 @@
 }
 
 /**
-<<<<<<< HEAD
  * @deprecated since Moodle 2.3
  */
 function move_section($course, $section, $move) {
     throw new coding_exception('move_section() can not be used any more, please see move_section_to().');
-=======
+}
+/**
  * Can handle rotated text. Whether it is safe to use the trickery in textrotate.js.
  *
  * @deprecated since 2.5 - do not use, the textrotate.js will work it out automatically
@@ -4678,5 +4678,4 @@
 function can_use_rotated_text() {
     debugging('can_use_rotated_text() is deprecated since Moodle 2.5. JS feature detection is used automatically.', DEBUG_DEVELOPER);
     return true;
->>>>>>> 8ef3a222
 }