--- conflicted
+++ resolved
@@ -61,7 +61,6 @@
     const INDICATOR_SOCIAL = "social";
 
     /**
-<<<<<<< HEAD
      * Max cognitive depth level accepted.
      */
     const MAX_COGNITIVE_LEVEL = 5;
@@ -70,7 +69,8 @@
      * Max social breadth level accepted.
      */
     const MAX_SOCIAL_LEVEL = 5;
-=======
+
+    /**
      * Fetch the course grades of this activity type instances.
      *
      * @param \core_analytics\analysable $analysable
@@ -83,7 +83,6 @@
             $this->fetch_student_grades($analysable);
         }
     }
->>>>>>> 1855cdeb
 
     /**
      * Returns the activity type. No point in changing this class in children classes.
