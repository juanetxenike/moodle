--- conflicted
+++ resolved
@@ -1,9 +1,5 @@
 <?xml version="1.0" encoding="UTF-8" ?>
-<<<<<<< HEAD
-<XMLDB PATH="lib/db" VERSION="20140921" COMMENT="XMLDB file for core Moodle tables"
-=======
-<XMLDB PATH="lib/db" VERSION="20141002" COMMENT="XMLDB file for core Moodle tables"
->>>>>>> 77c0a68d
+<XMLDB PATH="lib/db" VERSION="20141007" COMMENT="XMLDB file for core Moodle tables"
     xmlns:xsi="http://www.w3.org/2001/XMLSchema-instance"
     xsi:noNamespaceSchemaLocation="../../lib/xmldb/xmldb.xsd"
 >
