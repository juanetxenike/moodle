--- conflicted
+++ resolved
@@ -46,13 +46,8 @@
     And I press "Save changes"
 
     And I am on the "Test assignment name &" Activity page
-<<<<<<< HEAD
     And I navigate to "Submissions" in current page administration
-    And I set the field "filter" to "Not submitted"
-=======
-    And I follow "View all submissions"
     And I set the field "Status" to "Not submitted"
->>>>>>> 1664c865
     And I set the field "markerfilter" to "Marker 1"
     And I click on "Advanced" "button" in the ".tertiary-navigation" "css_element"
     And I set the field "Marking state" in the ".extrafilters .dropdown-menu" "css_element" to "In marking"
