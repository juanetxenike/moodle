--- conflicted
+++ resolved
@@ -29,11 +29,7 @@
     // Moodle v2.2.0 release upgrade line
     // Put any upgrade step following this
 
-<<<<<<< HEAD
-    if ($oldversion < 2012010400) {
-=======
     if ($oldversion < 2012022000) {
->>>>>>> bca2b1c1
 
         // Define field approvaldisplayformat to be added to glossary
         $table = new xmldb_table('glossary');
@@ -44,20 +40,8 @@
             $dbman->add_field($table, $field);
         }
 
-<<<<<<< HEAD
-        // Set the default approvaldisplayformat for existing entries to be
-        // the existing displayformat so as not to change existing
-        // functionality
-        $sql = "UPDATE {glossary}
-                SET approvaldisplayformat = 'default'";
-        $DB->execute($sql);
-
-        // glossary savepoint reached
-        upgrade_mod_savepoint(true, 2012010400, 'glossary');
-=======
         // glossary savepoint reached
         upgrade_mod_savepoint(true, 2012022000, 'glossary');
->>>>>>> bca2b1c1
     }
 
     return true;
