--- conflicted
+++ resolved
@@ -37,11 +37,8 @@
   - `\core\deprecation::is_deprecated(example::class);`
   - `\core\deprecation::emit_deprecation_if_present([self::class, 'some_method']);`
 * Added missing deprecation for PARAM_CLEANFILE which was deprecated in Moodle 2.0.
-<<<<<<< HEAD
 * Login can now utilise new param 'loginredirect' to indicate when to use value set for $CFG->alternateloginurl.
-=======
 * \action_menu_link::$instance has been deprecated as it is no longer used.
->>>>>>> beadaddc
 
 === 4.3 ===
 
