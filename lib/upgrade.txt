This files describes API changes in core libraries and APIs,
information provided here is intended especially for developers.

=== 3.3 ===

* The method moodleform::after_definition() has been added and can now be used to add some logic
  to be performed after the form's definition was set. This is useful for intermediate subclasses.
* YUI module moodle-core-formautosubmit has been removed, use jquery .change() instead (see lib/templates/url_select.mustache for
  an example)
* $mform->init_javascript_enhancement() is deprecated and no longer does anything. Existing uses of smartselect enhancement
  should be switched to the searchableselector form element or other solutions.
* Return value of the validate_email() is now proper boolean as documented. Previously the function could return 1, 0 or false.
* The mcore YUI rollup which included various YUI modules such as moodle-core-notification is no longer included on every
  page. Missing YUI depdencies may be exposed by this change (e.g. missing a requirement on moodle-core-notification when
  using M.core.dialogue).
* Various legacy javascript functions have been removed:
    * M.util.focus_login_form and M.util.focus_login_error no longer do anything. Please use jquery instead. See
      lib/templates/login.mustache for an example.
    * Some outdated global JS functions have been removed and should be replaced with calls to jquery
      or alternative approaches:
        checkall, checknone, select_all_in_element_with_id, select_all_in, deselect_all_in, confirm_if, findParentNode,
        filterByParent, stripHTML
    * M.util.init_toggle_class_on_click has been removed.
* The following functions have been deprecated and should not be used any more:
  - file_storage::try_content_recovery  - See MDL-46375 for more information
  - file_storage::content_exists        - See MDL-46375 for more information
  - file_storage::deleted_file_cleanup  - See MDL-46375 for more information
* Following behat steps have been removed from core:
    - I click on "<element_string>" "<selector_string>" in the "<row_text_string>" table row
    - I go to notifications page
    - I add "<filename_string>" file from recent files to "<filepicker_field_string>" filepicker
    - I upload "<filepath_string>" file to "<filepicker_field_string>" filepicker
    - I create "<foldername_string>" folder in "<filepicker_field_string>" filepicker
    - I open "<foldername_string>" folder from "<filepicker_field_string>" filepicker
    - I unzip "<filename_string>" file from "<filepicker_field_string>" filepicker
    - I zip "<filename_string>" folder from "<filepicker_field_string>" filepicker
    - I delete "<file_or_folder_name_string>" from "<filepicker_field_string>" filepicker
    - I send "<message_contents_string>" message to "<username_string>"
    - I add "<user_username_string>" user to "<cohort_idnumber_string>" cohort
    - I add "<username_string>" user to "<group_name_string>" group
    - I fill in "<field_string>" with "<value_string>"
    - I select "<option_string>" from "<select_string>"
    - I select "<radio_button_string>" radio button
    - I check "<option_string>"
    - I uncheck "<option_string>"
    - the "<field_string>" field should match "<value_string>" value
    - the "<checkbox_string>" checkbox should be checked
    - the "<checkbox_string>" checkbox should not be checked
    - I fill the moodle form with:
    - "<element_string>" "<selector_string>" should exists
    - "<element_string>" "<selector_string>" should not exists
    - the following "<element_string>" exists:
* get_user_capability_course() now has an additional parameter 'limit'. This can be used to return a set number of records with
  the submitted capability. The parameter 'fieldsexceptid' will now accept context fields which can be used for preloading.
* The caching option 'immutable' has been added to send_stored_file() and send_file().
<<<<<<< HEAD
* New adhoc task refresh_mod_calendar_events_task that updates existing calendar events of modules.
* New 'priority' column for the event table to determine which event to show in case of events with user and group overrides.
=======
* Webservices core_course_search_courses and core_course_get_courses_by_field will always return the sortorder field.
>>>>>>> fb41d2f0

=== 3.2 ===

* Custom roles with access to any part of site administration that do not use the manager archetype will need
  moodle/site:configview capability added.
* Admin setting "Show My courses expanded on Dashboard" has been removed.
* Some backwards and forwards compatibility has been added for different bootstrap versions.
  This is to allow the same markup to work in "clean" and "boost" themes alot of the time. It is also to allow user text
  with bootstrap classes to keep working in the new theme. See MDL-56004 for the list of supported classes.
* MForms element 'submitlink' has been deprecated.
* Searchable selector form element is now a wrapper for autocomplete. A "No selection" option is automatically
  added to the options list for best backwards compatibility - if you were manually adding a "no selection" option you will need
  to remove it.
* Node.js versions >=4 are now required to run grunt.
* JQuery has been updated to 3.1.0. JQuery migrate plugins are no longer shipped - please read
  https://jquery.com/upgrade-guide/3.0/ and update your javascript.
* New option 'blanktarget' added to format_text. This option adds target="_blank" to links
* A new webservice structure `external_files` has been created which provides a standardised view of files in Moodle and
  should be used for all file return descriptions.
  Files matching this format can be retrieved via the new `external_util::get_area_files` method.
  See MDL-54951 for further information.
* The parameter $usepost of the following functions has been deprecated and is not used any more:
  - get_max_upload_file_size()
  - get_user_max_upload_file_size()
* The following classes have been removed and should not be used any more:
    - boxclient - See MDL-49599 for more information.
* The following functions have been removed and should not be used any more:
    - file_modify_html_header() - See MDL-29738 for more information.
* core_grades_external::get_grades has been deprecated. Please do not call this function any more.
  External function gradereport_user_external::get_grade_items can be used for retrieving the course grades information.
* New option 'escape' added to format_string. When true (default), escapes HTML entities from the string
* The following functions have been deprecated and are not used any more:
  - get_records_csv() Please use csv_import_reader::load_csv_content() instead.
  - put_records_csv() Please use download_as_dataformat (lib/dataformatlib.php) instead.
  - zip_files()   - See MDL-24343 for more information.
  - unzip_file()  - See MDL-24343 for more information.
  - print_log()           - See MDL-43681 for more information
  - print_log_csv()       - See MDL-43681 for more information
  - print_log_ods()       - See MDL-43681 for more information
  - print_log_xls()       - See MDL-43681 for more information
  - print_mnet_log()      - See MDL-43681 for more information
  - build_logs_array()    - See MDL-43681 for more information
  - get_logs()            - See MDL-43681 for more information
  - get_logs_usercourse() - See MDL-43681 for more information
  - get_logs_userday()    - See MDL-43681 for more information
  - prevent_form_autofill_password() Please do not use anymore.
* The password_compat library was removed as it is no longer required.
* Phpunit has been upgraded to 5.4.x and following has been deprecated and is not used any more:
  - setExpectedException(), use @expectedException or $this->expectException() and $this->expectExceptionMessage()
  - getMock(), use createMock() or getMockBuilder()->getMock()
  - UnitTestCase class is removed.
* The following methods have been finally deprecated and should no longer be used:
  - course_modinfo::build_section_cache()
  - cm_info::get_deprecated_group_members_only()
  - cm_info::is_user_access_restricted_by_group()
* The following methods in cm_info::standardmethods have also been finally deprecated and should no longer be used:
  - cm_info::get_after_edit_icons()
  - cm_info::get_after_link()
  - cm_info::get_content()
  - cm_info::get_custom_data()
  - cm_info::get_extra_classes()
  - cm_info::get_on_click()
  - cm_info::get_url()
  - cm_info::obtain_dynamic_data()
  Calling them through the magic method __call() will throw a coding exception.
* The alfresco library has been removed from core. It was an old version of
  the library which was not compatible with newer versions of Alfresco.
* Added down arrow: $OUTPUT->darrow.
* All file_packer implementations now accept an additional parameter to allow a simple boolean return value instead of
  an array of individual file statuses.
* "I set the field "field_string" to multiline:" now end with colon (:), as PyStrings is supposed to end with ":"
* New functions to support deprecation of events have been added to the base event. See MDL-46214 for further details.
* A new function `get_name_with_info` has been added to the base event. This function adds information about event
  deprecations and should be used where this information is relevant.
* Following api's have been deprecated in behat_config_manager, please use behat_config_util instead.
  - get_features_with_tags
  - get_components_steps_definitions
  - get_config_file_contents
  - merge_behat_config
  - get_behat_profile
  - profile_guided_allocate
  - merge_config
  - clean_path
  - get_behat_tests_path
* behat_util::start_test_mode() accepts 3 options now:
  - 1. Theme sute with all features: If behat should initialise theme suite with all core features.
  - 2. Parallel runs: How many parallel runs will be running.
  - 3. Run: Which process behat should be initialise for.
* behat_context_helper::set_session() has been deprecated, please use behat_context_helper::set_environment() instead.
* data-fieldtype="type" attribute has been added to form field default template.
* form elements extending MoodleQuickForm_group must call $this->createFormElement() instead of
  @MoodleQuickForm::createElement() in order to be compatible with PHP 7.1
* Relative paths in $CFG->alternateloginurl will be resolved to absolute path within moodle site. Previously they
  were resolved to absolute path within the server. That means:
  - $CFG->wwwroot: http://example.com/moodle
  - $CFG->alternateloginurl : /my/super/login.php
  - Login url will be: http://example.com/moodle/my/super/login.php (moodle root based)
* Database (DML) layer:
  - new sql_equal() method available for places where case sensitive/insensitive varchar comparisons are required.
* PostgreSQL connections now use advanced options to reduce connection overhead.  These options are not compatible
  with some connection poolers.  The dbhandlesoptions parameter has been added to allow the database to configure the
  required defaults. The parameters that are required in the database are;
    ALTER DATABASE moodle SET client_encoding = UTF8;
    ALTER DATABASE moodle SET standard_conforming_strings = on;
    ALTER DATABASE moodle SET search_path = 'moodle,public';  -- Optional, if you wish to use a custom schema.
  You can set these options against the database or the moodle user who connects.
* Some form elements have been refined to better support right-to-left languages. In RTL,
  most fields should not have their direction flipped, a URL, a path to a file, a number, ...
  are always displayed LTR. Input fields and text areas now will best guess whether they
  should be forced to be displayed in LTR based on the PARAM type associated with it. You
  can call $mform->setForceLtr($elementName, true/false) on some form fields to manually
  set the value.
* Action menus do_not_enhance() is deprecated, use a list of action_icon instead.
* The user_not_fully_set_up() function has a new $strict parameter (defaulting to true) in order to decide when
  custom fields (and other checks) should be evaluated to determine if the user has been completely setup.
* profile_field_base class has new methods: get_field_config_for_external() and get_field_properties().
  This two new methods should be implemented by profile field plugins to make them compatible with Web Services.
* The minifier library used by core_minify has been switched to https://github.com/matthiasmullie/minify - there are minor differences
  in minifier output.
* context_header additional buttons can now have a class attribute provided in the link attributes.
* The return signature for the antivirus::scan_file() function has changed.
  The calling function will now handle removal of infected files from Moodle based on the new integer return value.
* The first parameter $eventdata of both message_send() and \core\message\manager::send_message() should
  be \core\message\message. Use of stdClass is deprecated.
* The message_sent event now expects other[courseid] to be always set, exception otherwise. For BC with contrib code,
  message_sent::create_from_ids() will show a debugging notice if the \core\message\message being sent is missing
  the courseid property, defaulting to SITEID automatically. In Moodle 3.6 (MDL-55449) courseid will be fully mandatory
  for all messages sent.
* The send_confirmation_email() function has a new optional parameter $confirmationurl to provide a different confirmation URL.
* Introduced a new hook for plugin developers:
    - <component>_course_module_background_deletion_recommended()
  This hook should be used in conjunction with the existing '<component>_pre_course_module_delete($mod)'. It must
  return a boolean and is called by core to check whether a plugin's implementation of
  <component>_pre_course_module_deleted($mod) will take a long time. A plugin should therefore only implement this
  function if it also implements <component>_pre_course_module_delete($mod).
  An example in current use is recyclebin, which performs what can be a lengthy backup process in
  tool_recyclebin_pre_course_module_delete. The recyclebin, if enabled, now returns true in its implementation of
  tool_recyclebin_course_module_background_deletion_recommended(), to indicate to core that the deletion (and
  execution of tool_recyclebin_pre_course_module_delete) should be handled with an adhoc task, meaning it will not
  occur in real time.

=== 3.1 ===

* Webservice function core_course_search_courses accepts a new parameter 'limittoenrolled' to filter the results
  only to courses the user is enrolled in, and are visible to them.
* External functions that are not calling external_api::validate_context are buggy and will now generate
  exceptions. Previously they were only generating warnings in the webserver error log.
  See https://docs.moodle.org/dev/External_functions_API#Security
* The moodle/blog:associatecourse and moodle/blog:associatemodule capabilities has been removed.
* The following functions has been finally deprecated and can not be used any more:
    - profile_display_badges()
    - useredit_shared_definition_preferences()
    - calendar_normalize_tz()
    - get_user_timezone_offset()
    - get_timezone_offset()
    - get_list_of_timezones()
    - calculate_user_dst_table()
    - dst_changes_for_year()
    - get_timezone_record()
    - test_get_list_of_timezones()
    - test_get_timezone_offset()
    - test_get_user_timezone_offset()
* The google api library has been updated to version 1.1.7. There was some important changes
  on the SSL handling. Now the SSL version will be determined by the underlying library.
  For more information see https://github.com/google/google-api-php-client/pull/644
* The get_role_users() function will now add the $sort fields that are not part
  of the requested fields to the query result and will throw a debugging message
  with the added fields when that happens.
* The core_user::fill_properties_cache() static method has been introduced to be a reference
  and allow standard user fields data validation. Right now only type validation is supported
  checking it against the parameter (PARAM_*) type of the target user field. MDL-52781 is
  going to add support to null/not null and choices validation, replacing the existing code to
  validate the user fields in different places in a common way.
* Webservice function core_course_search_courses now returns results when the search string
  is less than 2 chars long.
* Webservice function core_course_search_courses accepts a new parameter 'requiredcapabilities' to filter the results
  by the capabilities of the current user.
* New mform element 'course' handles thousands of courses with good performance and usability.
* The redirect() function will now redirect immediately if output has not
  already started. Messages will be displayed on the subsequent page using
  session notifications. The type of message output can be configured using the
  fourth parameter to redirect().
* The specification of extra classes in the $OUTPUT->notification()
  function, and \core\output\notification renderable have been deprecated
  and will be removed in a future version.
  Notifications should use the levels found in \core\output\notification.
* The constants for NOTIFY_PROBLEM, NOTIFY_REDIRECT, and NOTIFY_MESSAGE in
  \core\output\notification have been deprecated in favour of NOTIFY_ERROR,
  NOTIFY_WARNING, and NOTIFY_INFO respectively.
* The following functions, previously used (exclusively) by upgrade steps are not available
  anymore because of the upgrade cleanup performed for this version. See MDL-51580 for more info:
    - upgrade_mysql_fix_unsigned_and_lob_columns()
    - upgrade_course_completion_remove_duplicates()
    - upgrade_save_orphaned_questions()
    - upgrade_rename_old_backup_files_using_shortname()
    - upgrade_mssql_nvarcharmax()
    - upgrade_mssql_varbinarymax()
    - upgrade_fix_missing_root_folders()
    - upgrade_course_modules_sequences()
    - upgrade_grade_item_fix_sortorder()
    - upgrade_availability_item()
* A new parameter $ajaxformdata was added to the constructor for moodleform. When building a
  moodleform in a webservice or ajax script (for example using the new fragments API) we
  cannot allow the moodleform to parse it's own data from _GET and _POST - we must pass it as
  an array.
* Plugins can extend the navigation for user by declaring the following callback:
  <frankenstyle>_extend_navigation_user(navigation_node $parentnode, stdClass $user,
                                        context_user $context, stdClass $course,
                                        context_course $coursecontext)
* The function notify() now throws a debugging message - see MDL-50269.
* Ajax calls going through lib/ajax/* now validate the return values before sending
  the response. If the validation does not pass an exception is raised. This behaviour
  is consistent with web services.
* Several changes in Moodle core, standard plugins and third party libraries to
  ensure compatibility with PHP7. All plugins are recommended to perform testing
  against PHP7 as well. Refer to https://docs.moodle.org/dev/Moodle_and_PHP7 for more
  information. The following changes may affect you:
  * Class moodleform, moodleform_mod and some module classes have been changed to use
    __construct() for the constructor. Calling parent constructors by the class
    name will display debugging message. Incorrect: parent::moodleform(),
    correct: parent::__construct()
  * All form elements have also changed the constructor syntax. No changes are
    needed for using form elements, however if plugin defines new form element it
    needs to use correct syntax. For example, incorrect: parent::HTML_QuickForm_input(),
    HTML_QuickForm_input::HTML_QuickForm_input(), $this->HTML_QuickForm_input().
    Correct: HTML_QuickForm_input::__construct() or parent::__construct().
  * profile_field_base::profile_field_base() is deprecated, use parent::__construct()
    in custom profile fields constructors. Similar deprecations in exsiting
    profile_field_* classes.
  * user_filter_type::user_filter_type() is deprecated, use parent::__construct() in
    custom user filters. Similar deprecations in existing user_filter_* classes.
  * table_default_export_format_parent::table_default_export_format_parent() is
    deprecated, use parent::__construct() in extending classes.
* groups_delete_group_members() $showfeedback parameter has been removed and is no longer
  respected. Users of this function should output their own feedback if required.
* Number of changes to Tags API, see tag/upgrade.txt for more details
* The previous events API handlers are being deprecated in favour of events 2 API, debugging messages are being displayed if
  there are 3rd party plugins using it. Switch to events 2 API please, see https://docs.moodle.org/dev/Event_2#Event_dispatching_and_observers
  Note than you will need to bump the plugin version so moodle is aware that you removed the plugin's event handlers.
* mforms validation functions are not available in the global JS namespace anymore, event listeners
  are assigned to fields and buttons through a self-contained JS function.
* Added $CFG->urlrewriteclass option to config.php allowing clean / semantic urls to
  be implemented in a plugin, eg local_cleanurls.
* $CFG->pathtoclam global setting has been moved to clamav antivirus plugin setting of the same name.
* clam_message_admins() and get_clam_error_code() have been deprecated, its functionality
  is now a part of \antivirus_clamav\scanner class methods.
* \repository::antivir_scan_file() has been deprecated, \core\antivirus\manager::scan_file() that
  applies antivirus plugins is replacing its functionality.
* Added core_text::str_max_bytes() which safely truncates multi-byte strings to a maximum number of bytes.
* Zend Framework has been removed completely.
* Any plugin can report when a scale is being used with the callback function [pluginname]_scale_used_anywhere(int $scaleid).
* Changes in file_rewrite_pluginfile_urls: Passing a new option reverse = true in the $options var will make the function to convert
  actual URLs in $text to encoded URLs in the @@PLUGINFILE@@ form.
* behat_util::is_server_running() is removed, please use behat_util::check_server_status() instead.
* Behat\Mink\Selector\SelectorsHandler::xpathLiteral() method is deprecated use behat_context_helper::escape instead
  when building Xpath, or pass the unescaped value when using the named selector.',
* table_sql download process is using the new data formats plugin which you can't use if you are buffering any output
    * flexible_table::get_download_menu(), considered private, has been deleted. Use
      $OUTPUT->download_dataformat_selector() instead.
  when building Xpath, or pass the unescaped value when using the named selector.
* Add new file_is_executable(), to consistently check for executables even in Windows (PHP bug #41062).
* Introduced new hooks for plugin developers.
    - <component>_pre_course_category_delete($category)
    - <component>_pre_course_delete($course)
    - <component>_pre_course_module_delete($cm)
    - <component>_pre_block_delete($instance)
    - <component>_pre_user_delete($user)
  These hooks allow developers to use the item in question before it is deleted by core. For example, if your plugin is
  a module (plugins located in the mod folder) called 'xxx' and you wish to interact with the user object before it is
  deleted then the function to create would be mod_xxx_pre_user_delete($user) in mod/xxx/lib.php.
* pear::Net::GeoIP has been removed.

=== 3.0 ===

* Minify updated to 2.2.1
* htmlpurifier upgraded to 4.7.0
* Less.php upgraded to 1.7.0.9
* The horde library has been updated to version 5.2.7.
* Google libraries (lib/google) updated to 1.1.5
* Html2Text library has been updated to the latest version of the library.
* External functions x_is_allowed_from_ajax() methods have been deprecated. Define 'ajax' => true in db/services.php instead.
* External functions can be called without a session if they define 'loginrequired' => true in db/services.php.
* All plugins are required to declare their frankenstyle component name via
  the $plugin->component property in their version.php file. See
  https://docs.moodle.org/dev/version.php for details (MDL-48494).
* PHPUnit is upgraded to 4.7. Some tests using deprecated assertions etc may need changes to work correctly.
* Users of the text editor API to manually create a text editor should call set_text before calling use_editor.
* Javascript - SimpleYUI and the Y instance used for modules have been merged. Y is now always the same instance of Y.
* get_referer() has been deprecated, please use the get_local_referer function instead.
* \core\progress\null is renamed to \core\progress\none for improved PHP7 compatibility as null is a reserved word (see MDL-50453).
* \webservice_xmlrpc_client now respects proxy server settings. If your XMLRPC server is available on your local network and not via your proxy server, you may need to add it to the list of proxy
  server exceptions in $CFG->proxybypass. See MDL-39353 for details.
* Group and groupings idnumbers can now be passed to and/or are returned from the following web services functions:
  ** core_group_external::create_groups
  ** core_group_external::get_groups
  ** core_group_external::get_course_groups
  ** core_group_external::create_groupings
  ** core_group_external::update_groupings
  ** core_group_external::get_groupings
  ** core_group_external::get_course_groupings
  ** core_group_external::get_course_user_groups
* Following functions are removed from core. See MDL-50049 for details.
    password_compat_not_supported()
    session_get_instance()
    session_is_legacy()
    session_kill_all()
    session_touch()
    session_kill()
    session_kill_user()
    session_set_user()
    session_is_loggedinas()
    session_get_realuser()
    session_loginas()
    js_minify()
    css_minify_css()
    update_login_count()
    reset_login_count()
    check_gd_version()
    update_log_display_entry()
    get_recent_enrolments()
    groups_filter_users_by_course_module_visible()
    groups_course_module_visible()
    error()
    formerr()
    editorhelpbutton()
    editorshortcutshelpbutton()
    choose_from_menu()
    update_event()
    get_generic_section_name()
    get_all_sections()
    add_mod_to_section()
    get_all_mods()
    get_course_section()
    format_weeks_get_section_dates()
    get_print_section_cm_text()
    print_section_add_menus()
    make_editing_buttons()
    print_section()
    print_overview()
    print_recent_activity()
    delete_course_module()
    update_category_button()
    make_categories_list()
    category_delete_move()
    category_delete_full()
    move_category()
    course_category_hide()
    course_category_show()
    get_course_category()
    create_course_category()
    get_all_subcategories()
    get_child_categories()
    get_categories()
    print_course_search()
    print_my_moodle()
    print_remote_course()
    print_remote_host()
    print_whole_category_list()
    print_category_info()
    get_course_category_tree()
    print_courses()
    print_course()
    get_category_courses_array()
    get_category_courses_array_recursively()
    blog_get_context_url()
    get_courses_wmanagers()
    convert_tree_to_html()
    convert_tabrows_to_tree()
    can_use_rotated_text()
    get_parent_contexts()
    get_parent_contextid()
    get_child_contexts()
    create_contexts()
    cleanup_contexts()
    build_context_path()
    rebuild_contexts()
    preload_course_contexts()
    context_moved()
    fetch_context_capabilities()
    context_instance_preload()
    get_contextlevel_name()
    print_context_name()
    mark_context_dirty()
    delete_context()
    get_context_url()
    get_course_context()
    get_user_courses_bycap()
    get_role_context_caps()
    get_courseid_from_context()
    context_instance_preload_sql()
    get_related_contexts_string()
    get_plugin_list_with_file()
    check_browser_operating_system()
    check_browser_version()
    get_device_type()
    get_device_type_list()
    get_selected_theme_for_device_type()
    get_device_cfg_var_name()
    set_user_device_type()
    get_user_device_type()
    get_browser_version_classes()
    generate_email_supportuser()
    badges_get_issued_badge_info()
    can_use_html_editor()
    enrol_cohort_get_cohorts()
    enrol_cohort_can_view_cohort()
    cohort_get_visible_list()
    enrol_cohort_enrol_all_users()
    enrol_cohort_search_cohorts()
* The never unused webdav_locks table was dropped.
* The actionmenu hideMenu() function now expects an EventFacade object to be passed to it,
  i.e. a call to M.core.actionmenu.instance.hideMenu() should be change to M.core.actionmenu.instance.hideMenu(e)
* In the html_editors (tinyMCE, Atto), the manage files button can be hidden by changing the 'enable_filemanagement' option to false.
* external_api::validate_context now is public, it can be called from other classes.
* rss_error() now supports returning of correct HTTP status of error and will return '404 Not Found'
  unless other status is specified.
* Plugins can extend the navigation for categories settings by declaring the following callback:
  <frankenstyle>_extend_navigation_category_settings(navigation_node, context_coursecat)
* The clilib.php provides two new functions cli_write() and cli_writeln() that should be used for outputting texts from the command
  line interface scripts.
* External function core_course_external::get_course_contents returned parameter "name" has been changed to PARAM_RAW,
  this is because the new external_format_string function may return raw data if the global moodlewssettingraw parameter is used.
* Function is_web_crawler() has been deprecated, please use core_useragent::is_web_crawler() instead.

=== 2.9.1 ===

* New methods grade_grade::get_grade_max() and get_grade_min() must be used rather than directly the public properties rawgrademax and rawgrademin.
* New method grade_item::is_aggregate_item() indicates when a grade_item is an aggreggated type grade.

=== 2.9 ===

* The default home page for users has been changed to the dashboard (formely my home). See MDL-45774.
* Support for rendering templates from php or javascript has been added. See MDL-49152.
* Support for loading AMD javascript modules has been added. See MDL-49046.
* Webservice core_course_delete_courses now return warning messages on any failures and does not try to rollback the entire deletion.
* \core\event\course_viewed 'other' argument renamed from coursesectionid to coursesectionnumber as it contains the section number.
* New API core_filetypes::add_type (etc.) allows custom filetypes to be added and modified.
* PHPUnit: PHPMailer Sink is now started for all tests and is setup within the phpunit wrapper for advanced tests.
  Catching debugging messages when sending mail will no longer work. Use $sink = $this->redirectEmails(); and then check
  the message in the sink instead.
* The file pluginlib.php was deprecated since 2.6 and has now been removed, do not include or require it.
* \core_component::fetch_subsystems() now returns a valid path for completion component instead of null.
* Deprecated JS global methods have been removed (show_item, destroy_item, hide_item, addonload, getElementsByTagName, findChildNodes).
* For 3rd party plugin specific environment.xml files, it's now possible to specify version independent checks by using the
  <PLUGIN name="component_name"> tag instead of the version dependent <MOODLE version="x.y"> one. If the PLUGIN tag is used any
  Moodle specific tags will be ignored.
* html_table: new API for adding captions to tables (new field, $table->caption) and subsequently hiding said captions from sighted users using accesshide (enabled using $table->captionhide).
* The authorization procedure in the mdeploy.php script has been improved. The script
  now relies on the main config.php when deploying an available update.
* sql_internal_reader and sql_select_reader interfaces have been deprecated in favour of sql_internal_table_reader
  and sql_reader which use iterators to be more memory efficient.
* $CFG->enabletgzbackups setting has been removed as now backups are stored internally using .tar.gz format by default, you can
  set $CFG->usezipbackups to store them in zip format. This does not affect the restore process, which continues accepting both.
* Added support for custom string manager implementations via $CFG->customstringmanager
  directive in the config.php. See MDL-49361 for details.
* Add new make_request_directory() for creation of per-request files.
* Added generate_image_thumbnail_from_string. This should be used instead of generate_image_thumbnail when the source is a string.
  This prevents the need to write files to disk unnecessarily.
* Added generate_image_thumbnail to stored_file class. This should be used when generating thumbnails for stored files.
  This prevents the need to write files to disk unnecessarily.
* Removed pear/HTTP/WebDav. See MDL-49534 for details.
* Use standard PHP date time classes and methods - see new core_date class for timezone normalisation methods.
* Moved lib/google/Google/ to lib/google/src/Google. This is to address autoloader issues with Google's provided autoloader
  for the library. See MDL-49519 for details.
* The outdated lib/google/Google_Client.php and related files have been completely removed. To use
  the new client, read lib/google/readme_moodle.txt, please.
* profile_display_badges() has been deprecated. See MDL-48935 for details.
* Added a new method add_report_nodes() to pagelib.php. If you are looking to add links to the user profile page under the heading "Reports"
  then please use this function to ensure that the breadcrumb and navigation block are created properly for all user profile pages.
* process_new_icon() now does not always return a PNG file. When possible, it will try to keep the format of the original file.
  Set the new argument $preferpng to true to force PNG. See MDL-46763 and MDL-50041 for details.

=== 2.8 ===

* Gradebook grade category option "aggregatesubcats" has been removed completely.
  This means that the database column is removed, the admin settings are removed and
  the properties from the grade_category object have been removed. If any courses were
  found to be using this setting, a warning to check the grades will be shown in the
  course grader report after upgrading the site. The same warning will be shown on
  courses restored from backup that had this setting enabled (see MDL-47503).
* lib/excelllib.class.php has been updated. The class MoodleExcelWorkbook will now only produce excel 2007 files.
* renderers: We now remove the suffix _renderable when looking for a render method for a renderable.
  If you have a renderable class named like "blah_renderable" and have a method on a renderer named "render_blah_renderable"
  you will need to change the name of your render method to "render_blah" instead, as renderable at the end is no longer accepted.
* New functions get_course_and_cm_from_cmid($cmorid, $modulename) and
  get_course_and_cm_from_instance($instanceorid, $modulename) can be used to
  more efficiently load these basic data objects at the start of a script.
* New function cm_info::create($cm) can be used when you need a cm_info
  object, but have a $cm which might only be a standard database record.
* $CFG->enablegroupmembersonly no longer exists.
* Scheduled tasks have gained support for syntax to introduce variability when a
  task will run across installs. When a when hour or minute are defined as 'R'
  they will be installed with a random hour/minute value.
* Several classes grade_edit_tree_column_xxx were removed since grades setup page
  has been significantly changed. These classes should not be used outside of
  gradebook or developers can copy them into their plugins from 2.7 branch.
* Google APIs Client Library (lib/google/) has been upgraded to 1.0.5-beta and
  API has changed dramatically without backward compatibility. Any code accessing
  it must be amended. It does not apply to lib/googleapi.php. See MDL-47297
* Added an extra parameter to the function get_formatted_help_string() (default null) which is used to specify
  additional string parameters.
* User settings node and course node in navigation now support callbacks from admin tools.
* grade_get_grades() optional parameteres $itemtype, $itemmodule, $iteminstance are now required.

DEPRECATIONS:
* completion_info->get_incomplete_criteria() is deprecated and will be removed in Moodle 3.0.
* grade_category::aggregate_values() is deprecated and will be removed in Moodle 3.0.
* groups_filter_users_by_course_module_visible() is deprecated; replace with
  core_availability\info::filter_user_list. Will be removed in Moodle 3.0.
* groups_course_module_visible() is deprecated; replace with $cm->uservisible.
* cm_info property $cm->groupmembersonly is deprecated and always returns 0.
  Use core_availability\info::filter_user_list if trying to determine which
  other users can see an activity.
* cm_info method $cm->is_user_access_restricted_by_group() is deprecated and
  always returns false. Use $cm->uservisible to determine whether the user can
  access the activity.
* Constant FEATURE_GROUPMEMBERSONLY (used in module _supports functions) is
  deprecated.
* cohort_get_visible_list() is deprecated. There is a better function cohort_get_available_cohorts()
  that respects user capabilities to view cohorts.
* enrol_cohort_get_cohorts() and enrol_cohort_search_cohorts() are deprecated since
  functionality is removed. Please use cohort_get_available_cohorts()
* enrol_cohort_enrol_all_users() is deprecated; enrol_manual is now responsible for this action
* enrol_cohort_can_view_cohort() is deprecated; replace with cohort_can_view_cohort()

=== 2.6.4 / 2.7.1 ===

* setnew_password_and_mail() and update_internal_user_password() will trigger
  \core\event\user_password_updated. Previously they used to generate
  \core\event\user_updated event.
* update_internal_user_password() accepts optional boolean $fasthash for fast
  hashing.
* user_update_user() and user_create_user() api's accept optional param
  $triggerevent to avoid respective events to be triggred from the api's.

=== 2.7 ===

* PHPUnit cannot be installed via PEAR any more, please use composer package manager instead.
* $core_renderer->block_move_target() changed to support more verbose move-block-here descriptions.

Events and Logging:
* Significant changes in Logging API. For upgrading existing events_trigger() and
  add_to_log() see http://docs.moodle.org/dev/Migrating_logging_calls_in_plugins
  For accessing logs from plugins see http://docs.moodle.org/dev/Migrating_log_access_in_reports
* The validation of the following events is now stricter (see MDL-45445):
    - \core\event\blog_entry_created
    - \core\event\blog_entry_deleted
    - \core\event\blog_entry_updated
    - \core\event\cohort_member_added
    - \core\event\cohort_member_removed
    - \core\event\course_category_deleted
    - \core\event\course_completed
    - \core\event\course_content_deleted
    - \core\event\course_created
    - \core\event\course_deleted
    - \core\event\course_restored
    - \core\event\course_section_updated (see MDL-45229)
    - \core\event\email_failed
    - \core\event\group_member_added
    - \core\event\group_member_removed
    - \core\event\note_created
    - \core\event\note_deleted
    - \core\event\note_updated
    - \core\event\role_assigned
    - \core\event\role_deleted
    - \core\event\role_unassigned
    - \core\event\user_graded
    - \core\event\user_loggedinas
    - \core\event\user_profile_viewed
    - \core\event\webservice_token_created

DEPRECATIONS:
* $module uses in mod/xxx/version.php files is now deprecated. Please use $plugin instead. It will be removed in Moodle 2.10.
* Update init methods in all event classes - "level" property was renamed to "edulevel", the level property is now deprecated.
* Abstract class \core\event\course_module_instances_list_viewed is deprecated now, use \core\event\instances_list_viewed instead.
* Abstract class core\event\content_viewed has been deprecated. Please extend base event or other relevant abstract class.
* mod_book\event\instances_list_viewed has been deprecated. Please use mod_book\event\course_module_instance_list_viewed instead.
* mod_chat\event\instances_list_viewed has been deprecated. Please use mod_chat\event\course_module_instance_list_viewed instead.
* mod_choice\event\instances_list_viewed has been deprecated. Please use mod_choice\event\course_module_instance_list_viewed instead.
* mod_feedback\event\instances_list_viewed has been deprecated. Please use mod_feedback\event\course_module_instance_list_viewed instead.
* mod_page\event\instances_list_viewed has been deprecated. Please use mod_page\event\course_module_instance_list_viewed instead.
* The constants FRONTPAGECOURSELIST, FRONTPAGETOPICONLY & FRONTPAGECOURSELIMIT have been removed.
* Conditional availability API has moved and changed. The condition_info class is
  replaced by \core_availability\info_module, and condition_info_section by
  \core_availability\info_section. (Code that uses the old classes will generally
  still work.)
* coursemodule_visible_for_user() has been deprecated but still works - replaced
  by a new static function \core_availability\info_module::is_user_visible()
* cm_info::is_user_access_restricted_by_conditional_access has been deprecated
  but still works (it has never done what its name suggests, and is
  unnecessary).
* cm_info and section_info property showavailability has been deprecated, but
  still works (with the caveat that this information is now per-user).
* cm_info and section_info properties availablefrom and availableuntil have been
  deprecated and always return zero (underlying data doesn't have these values).
* section_info property groupingid has been deprecated and always returns zero,
  same deal.
* Various cm_info methods have been deprecated in favour of their read-only properties (get_url(), get_content(), get_extra_classes(),
  get_on_click(), get_custom_data(), get_after_link, get_after_edit_icons)
* The ajaxenabled function has been deprecated and always returns true. All code should be fully functional in Javascript.
* count_login_failures() has been deprecated, use user_count_login_failures() instead. Refer MDL-42891 for details.

Conditional availability (activities and sections):
* New conditional availability API in /availability, including new availability
  condition plugins in /availability/condition. The new API is very similar with
  regard to checking availability, but any code that modifies availability settings
  for an activity or section is likely to need substantial changes.

YUI:
  * The lightbox attribute for moodle-core-notification-dialogue has been
    deprecated and replaced by the modal attribute. This was actually
    changed in Moodle 2.2, but has only been marked as deprecated now. It
    will be removed in Moodle 2.9.
  * When destroying any type of dialogue based on moodle-core-notification, the relevant content is also removed from
    the DOM. Previously it was left orphaned.

JavaSript:
    * The findChildNodes global function has been deprecated. Y.all should
      be used instead.
    * The callback argument to confirm_action and M.util.show_confirm_dialog has been deprecated. If you need to write a
      confirmation which includes a callback, please use moodle-core-notification-confirmation and attach callbacks to the
      events provided.

* New locking api and admin settings to configure the system locking type.
* New "Time spent waiting for the database" performance metric displayed along with the
  other MDL_PERF vars; the change affects both the error logs and the vars displayed in
  the page footer.
* Changes in the tag API. The component and contextid are now saved when assigning tags to an item. Please see
  tag/upgrade.txt for more information.

=== 2.6 ===

* Use new methods from core_component class instead of get_core_subsystems(), get_plugin_types(),
  get_plugin_list(), get_plugin_list_with_class(), get_plugin_directory(), normalize_component(),
  get_component_directory() and get_plugin_list_with_file(). The names of the new methods are
  exactly the same, the only differences are that core_component::get_plugin_types() now always returns
  full paths and core_component::get_plugin_list() does not accept empty parameter any more.
* Use core_text::* instead of textlib:: and also core_collator::* instead of collatorlib::*.
* Use new function moodleform::mock_submit() to simulate form submission in unit tests (backported).
* New $CFG->localcachedir setting useful for cluster nodes. Admins have to update X-Sendfile aliases if used.
* MS SQL Server drivers are now using NVARCHAR(MAX) instead of NTEXT and VARBINARY(MAX) instead of IMAGE,
  this change should be fully transparent and it should help significantly with add-on compatibility.
* The string manager classes were renamed. Note that they should not be modified or used directly,
  always use get_string_manager() to get instance of the string manager.
* The ability to use an 'insecure' rc4encrypt/rc4decrypt key has been removed.
* Use $CFG->debugdeveloper instead of debugging('', DEBUG_DEVELOPER).
* Use set_debugging(DEBUG_xxx) when changing debugging level for current request.
* Function moveto_module() does not modify $mod argument and instead now returns the new module visibility value.
* Use behat_selectors::get_allowed_text_selectors() and behat_selectors::get_allowed_selectors() instead of
  behat_command::$allowedtextselectors and behat_command::$allowedselectors
* Subplugins are supported in admin tools and local plugins.
* file_packer/zip_packer API has been modified so that key functions support a new file_progress interface
  to report progress during long operations. Related to this, zip_archive now supports an estimated_count()
  function that returns an approximate number of entries in the zip faster than the count() function.
* Class cm_info no longer extends stdClass. All properties are read-only and calculated on first request only.
* Class course_modinfo no longer extends stdClass. All properties are read-only.
* Database fields modinfo and sectioncache in table course are removed. Application cache core/coursemodinfo
  is used instead. Course cache is still reset, rebuilt and retrieved using function rebuild_course_cache() and
  get_fast_modinfo(). Purging all caches and every core upgrade purges course modinfo cache as well.
  If function get_fast_modinfo() is called for multiple courses make sure to include field cacherev in course
  object.
* Internal (noreply and support) user support has been added for sending/receiving message.
  Use core_user::get_noreply_user() and core_user::get_support_user() to get noreply and support user's respectively.
  Real users can be used as noreply/support users by setting $CFG->noreplyuserid and $CFG->supportuserid
* New function readfile_allow_large() in filelib.php for use when very large files may need sending to user.
* Use core_plugin_manager::reset_caches() when changing visibility of plugins.
* Implement new method get_enabled_plugins() method in subplugin info classes.
* Each plugin should include version information in version.php.
* Module and block tables do not contain version column any more, use get_config('xx_yy', 'version') instead.
* $USER->password field is intentionally unset so that session data does not contain password hashes.
* Use core_shutdown_manager::register_function() instead of register_shutdown_function().
* New file packer for .tar.gz files; obtain by calling get_file_packer('application/x-gzip'). Intended initially
  for use in backup/restore only, as there are limitations on supported filenames. Also new packer for
  backups which supports both compression formats; get_file_packer('application/vnd.moodle.backup').
* New optional parameter to stored_file::get_content_file_handle to open file handle with 'gzopen' instead
  of 'fopen' to read gzip-compressed files if required.
* update_internal_user_password() and setnew_password_and_mail() now trigger user_updated event.
* Add thirdpartylibs.xml file to plugins that bundle any 3rd party libraries.
* New class introduced to help auto generate zIndex values for modal dialogues. Class "moodle-has-zindex"
  should set on any element which uses a non-default zindex and needs to ensure it doesn't show above a
  dialogue.
* $CFG->filelifetime is now used consistently for most file serving operations, the default was lowered
  to 6 hours from 24 hours because etags and x-sendfile support should make file serving less expensive.
* Date format locale charset for windows server will come from calendar type and for gregorian it will use
  lang file.
* The library to interact with Box.net (class boxclient) is only compatible with their APIv1 which
  reaches its end of life on the 14th of Dec. You should migrate your scripts to make usage of the
  new class boxnet_client(). Note that the method names and return values have changed.
* Settings pages are now possible for Calendar type plugins. Calendar type plugins that require a settings page to
  work properly will need to set their requires version to a number that is equal to or grater than the 2.6.1 release version.
* The admin/tool/generator tool was overhauled to use testing data generators and the previous interface to create
  test data was removed (it was not working correctly anyway). If you were using this tool you will probably need to
  update your code.

DEPRECATIONS:
Various previously deprecated functions have now been altered to throw DEBUG_DEVELOPER debugging notices
and will be removed in a future release (target: 2.8), a summary follows:

Accesslib:
    * get_context_instance()                ->  context_xxxx::instance()
    * get_context_instance_by_id()          ->  context::instance_by_id($id)
    * get_system_context()                  ->  context_system::instance()
    * context_moved()                       ->  context::update_moved()
    * preload_course_contexts()             ->  context_helper::preload_course()
    * context_instance_preload()            ->  context_helper::preload_from_record()
    * context_instance_preload_sql()        ->  context_helper::get_preload_record_columns_sql()
    * get_contextlevel_name()               ->  context_helper::get_level_name()
    * create_contexts()                     ->  context_helper::create_instances()
    * cleanup_contexts()                    ->  context_helper::cleanup_instances()
    * build_context_path()                  ->  context_helper::build_all_paths()
    * print_context_name()                  ->  $context->get_context_name()
    * mark_context_dirty()                  ->  $context->mark_dirty()
    * delete_context()                      ->  $context->delete_content() or context_helper::delete_instance()
    * get_context_url()                     ->  $context->get_url()
    * get_course_context()                  ->  $context->get_course_context()
    * get_parent_contexts()                 ->  $context->get_parent_context_ids()
    * get_parent_contextid()                ->  $context->get_parent_context()
    * get_child_contexts()                  ->  $context->get_child_contexts()
    * rebuild_contexts()                    ->  $context->reset_paths()
    * get_user_courses_bycap()              ->  enrol_get_users_courses()
    * get_courseid_from_context()           ->  $context->get_course_context(false)
    * get_role_context_caps()               ->  (no replacement)
    * load_temp_role()                      ->  (no replacement)
    * remove_temp_roles()                   ->  (no replacement)
    * get_related_contexts_string()         ->  $context->get_parent_context_ids(true)
    * get_recent_enrolments()               ->  (no replacement)

Enrollment:
    * get_course_participants()             -> get_enrolled_users()
    * is_course_participant()               -> is_enrolled()

Output:
    * current_theme()                       -> $PAGE->theme->name
    * skip_main_destination()               -> $OUTPUT->skip_link_target()
    * print_container()                     -> $OUTPUT->container()
    * print_container_start()               -> $OUTPUT->container_start()
    * print_container_end()                 -> $OUTPUT->container_end()
    * print_continue()                      -> $OUTPUT->continue_button()
    * print_header()                        -> $PAGE methods
    * print_header_simple()                 -> $PAGE methods
    * print_side_block()                    -> $OUTPUT->block()
    * print_arrow()                         -> $OUTPUT->arrow()
    * print_scale_menu_helpbutton()         -> $OUTPUT->help_icon_scale($courseid, $scale)
    * print_checkbox()                      -> html_writer::checkbox()

Navigation:
    * print_navigation()                    -> $OUTPUT->navbar()
    * build_navigation()                    -> $PAGE->navbar methods
    * navmenu()                             -> (no replacement)
    * settings_navigation::
          get_course_modules()              -> (no replacement)

Files and repositories:
    * stored_file::replace_content_with()   -> stored_file::replace_file_with()
    * stored_file::set_filesize()           -> stored_file::replace_file_with()
    * stored_file::get_referencelifetime()  -> (no replacement)
    * repository::sync_external_file()      -> see repository::sync_reference()
    * repository::get_file_by_reference()   -> repository::sync_reference()
    * repository::
          get_reference_file_lifetime()     -> (no replacement)
    * repository::sync_individual_file()    -> (no replacement)
    * repository::reset_caches()            -> (no replacement)

Calendar:
    * add_event()                           -> calendar_event::create()
    * update_event()                        -> calendar_event->update()
    * delete_event()                        -> calendar_event->delete()
    * hide_event()                          -> calendar_event->toggle_visibility(false)
    * show_event()                          -> calendar_event->toggle_visibility(true)

Misc:
    * filter_text()                         -> format_text(), format_string()...
    * httpsrequired()                       -> $PAGE->https_required()
    * detect_munged_arguments()             -> clean_param([...], PARAM_FILE)
    * mygroupid()                           -> groups_get_all_groups()
    * js_minify()                           -> core_minify::js_files()
    * css_minify_css()                      -> core_minify::css_files()
    * course_modinfo::build_section_cache() -> (no replacement)
    * generate_email_supportuser()          -> core_user::get_support_user()

Sessions:
    * session_get_instance()->xxx()         -> \core\session\manager::xxx()
    * session_kill_all()                    -> \core\session\manager::kill_all_sessions()
    * session_touch()                       -> \core\session\manager::touch_session()
    * session_kill()                        -> \core\session\manager::kill_session()
    * session_kill_user()                   -> \core\session\manager::kill_user_sessions()
    * session_gc()                          -> \core\session\manager::gc()
    * session_set_user()                    -> \core\session\manager::set_user()
    * session_is_loggedinas()               -> \core\session\manager::is_loggedinas()
    * session_get_realuser()                -> \core\session\manager::get_realuser()
    * session_loginas()                     -> \core\session\manager::loginas()

User-agent related functions:
    * check_browser_operating_system()      -> core_useragent::check_browser_operating_system()
    * check_browser_version()               -> core_useragent::check_browser_version()
    * get_device_type()                     -> core_useragent::get_device_type()
    * get_device_type_list()                -> core_useragent::get_device_type_list()
    * get_selected_theme_for_device_type()  -> core_useragent::get_device_type_theme()
    * get_device_cfg_var_name()             -> core_useragent::get_device_type_cfg_var_name()
    * set_user_device_type()                -> core_useragent::set_user_device_type()
    * get_user_device_type()                -> core_useragent::get_user_device_type()
    * get_browser_version_classes()         -> core_useragent::get_browser_version_classes()

YUI:
    * moodle-core-notification has been deprecated with a recommendation of
      using its subclasses instead. This is to allow for reduced page
      transport costs. Current subclasses include:
      * dialogue
      * alert
      * confirm
      * exception
      * ajaxexception

Event triggering and event handlers:
    * All existing events and event handlers should be replaced by new
      event classes and matching new event observers.
    * See http://docs.moodle.org/dev/Event_2 for more information.
    * The following events will be entirely removed, though they can still
      be captured using handlers, but they should not be used any more.
      * groups_members_removed          -> \core\event\group_member_removed
      * groups_groupings_groups_removed -> (no replacement)
      * groups_groups_deleted           -> \core\event\group_deleted
      * groups_groupings_deleted        -> \core\event\grouping_deleted
    * edit_module_post_actions() does not trigger events any more.

=== 2.5.1 ===

* New get_course() function for use when obtaining the course record from database. Will
  reuse existing $COURSE or $SITE globals if possible to improve performance.

=== 2.5 ===

* The database drivers (moodle_database and subclasses) aren't using anymore the ::columns property
  for caching database metadata. MUC (databasemeta) is used instead. Any custom DB driver should
  apply for that change.
* The cron output has been changed to include time and memory usage (see cron_trace_time_and_memory()),
  so any custom utility relying on the old output may require modification.
* Function get_max_file_sizes now returns an option for (for example) "Course limit (500MB)" or
  "Site limit (200MB)" when appropriate with the option set to 0. This function no longer returns
  an option for 0 bytes. Existing code that was replacing the 0 option in the return
  from this function with a more sensible message, can now use the return from this function directly.
* Functions responsible for output in course/lib.php are deprecated, the code is moved to
  appropriate renderers: print_section(), print_section_add_menus(), get_print_section_cm_text(),
  make_editing_buttons()
  See functions' phpdocs in lib/deprecatedlib.php
* Function get_print_section_cm_text() is deprecated, replaced with methods in cm_info
* zip_packer may create empty zip archives, there is a new option to ignore
  problematic files when creating archive
* The function delete_course_module was deprecated and has been replaced with
  course_delete_module. The reason for this was because the function delete_course_module
  only partially deletes data, so wherever it was called extra code was needed to
  perform the whole deletion process. The function course_delete_module now takes care
  of the whole process.
* curl::setopt() does not accept constant values any more. As it never worked properly,
  we decided to make the type check stricter. Now, the keys of the array pass must be a string
  corresponding to the curl constant name.
* Function get_users_listing now return list of users except guest and deleted users. Previously
  deleted users were excluded by get_users_listing. As guest user is not expected while browsing users,
  and not included in get_user function, it will not be returned by get_users_listing.
* The add_* functions in course/dnduploadlib.php have been deprecated. Plugins should be using the
  MODNAME_dndupload_register callback instead.
* The signature of the add() method of classes implementing the parentable_part_of_admin_tree
  interface (such as admin_category) has been extended. The new parameter allows the caller
  to prepend the new node before an existing sibling in the admin tree.
* condition_info:get_condition_user_fields($formatoptions) now accepts the optional
  param $formatoptions, that will determine if the field names are processed by
  format_string() with the passed options.
* remove all references to $CFG->gdversion, GD PHP extension is now required
* Formslib will now throw a developer warning if a PARAM_ type hasn't been set for elements which
  need it. Please set PARAM_RAW explicitly if you do not want any cleaning.
* Functions responsible for managing and accessing course categories are moved to class coursecat
  in lib/coursecatlib.php, functions responsible for rendering courses and categories lists are
  moved to course/renderer.php. The following global functions are deprecated: make_categories_list(),
  category_delete_move(), category_delete_full(), move_category(), course_category_hide(),
  course_category_show(), get_course_category(), create_course_category(), get_all_subcategories(),
  get_child_categories(), get_categories(), print_my_moodle(), print_remote_course(),
  print_remote_host(), print_whole_category_list(), print_category_info(), get_course_category_tree(),
  print_courses(), print_course(), get_category_courses_array(), get_category_courses_array_recursively(),
  get_courses_wmanagers()
  See http://docs.moodle.org/dev/Courses_lists_upgrade_to_2.5
* $core_renderer->block_move_target() changed to support more verbose move-block-here descriptions.
* Additional (optional) param $onlyactive has been added to get_enrolled_users, count_enrolled_users
  functions to get information for only active (excluding suspended enrolments) users. Included two
  helper functions extract_suspended_users, get_suspended_userids to extract suspended user information.
* The core_plugin_manager class now provides two new helper methods for getting information
  about known plugins: get_plugins_of_type() and get_subplugins_of_plugin().
* The get_uninstall_url() method of all subclasses of \core\plugininfo\base class is now expected
  to always return moodle_url. Subclasses can use the new method is_uninstall_allowed()
  to control the availability of the 'Uninstall' link at the Plugins overview page (previously
  they would do it by get_uninstall_url() returning null). By default, URL to a new general plugin
  uninstall tool is returned. Unless the plugin type needs extra steps that can't be handled by
  plugininfo_xxx::uninstall() method or xmldb_xxx_uninstall() function, this default URL should
  satisfy all plugin types.

Database (DML) layer:
* $DB->sql_empty() is deprecated, you have to use sql parameters with empty values instead,
  please note hardcoding of empty strings in SQL queries breaks execution in Oracle database.
* Indexes must not be defined on the same columns as keys, this is now reported as fatal problem.
  Please note that internally we create indexes instead of foreign keys.

YUI changes:
* M.util.help_icon has been deprecated. Code should be updated to use moodle-core-popuphelp
  instead. To do so, remove any existing JS calls to M.util.help_icon from your PHP and ensure
  that your help link is placed in a span which has the class 'helplink'.

=== 2.4 ===

* Pagelib: Numerous deprecated functions were removed as classes page_base, page_course
  and page_generic_activity.
* use $CFG->googlemapkey3 instead of removed $CFG->googlemapkey and migrate to Google Maps API V3
* Function settings_navigation::add_course_editing_links() is completely removed
* function global_navigation::format_display_course_content() is removed completely (the
  functionality is moved to course format class)
* in the function global_navigation::load_generic_course_sections() the argument $courseformat is
  removed
* New component and itemid columns in groups_members table - this allows plugin to create protected
  group memberships using 'xx_yy_allow_group_member_remove' callback and there is also a new restore
  callback 'xx_yy_restore_group_member()'.
* New general role assignment restore plugin callback 'xx_yy_restore_role_assignment()'.
* functions get_generic_section_name(), get_all_sections(), add_mod_to_section(), get_all_mods()
  are deprecated. See their phpdocs in lib/deprecatedlib.php on how to replace them

YUI changes:
* moodle-enrol-notification has been renamed to moodle-core-notification
* YUI2 code must now use 2in3, see http://yuilibrary.com/yui/docs/yui/yui-yui2.html
* M.util.init_select_autosubmit() and M.util.init_url_select() have been deprecated. Code using this should be updated
  to use moodle-core-formautosubmit

Unit testing changes:
* output debugging() is not sent to standard output any more,
  use $this->assertDebuggingCalled(), $this->assertDebuggingNotCalled(),
  $this->getDebuggingMessages() or $this->assertResetDebugging() instead.

=== 2.3 ===

Database layer changes:
* objects are not allowed in paramters of DML functions, use explicit casting to strings if necessary

Note:
* DDL and DML methods which were deprecated in 2.0 have now been removed, they will no longer produce
debug messages and will produce fatal errors

API changes:

* send_stored_file() has changed its interface
* deleted several resourcelib_embed_* functions from resourcelib.php

=== 2.2 ===

removed unused libraries:
* odbc, base32, CodeSniffer, overlib, apd profiling, kses, Smarty, PEAR Console, swfobject, cssshover.htc, md5.js

API changes:
* new admin/tool plugin type
* new context API - old API is still available
* deleted users do not have context any more
* removed global search


=== 2.1 ===

API changes:
* basic suport for restore from 1.9
* new mobile devices API
* new questions API


=== 2.0 ===

API changes:
* new DML API - http://docs.moodle.org/dev/DML_functions
* new DDL API - http://docs.moodle.org/dev/DDL_functions
* new file API - http://docs.moodle.org/dev/File_API
* new $PAGE and $OUTPUT API
* new navigation API
* new theme API - http://docs.moodle.org/dev/Theme_changes_in_2.0
* new javascript API - http://docs.moodle.org/dev/JavaScript_usage_guide
* new portfolio API
* new local plugin type
* new translation support - http://lang.moodle.org
* new web service API
* new cohorts API
* new messaging API
* new rating API
* new comment API
* new sessions API
* new enrolment API
* new backup/restore API
* new blocks API
* new filters API
* improved plugin support (aka Frankenstyle)
* new registration and hub API
* new course completion API
* new plagiarism API
* changed blog API
* new text editor API
* new my moodle and profiles API<|MERGE_RESOLUTION|>--- conflicted
+++ resolved
@@ -53,12 +53,9 @@
 * get_user_capability_course() now has an additional parameter 'limit'. This can be used to return a set number of records with
   the submitted capability. The parameter 'fieldsexceptid' will now accept context fields which can be used for preloading.
 * The caching option 'immutable' has been added to send_stored_file() and send_file().
-<<<<<<< HEAD
 * New adhoc task refresh_mod_calendar_events_task that updates existing calendar events of modules.
 * New 'priority' column for the event table to determine which event to show in case of events with user and group overrides.
-=======
 * Webservices core_course_search_courses and core_course_get_courses_by_field will always return the sortorder field.
->>>>>>> fb41d2f0
 
 === 3.2 ===
 
