--- conflicted
+++ resolved
@@ -3,12 +3,8 @@
 
 === 2.6 ===
 * Use new core_component::* plugin listing and component normalisation methods.
-<<<<<<< HEAD
 * Use core_text::* instead of textlib:: and also core_collator::* instead of collatorlib::*.
-=======
 * get_context_instance() now throws deprecated warning.
->>>>>>> bfb99cc6
-
 
 === 2.5.1 ===
 
