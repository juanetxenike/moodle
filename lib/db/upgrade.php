<?php
// This file is part of Moodle - http://moodle.org/
//
// Moodle is free software: you can redistribute it and/or modify
// it under the terms of the GNU General Public License as published by
// the Free Software Foundation, either version 3 of the License, or
// (at your option) any later version.
//
// Moodle is distributed in the hope that it will be useful,
// but WITHOUT ANY WARRANTY; without even the implied warranty of
// MERCHANTABILITY or FITNESS FOR A PARTICULAR PURPOSE.  See the
// GNU General Public License for more details.
//
// You should have received a copy of the GNU General Public License
// along with Moodle.  If not, see <http://www.gnu.org/licenses/>.

/**
 * This file keeps track of upgrades to Moodle.
 *
 * Sometimes, changes between versions involve
 * alterations to database structures and other
 * major things that may break installations.
 *
 * The upgrade function in this file will attempt
 * to perform all the necessary actions to upgrade
 * your older installation to the current version.
 *
 * If there's something it cannot do itself, it
 * will tell you what you need to do.
 *
 * The commands in here will all be database-neutral,
 * using the methods of database_manager class
 *
 * Please do not forget to use upgrade_set_timeout()
 * before any action that may take longer time to finish.
 *
 * @package   core_install
 * @category  upgrade
 * @copyright 2006 onwards Martin Dougiamas  http://dougiamas.com
 * @license   http://www.gnu.org/copyleft/gpl.html GNU GPL v3 or later
 */

defined('MOODLE_INTERNAL') || die();

/**
 * Main upgrade tasks to be executed on Moodle version bump
 *
 * This function is automatically executed after one bump in the Moodle core
 * version is detected. It's in charge of performing the required tasks
 * to raise core from the previous version to the next one.
 *
 * It's a collection of ordered blocks of code, named "upgrade steps",
 * each one performing one isolated (from the rest of steps) task. Usually
 * tasks involve creating new DB objects or performing manipulation of the
 * information for cleanup/fixup purposes.
 *
 * Each upgrade step has a fixed structure, that can be summarised as follows:
 *
 * if ($oldversion < XXXXXXXXXX.XX) {
 *     // Explanation of the update step, linking to issue in the Tracker if necessary
 *     upgrade_set_timeout(XX); // Optional for big tasks
 *     // Code to execute goes here, usually the XMLDB Editor will
 *     // help you here. See {@link http://docs.moodle.org/dev/XMLDB_editor}.
 *     upgrade_main_savepoint(true, XXXXXXXXXX.XX);
 * }
 *
 * All plugins within Moodle (modules, blocks, reports...) support the existence of
 * their own upgrade.php file, using the "Frankenstyle" component name as
 * defined at {@link http://docs.moodle.org/dev/Frankenstyle}, for example:
 *     - {@link xmldb_page_upgrade($oldversion)}. (modules don't require the plugintype ("mod_") to be used.
 *     - {@link xmldb_auth_manual_upgrade($oldversion)}.
 *     - {@link xmldb_workshopform_accumulative_upgrade($oldversion)}.
 *     - ....
 *
 * In order to keep the contents of this file reduced, it's allowed to create some helper
 * functions to be used here in the {@link upgradelib.php} file at the same directory. Note
 * that such a file must be manually included from upgrade.php, and there are some restrictions
 * about what can be used within it.
 *
 * For more information, take a look to the documentation available:
 *     - Data definition API: {@link http://docs.moodle.org/dev/Data_definition_API}
 *     - Upgrade API: {@link http://docs.moodle.org/dev/Upgrade_API}
 *
 * @param int $oldversion
 * @return bool always true
 */
function xmldb_main_upgrade($oldversion) {
    global $CFG, $DB;

    require_once($CFG->libdir.'/db/upgradelib.php'); // Core Upgrade-related functions.

    $dbman = $DB->get_manager(); // Loads ddl manager and xmldb classes.

    // Always keep this upgrade step with version being the minimum
    // allowed version to upgrade from (v3.11.8 right now).
    if ($oldversion < 2021051708) {
        // Just in case somebody hacks upgrade scripts or env, we really can not continue.
        echo("You need to upgrade to 3.11.8 or higher first!\n");
        exit(1);
        // Note this savepoint is 100% unreachable, but needed to pass the upgrade checks.
        upgrade_main_savepoint(true, 2021051708);
    }

    if ($oldversion < 2021052500.01) {
        // Delete all user evidence files from users that have been deleted.
        $sql = "SELECT DISTINCT f.*
                  FROM {files} f
             LEFT JOIN {context} c ON f.contextid = c.id
                 WHERE f.component = :component
                   AND f.filearea = :filearea
                   AND c.id IS NULL";
        $stalefiles = $DB->get_records_sql($sql, ['component' => 'core_competency', 'filearea' => 'userevidence']);

        $fs = get_file_storage();
        foreach ($stalefiles as $stalefile) {
            $fs->get_file_instance($stalefile)->delete();
        }

        upgrade_main_savepoint(true, 2021052500.01);
    }

    if ($oldversion < 2021052500.02) {

        // Define field timecreated to be added to task_adhoc.
        $table = new xmldb_table('task_adhoc');
        $field = new xmldb_field('timecreated', XMLDB_TYPE_INTEGER, '10', null, XMLDB_NOTNULL, null, '0', 'blocking');

        // Conditionally launch add field timecreated.
        if (!$dbman->field_exists($table, $field)) {
            $dbman->add_field($table, $field);
        }

        // Main savepoint reached.
        upgrade_main_savepoint(true, 2021052500.02);
    }

    if ($oldversion < 2021052500.04) {
        // Define field metadatasettings to be added to h5p_libraries.
        $table = new xmldb_table('h5p_libraries');
        $field = new xmldb_field('metadatasettings', XMLDB_TYPE_TEXT, null, null, null, null, null, 'coreminor');

        // Conditionally launch add field metadatasettings.
        if (!$dbman->field_exists($table, $field)) {
            $dbman->add_field($table, $field);
        }

        // Get installed library files that have no metadata settings value.
        $params = [
            'component' => 'core_h5p',
            'filearea' => 'libraries',
            'filename' => 'library.json',
        ];
        $sql = "SELECT l.id, f.id as fileid
                  FROM {files} f
             LEFT JOIN {h5p_libraries} l ON f.itemid = l.id
                 WHERE f.component = :component
                       AND f.filearea = :filearea
                       AND f.filename = :filename";
        $libraries = $DB->get_records_sql($sql, $params);

        // Update metadatasettings field when the attribute is present in the library.json file.
        $fs = get_file_storage();
        foreach ($libraries as $library) {
            $jsonfile = $fs->get_file_by_id($library->fileid);
            $jsoncontent = json_decode($jsonfile->get_content());
            if (isset($jsoncontent->metadataSettings)) {
                unset($library->fileid);
                $library->metadatasettings = json_encode($jsoncontent->metadataSettings);
                $DB->update_record('h5p_libraries', $library);
            }
        }

        // Main savepoint reached.
        upgrade_main_savepoint(true, 2021052500.04);
    }

    if ($oldversion < 2021052500.05) {
        // Define fields to be added to task_scheduled.
        $table = new xmldb_table('task_scheduled');
        $field = new xmldb_field('timestarted', XMLDB_TYPE_INTEGER, '10', null, null, null, null, 'disabled');
        if (!$dbman->field_exists($table, $field)) {
            $dbman->add_field($table, $field);
        }
        $field = new xmldb_field('hostname', XMLDB_TYPE_CHAR, '255', null, null, null, null, 'timestarted');
        if (!$dbman->field_exists($table, $field)) {
            $dbman->add_field($table, $field);
        }
        $field = new xmldb_field('pid', XMLDB_TYPE_INTEGER, '10', null, null, null, null, 'hostname');
        if (!$dbman->field_exists($table, $field)) {
            $dbman->add_field($table, $field);
        }

        // Define fields to be added to task_adhoc.
        $table = new xmldb_table('task_adhoc');
        $field = new xmldb_field('timestarted', XMLDB_TYPE_INTEGER, '10', null, null, null, null, 'blocking');
        if (!$dbman->field_exists($table, $field)) {
            $dbman->add_field($table, $field);
        }
        $field = new xmldb_field('hostname', XMLDB_TYPE_CHAR, '255', null, null, null, null, 'timestarted');
        if (!$dbman->field_exists($table, $field)) {
            $dbman->add_field($table, $field);
        }
        $field = new xmldb_field('pid', XMLDB_TYPE_INTEGER, '10', null, null, null, null, 'hostname');
        if (!$dbman->field_exists($table, $field)) {
            $dbman->add_field($table, $field);
        }

        // Define fields to be added to task_log.
        $table = new xmldb_table('task_log');
        $field = new xmldb_field('hostname', XMLDB_TYPE_CHAR, '255', null, null, null, null, 'output');
        if (!$dbman->field_exists($table, $field)) {
            $dbman->add_field($table, $field);
        }
        $field = new xmldb_field('pid', XMLDB_TYPE_INTEGER, '10', null, null, null, null, 'hostname');
        if (!$dbman->field_exists($table, $field)) {
            $dbman->add_field($table, $field);
        }

        // Main savepoint reached.
        upgrade_main_savepoint(true, 2021052500.05);
    }

    if ($oldversion < 2021052500.06) {
        // Define table to store virus infected details.
        $table = new xmldb_table('infected_files');

        // Adding fields to table infected_files.
        $table->add_field('id', XMLDB_TYPE_INTEGER, '10', null, XMLDB_NOTNULL, XMLDB_SEQUENCE, null);
        $table->add_field('filename', XMLDB_TYPE_TEXT, null, null, XMLDB_NOTNULL, null, null);
        $table->add_field('quarantinedfile', XMLDB_TYPE_TEXT, null, null, null, null, null);
        $table->add_field('userid', XMLDB_TYPE_INTEGER, '10', null, XMLDB_NOTNULL, null, null);
        $table->add_field('reason', XMLDB_TYPE_TEXT, null, null, XMLDB_NOTNULL, null, null);
        $table->add_field('timecreated', XMLDB_TYPE_INTEGER, '10', null, XMLDB_NOTNULL, null, '0');

        // Adding keys to table infected_files.
        $table->add_key('primary', XMLDB_KEY_PRIMARY, ['id']);
        $table->add_key('userid', XMLDB_KEY_FOREIGN, ['userid'], 'user', ['id']);

        // Conditionally launch create table for infected_files.
        if (!$dbman->table_exists($table)) {
            $dbman->create_table($table);
        }
        upgrade_main_savepoint(true, 2021052500.06);
    }

    if ($oldversion < 2021052500.13) {
        // Remove all the files with component='core_h5p' and filearea='editor' because they won't be used anymore.
        $fs = get_file_storage();
        $syscontext = context_system::instance();
        $fs->delete_area_files($syscontext->id, 'core_h5p', 'editor');

        // Main savepoint reached.
        upgrade_main_savepoint(true, 2021052500.13);
    }

    if ($oldversion < 2021052500.15) {
        // Copy From id captures the id of the source course when a new course originates from a restore
        // of another course on the same site.
        $table = new xmldb_table('course');
        $field = new xmldb_field('originalcourseid', XMLDB_TYPE_INTEGER, '10', null, null, null, null);

        if (!$dbman->field_exists($table, $field)) {
            $dbman->add_field($table, $field);
        }

        // Main savepoint reached.
        upgrade_main_savepoint(true, 2021052500.15);
    }

    if ($oldversion < 2021052500.19) {
        // Define table oauth2_refresh_token to be created.
        $table = new xmldb_table('oauth2_refresh_token');

        // Adding fields to table oauth2_refresh_token.
        $table->add_field('id', XMLDB_TYPE_INTEGER, '10', null, XMLDB_NOTNULL, XMLDB_SEQUENCE, null);
        $table->add_field('timecreated', XMLDB_TYPE_INTEGER, '10', null, XMLDB_NOTNULL, null, null);
        $table->add_field('timemodified', XMLDB_TYPE_INTEGER, '10', null, XMLDB_NOTNULL, null, null);
        $table->add_field('userid', XMLDB_TYPE_INTEGER, '10', null, XMLDB_NOTNULL, null, null);
        $table->add_field('issuerid', XMLDB_TYPE_INTEGER, '10', null, XMLDB_NOTNULL, null, null);
        $table->add_field('token', XMLDB_TYPE_TEXT, null, null, XMLDB_NOTNULL, null, null);
        $table->add_field('scopehash', XMLDB_TYPE_CHAR, 40, null, XMLDB_NOTNULL, null, null);

        // Adding keys to table oauth2_refresh_token.
        $table->add_key('primary', XMLDB_KEY_PRIMARY, ['id']);
        $table->add_key('issueridkey', XMLDB_KEY_FOREIGN, ['issuerid'], 'oauth2_issuer', ['id']);
        $table->add_key('useridkey', XMLDB_KEY_FOREIGN, ['userid'], 'user', ['id']);

        // Adding indexes to table oauth2_refresh_token.
        $table->add_index('userid-issuerid-scopehash', XMLDB_INDEX_UNIQUE, array('userid', 'issuerid', 'scopehash'));

        // Conditionally launch create table for oauth2_refresh_token.
        if (!$dbman->table_exists($table)) {
            $dbman->create_table($table);
        }

        // Main savepoint reached.
        upgrade_main_savepoint(true, 2021052500.19);
    }

    if ($oldversion < 2021052500.20) {

        // Define index modulename-instance-eventtype (not unique) to be added to event.
        $table = new xmldb_table('event');
        $index = new xmldb_index('modulename-instance-eventtype', XMLDB_INDEX_NOTUNIQUE, ['modulename', 'instance', 'eventtype']);

        // Conditionally launch add index modulename-instance-eventtype.
        if (!$dbman->index_exists($table, $index)) {
            $dbman->add_index($table, $index);
        }

        // Define index modulename-instance (not unique) to be dropped form event.
        $table = new xmldb_table('event');
        $index = new xmldb_index('modulename-instance', XMLDB_INDEX_NOTUNIQUE, ['modulename', 'instance']);

        // Conditionally launch drop index modulename-instance.
        if ($dbman->index_exists($table, $index)) {
            $dbman->drop_index($table, $index);
        }

        // Main savepoint reached.
        upgrade_main_savepoint(true, 2021052500.20);
    }

    if ($oldversion < 2021052500.24) {
        // Define fields tutorial and example to be added to h5p_libraries.
        $table = new xmldb_table('h5p_libraries');

        // Add tutorial field.
        $field = new xmldb_field('tutorial', XMLDB_TYPE_TEXT, null, null, null, null, null, 'metadatasettings');
        if (!$dbman->field_exists($table, $field)) {
            $dbman->add_field($table, $field);
        }

        // Add example field.
        $field = new xmldb_field('example', XMLDB_TYPE_TEXT, null, null, null, null, null, 'tutorial');

        if (!$dbman->field_exists($table, $field)) {
            $dbman->add_field($table, $field);
        }

        // Main savepoint reached.
        upgrade_main_savepoint(true, 2021052500.24);
    }

    if ($oldversion < 2021052500.26) {
        // Delete orphaned course_modules_completion rows; these were not deleted properly
        // by remove_course_contents function.
        $DB->delete_records_select('course_modules_completion', "
                NOT EXISTS (
                        SELECT 1
                          FROM {course_modules} cm
                         WHERE cm.id = {course_modules_completion}.coursemoduleid
                )");
        upgrade_main_savepoint(true, 2021052500.26);
    }

    if ($oldversion < 2021052500.27) {
        // Script to fix incorrect records of "hidden" field in existing grade items.
        $sql = "SELECT cm.instance, cm.course
                  FROM {course_modules} cm
                  JOIN {modules} m ON m.id = cm.module
                 WHERE m.name = :module AND cm.visible = :visible";
        $hidequizlist = $DB->get_recordset_sql($sql, ['module' => 'quiz', 'visible' => 0]);

        foreach ($hidequizlist as $hidequiz) {
            $params = [
                'itemmodule'    => 'quiz',
                'courseid'      => $hidequiz->course,
                'iteminstance'  => $hidequiz->instance,
            ];

            $DB->set_field('grade_items', 'hidden', 1, $params);
        }
        $hidequizlist->close();

        upgrade_main_savepoint(true, 2021052500.27);
    }

    if ($oldversion < 2021052500.29) {
        // Get the current guest user which is also set as 'deleted'.
        $guestuser = $DB->get_record('user', ['id' => $CFG->siteguest, 'deleted' => 1]);
        // If there is a deleted guest user, reset the user to not be deleted and make sure the related
        // user context exists.
        if ($guestuser) {
            $guestuser->deleted = 0;
            $DB->update_record('user', $guestuser);

            // Get the guest user context.
            $guestusercontext = $DB->get_record('context',
                ['contextlevel' => CONTEXT_USER, 'instanceid' => $guestuser->id]);

            // If the guest user context does not exist, create it.
            if (!$guestusercontext) {
                $record = new stdClass();
                $record->contextlevel = CONTEXT_USER;
                $record->instanceid = $guestuser->id;
                $record->depth = 0;
                // The path is not known before insert.
                $record->path = null;
                $record->locked = 0;

                $record->id = $DB->insert_record('context', $record);

                // Update the path.
                $record->path = '/' . SYSCONTEXTID . '/' . $record->id;
                $record->depth = substr_count($record->path, '/');
                $DB->update_record('context', $record);
            }
        }

        // Main savepoint reached.
        upgrade_main_savepoint(true, 2021052500.29);
    }

    if ($oldversion < 2021052500.30) {
        // Reset analytics model output dir if it's the default value.
        $modeloutputdir = get_config('analytics', 'modeloutputdir');
        if (strcasecmp($modeloutputdir, $CFG->dataroot . DIRECTORY_SEPARATOR . 'models') == 0) {
            set_config('modeloutputdir', '', 'analytics');
        }

        // Main savepoint reached.
        upgrade_main_savepoint(true, 2021052500.30);
    }

    if ($oldversion < 2021052500.32) {
        // Define field downloadcontent to be added to course.
        $table = new xmldb_table('course');
        $field = new xmldb_field('downloadcontent', XMLDB_TYPE_INTEGER, '1', null, null, null, null, 'visibleold');

        if (!$dbman->field_exists($table, $field)) {
            $dbman->add_field($table, $field);
        }

        // Main savepoint reached.
        upgrade_main_savepoint(true, 2021052500.32);
    }

    if ($oldversion < 2021052500.33) {
        $table = new xmldb_table('badge_backpack');

        // There is no key_exists, so test the equivalent index.
        $oldindex = new xmldb_index('backpackcredentials', XMLDB_KEY_UNIQUE, ['userid', 'externalbackpackid']);
        if (!$dbman->index_exists($table, $oldindex)) {
            // All external backpack providers/hosts are now exclusively stored in badge_external_backpack.
            // All credentials are stored in badge_backpack and are unique per user, backpack.
            $uniquekey = new xmldb_key('backpackcredentials', XMLDB_KEY_UNIQUE, ['userid', 'externalbackpackid']);
            $dbman->add_key($table, $uniquekey);
        }

        // Drop the password field as this is moved to badge_backpack.
        $table = new xmldb_table('badge_external_backpack');
        $field = new xmldb_field('password', XMLDB_TYPE_CHAR, '50');
        if ($dbman->field_exists($table, $field)) {
            // If there is a current backpack set then copy it across to the new structure.
            if ($CFG->badges_defaultissuercontact) {
                // Get the currently used site backpacks.
                $records = $DB->get_records_select('badge_external_backpack', "password IS NOT NULL AND password != ''");
                $backpack = [
                    'userid' => '0',
                    'email' => $CFG->badges_defaultissuercontact,
                    'backpackuid' => -1
                ];

                // Create records corresponding to the site backpacks.
                foreach ($records as $record) {
                    $backpack['password'] = $record->password;
                    $backpack['externalbackpackid'] = $record->id;
                    $DB->insert_record('badge_backpack', (object) $backpack);
                }
            }

            $dbman->drop_field($table, $field);
        }

        // Main savepoint reached.
        upgrade_main_savepoint(true, 2021052500.33);
    }

    if ($oldversion < 2021052500.36) {
        // Define table payment_accounts to be created.
        $table = new xmldb_table('payment_accounts');

        // Adding fields to table payment_accounts.
        $table->add_field('id', XMLDB_TYPE_INTEGER, '10', null, XMLDB_NOTNULL, XMLDB_SEQUENCE, null);
        $table->add_field('name', XMLDB_TYPE_CHAR, '255', null, XMLDB_NOTNULL, null, null);
        $table->add_field('idnumber', XMLDB_TYPE_CHAR, '100', null, null, null, null);
        $table->add_field('contextid', XMLDB_TYPE_INTEGER, '10', null, XMLDB_NOTNULL, null, null);
        $table->add_field('enabled', XMLDB_TYPE_INTEGER, '1', null, XMLDB_NOTNULL, null, '0');
        $table->add_field('archived', XMLDB_TYPE_INTEGER, '1', null, XMLDB_NOTNULL, null, '0');
        $table->add_field('timecreated', XMLDB_TYPE_INTEGER, '10', null, null, null, null);
        $table->add_field('timemodified', XMLDB_TYPE_INTEGER, '10', null, null, null, null);

        // Adding keys to table payment_accounts.
        $table->add_key('primary', XMLDB_KEY_PRIMARY, ['id']);

        // Conditionally launch create table for payment_accounts.
        if (!$dbman->table_exists($table)) {
            $dbman->create_table($table);
        }

        // Define table payment_gateways to be created.
        $table = new xmldb_table('payment_gateways');

        // Adding fields to table payment_gateways.
        $table->add_field('id', XMLDB_TYPE_INTEGER, '10', null, XMLDB_NOTNULL, XMLDB_SEQUENCE, null);
        $table->add_field('accountid', XMLDB_TYPE_INTEGER, '10', null, XMLDB_NOTNULL, null, null);
        $table->add_field('gateway', XMLDB_TYPE_CHAR, '100', null, XMLDB_NOTNULL, null, null);
        $table->add_field('enabled', XMLDB_TYPE_INTEGER, '1', null, XMLDB_NOTNULL, null, '1');
        $table->add_field('config', XMLDB_TYPE_TEXT, null, null, null, null, null);
        $table->add_field('timecreated', XMLDB_TYPE_INTEGER, '10', null, XMLDB_NOTNULL, null, null);
        $table->add_field('timemodified', XMLDB_TYPE_INTEGER, '10', null, XMLDB_NOTNULL, null, null);

        // Adding keys to table payment_gateways.
        $table->add_key('primary', XMLDB_KEY_PRIMARY, ['id']);
        $table->add_key('accountid', XMLDB_KEY_FOREIGN, ['accountid'], 'payment_accounts', ['id']);

        // Conditionally launch create table for payment_gateways.
        if (!$dbman->table_exists($table)) {
            $dbman->create_table($table);
        }

        // Define table payments to be created.
        $table = new xmldb_table('payments');

        // Adding fields to table payments.
        $table->add_field('id', XMLDB_TYPE_INTEGER, '10', null, XMLDB_NOTNULL, XMLDB_SEQUENCE, null);
        $table->add_field('component', XMLDB_TYPE_CHAR, '100', null, XMLDB_NOTNULL, null, null);
        $table->add_field('paymentarea', XMLDB_TYPE_CHAR, '50', null, XMLDB_NOTNULL, null, null);
        $table->add_field('itemid', XMLDB_TYPE_INTEGER, '10', null, XMLDB_NOTNULL, null, null);
        $table->add_field('userid', XMLDB_TYPE_INTEGER, '10', null, XMLDB_NOTNULL, null, null);
        $table->add_field('amount', XMLDB_TYPE_CHAR, '20', null, XMLDB_NOTNULL, null, null);
        $table->add_field('currency', XMLDB_TYPE_CHAR, '3', null, XMLDB_NOTNULL, null, null);
        $table->add_field('accountid', XMLDB_TYPE_INTEGER, '10', null, XMLDB_NOTNULL, null, null);
        $table->add_field('gateway', XMLDB_TYPE_CHAR, '100', null, XMLDB_NOTNULL, null, null);
        $table->add_field('timecreated', XMLDB_TYPE_INTEGER, '10', null, XMLDB_NOTNULL, null, '0');
        $table->add_field('timemodified', XMLDB_TYPE_INTEGER, '10', null, XMLDB_NOTNULL, null, '0');

        // Adding keys to table payments.
        $table->add_key('primary', XMLDB_KEY_PRIMARY, ['id']);
        $table->add_key('userid', XMLDB_KEY_FOREIGN, ['userid'], 'user', ['id']);
        $table->add_key('accountid', XMLDB_KEY_FOREIGN, ['accountid'], 'payment_accounts', ['id']);

        // Adding indexes to table payments.
        $table->add_index('gateway', XMLDB_INDEX_NOTUNIQUE, ['gateway']);
        $table->add_index('component-paymentarea-itemid', XMLDB_INDEX_NOTUNIQUE, ['component', 'paymentarea', 'itemid']);

        // Conditionally launch create table for payments.
        if (!$dbman->table_exists($table)) {
            $dbman->create_table($table);
        }

        // Main savepoint reached.
        upgrade_main_savepoint(true, 2021052500.36);
    }

    if ($oldversion < 2021052500.42) {
        // Get all lessons that are set with a completion criteria of 'requires grade' but with no grade type set.
        $sql = "SELECT cm.id
                  FROM {course_modules} cm
                  JOIN {lesson} l ON l.id = cm.instance
                  JOIN {modules} m ON m.id = cm.module
                 WHERE m.name = :name AND cm.completiongradeitemnumber IS NOT NULL AND l.grade = :grade";

        do {
            if ($invalidconfigrations = $DB->get_records_sql($sql, ['name' => 'lesson', 'grade' => 0], 0, 1000)) {
                list($insql, $inparams) = $DB->get_in_or_equal(array_keys($invalidconfigrations), SQL_PARAMS_NAMED);
                $DB->set_field_select('course_modules', 'completiongradeitemnumber', null, "id $insql", $inparams);
            }
        } while ($invalidconfigrations);

        upgrade_main_savepoint(true, 2021052500.42);
    }

    if ($oldversion < 2021052500.55) {
        $DB->delete_records_select('event', "eventtype = 'category' AND categoryid = 0 AND userid <> 0");

        upgrade_main_savepoint(true, 2021052500.55);
    }

    if ($oldversion < 2021052500.59) {
        // Define field visibility to be added to contentbank_content.
        $table = new xmldb_table('contentbank_content');
        $field = new xmldb_field('visibility', XMLDB_TYPE_INTEGER, '1', null, XMLDB_NOTNULL, null, '1', 'contextid');

        // Conditionally launch add field visibility.
        if (!$dbman->field_exists($table, $field)) {
            $dbman->add_field($table, $field);
        }

        // Main savepoint reached.
        upgrade_main_savepoint(true, 2021052500.59);
    }

    if ($oldversion < 2021052500.60) {

        // We are going to remove the field 'hidepicture' from the groups
        // so we need to remove the pictures from those groups. But we prevent
        // the execution twice because this could be executed again when upgrading
        // to different versions.
        if ($dbman->field_exists('groups', 'hidepicture')) {

            $sql = "SELECT g.id, g.courseid, ctx.id AS contextid
                       FROM {groups} g
                       JOIN {context} ctx
                         ON ctx.instanceid = g.courseid
                        AND ctx.contextlevel = :contextlevel
                      WHERE g.hidepicture = 1";

            // Selecting all the groups that have hide picture enabled, and organising them by context.
            $groupctx = [];
            $records = $DB->get_recordset_sql($sql, ['contextlevel' => CONTEXT_COURSE]);
            foreach ($records as $record) {
                if (!isset($groupctx[$record->contextid])) {
                    $groupctx[$record->contextid] = [];
                }
                $groupctx[$record->contextid][] = $record->id;
            }
            $records->close();

            // Deleting the group files.
            $fs = get_file_storage();
            foreach ($groupctx as $contextid => $groupids) {
                list($in, $inparams) = $DB->get_in_or_equal($groupids, SQL_PARAMS_NAMED);
                $fs->delete_area_files_select($contextid, 'group', 'icon', $in, $inparams);
            }

            // Updating the database to remove picture from all those groups.
            $sql = "UPDATE {groups} SET picture = :pic WHERE hidepicture = :hide";
            $DB->execute($sql, ['pic' => 0, 'hide' => 1]);
        }

        // Define field hidepicture to be dropped from groups.
        $table = new xmldb_table('groups');
        $field = new xmldb_field('hidepicture');

        // Conditionally launch drop field hidepicture.
        if ($dbman->field_exists($table, $field)) {
            $dbman->drop_field($table, $field);
        }

        // Main savepoint reached.
        upgrade_main_savepoint(true, 2021052500.60);
    }

    if ($oldversion < 2021052500.64) {
        // Get all the external backpacks and update the sortorder column, to avoid repeated/wrong values. As sortorder was not
        // used since now, the id column will be the criteria to follow for re-ordering them with a valid value.
        $i = 1;
        $records = $DB->get_records('badge_external_backpack', null, 'id ASC');
        foreach ($records as $record) {
            $record->sortorder = $i++;
            $DB->update_record('badge_external_backpack', $record);
        }

        upgrade_main_savepoint(true, 2021052500.64);
    }

    if ($oldversion < 2021052500.67) {
        // The $CFG->badges_site_backpack setting has been removed because it's not required anymore. From now, the default backpack
        // will be the one with lower sortorder value.
        unset_config('badges_site_backpack');

        upgrade_main_savepoint(true, 2021052500.67);
    }

    if ($oldversion < 2021052500.69) {

        // Define field type to be added to oauth2_issuer.
        $table = new xmldb_table('oauth2_issuer');
        $field = new xmldb_field('servicetype', XMLDB_TYPE_CHAR, '255', null, null, null, null, 'requireconfirmation');

        // Conditionally launch add field type.
        if (!$dbman->field_exists($table, $field)) {
            $dbman->add_field($table, $field);
        }

        // Set existing values to the proper servicetype value.
        // It's not critical if the servicetype column doesn't contain the proper value for Google, Microsoft, Facebook or
        // Nextcloud services because, for now, this value is used for services using different discovery method.
        // However, let's try to upgrade it using the default value for the baseurl or image. If any of these default values
        // have been changed, the servicetype column will remain NULL.
        $recordset = $DB->get_recordset('oauth2_issuer');
        foreach ($recordset as $record) {
            if ($record->baseurl == 'https://accounts.google.com/') {
                $record->servicetype = 'google';
                $DB->update_record('oauth2_issuer', $record);
            } else if ($record->image == 'https://www.microsoft.com/favicon.ico') {
                $record->servicetype = 'microsoft';
                $DB->update_record('oauth2_issuer', $record);
            } else if ($record->image == 'https://facebookbrand.com/wp-content/uploads/2016/05/flogo_rgb_hex-brc-site-250.png') {
                $record->servicetype = 'facebook';
                $DB->update_record('oauth2_issuer', $record);
            } else if ($record->image == 'https://nextcloud.com/wp-content/themes/next/assets/img/common/favicon.png?x16328') {
                $record->servicetype = 'nextcloud';
                $DB->update_record('oauth2_issuer', $record);
            }
        }
        $recordset->close();

        // Main savepoint reached.
        upgrade_main_savepoint(true, 2021052500.69);
    }

    if ($oldversion < 2021052500.74) {
        // Define field 'showactivitydates' to be added to course table.
        $table = new xmldb_table('course');
        $field = new xmldb_field('showactivitydates', XMLDB_TYPE_INTEGER, '1', null,
            XMLDB_NOTNULL, null, '0', 'originalcourseid');

        if (!$dbman->field_exists($table, $field)) {
            $dbman->add_field($table, $field);
        }

        // Main savepoint reached.
        upgrade_main_savepoint(true, 2021052500.74);
    }

    if ($oldversion < 2021052500.75) {
        // Define field 'showcompletionconditions' to be added to course.
        $table = new xmldb_table('course');
        $field = new xmldb_field('showcompletionconditions', XMLDB_TYPE_INTEGER, '1', null,
            XMLDB_NOTNULL, null, '1', 'completionnotify');

        if (!$dbman->field_exists($table, $field)) {
            $dbman->add_field($table, $field);
        }

        // Main savepoint reached.
        upgrade_main_savepoint(true, 2021052500.75);
    }

    if ($oldversion < 2021052500.78) {

        // Define field enabled to be added to h5p_libraries.
        $table = new xmldb_table('h5p_libraries');
        $field = new xmldb_field('enabled', XMLDB_TYPE_INTEGER, '1', null, null, null, '1', 'example');

        // Conditionally launch add field enabled.
        if (!$dbman->field_exists($table, $field)) {
            $dbman->add_field($table, $field);
        }

        // Main savepoint reached.
        upgrade_main_savepoint(true, 2021052500.78);
    }

    if ($oldversion < 2021052500.83) {

        // Define field loginpagename to be added to oauth2_issuer.
        $table = new xmldb_table('oauth2_issuer');
        $field = new xmldb_field('loginpagename', XMLDB_TYPE_CHAR, '255', null, null, null, null, 'servicetype');

        // Conditionally launch add field loginpagename.
        if (!$dbman->field_exists($table, $field)) {
            $dbman->add_field($table, $field);
        }

        // Main savepoint reached.
        upgrade_main_savepoint(true, 2021052500.83);
    }

    if ($oldversion < 2021052500.84) {
        require_once($CFG->dirroot . '/user/profile/field/social/upgradelib.php');
        $table = new xmldb_table('user');
        $tablecolumns = ['icq', 'skype', 'aim', 'yahoo', 'msn', 'url'];

        foreach ($tablecolumns as $column) {
            $field = new xmldb_field($column);
            if ($dbman->field_exists($table, $field)) {
                user_profile_social_moveto_profilefield($column);
                $dbman->drop_field($table, $field);
            }
        }

        // Update all module availability if it relies on the old user fields.
        user_profile_social_update_module_availability();

        // Remove field mapping for oauth2.
        $DB->delete_records('oauth2_user_field_mapping', array('internalfield' => 'url'));

        // Main savepoint reached.
        upgrade_main_savepoint(true, 2021052500.84);
    }

    if ($oldversion < 2021052500.85) {
        require_once($CFG->libdir . '/db/upgradelib.php');

        // Check if this site has executed the problematic upgrade steps.
        $needsfixing = upgrade_calendar_site_status(false);

        // Only queue the task if this site has been affected by the problematic upgrade step.
        if ($needsfixing) {

            // Create adhoc task to search and recover orphaned calendar events.
            $record = new \stdClass();
            $record->classname = '\core\task\calendar_fix_orphaned_events';

            // Next run time based from nextruntime computation in \core\task\manager::queue_adhoc_task().
            $nextruntime = time() - 1;
            $record->nextruntime = $nextruntime;
            $DB->insert_record('task_adhoc', $record);
        }

        // Main savepoint reached.
        upgrade_main_savepoint(true, 2021052500.85);
    }

    if ($oldversion < 2021052500.87) {
        // Changing the default of field showcompletionconditions on table course to 0.
        $table = new xmldb_table('course');
        $field = new xmldb_field('showcompletionconditions', XMLDB_TYPE_INTEGER, '1', null, null, null, null, 'showactivitydates');

        // Launch change of nullability for field showcompletionconditions.
        $dbman->change_field_notnull($table, $field);

        // Launch change of default for field showcompletionconditions.
        $dbman->change_field_default($table, $field);

        // Set showcompletionconditions to null for courses which don't track completion.
        $sql = "UPDATE {course}
                   SET showcompletionconditions = null
                 WHERE enablecompletion <> 1";
        $DB->execute($sql);

        // Main savepoint reached.
        upgrade_main_savepoint(true, 2021052500.87);
    }

    if ($oldversion < 2021052500.90) {
        // Remove usemodchooser user preference for every user.
        $DB->delete_records('user_preferences', ['name' => 'usemodchooser']);

        // Main savepoint reached.
        upgrade_main_savepoint(true, 2021052500.90);
    }

    if ($oldversion < 2021060200.00) {

        // Define index name (not unique) to be added to user_preferences.
        $table = new xmldb_table('user_preferences');
        $index = new xmldb_index('name', XMLDB_INDEX_NOTUNIQUE, ['name']);

        // Conditionally launch add index name.
        if (!$dbman->index_exists($table, $index)) {
            $dbman->add_index($table, $index);
        }

        // Main savepoint reached.
        upgrade_main_savepoint(true, 2021060200.00);
    }

    if ($oldversion < 2021060900.00) {
        // Update the externalfield to be larger.
        $table = new xmldb_table('oauth2_user_field_mapping');
        $field = new xmldb_field('externalfield', XMLDB_TYPE_CHAR, '500', null, XMLDB_NOTNULL, false, null, 'issuerid');
        $dbman->change_field_type($table, $field);

        // Main savepoint reached.
        upgrade_main_savepoint(true, 2021060900.00);
    }

    if ($oldversion < 2021072800.01) {
        // Define table reportbuilder_report to be created.
        $table = new xmldb_table('reportbuilder_report');

        // Adding fields to table reportbuilder_report.
        $table->add_field('id', XMLDB_TYPE_INTEGER, '10', null, XMLDB_NOTNULL, XMLDB_SEQUENCE, null);
        $table->add_field('source', XMLDB_TYPE_CHAR, '255', null, XMLDB_NOTNULL, null, null);
        $table->add_field('type', XMLDB_TYPE_INTEGER, '2', null, XMLDB_NOTNULL, null, '0');
        $table->add_field('contextid', XMLDB_TYPE_INTEGER, '10', null, XMLDB_NOTNULL, null, null);
        $table->add_field('component', XMLDB_TYPE_CHAR, '100', null, XMLDB_NOTNULL, null, null);
        $table->add_field('area', XMLDB_TYPE_CHAR, '100', null, XMLDB_NOTNULL, null, null);
        $table->add_field('itemid', XMLDB_TYPE_INTEGER, '10', null, XMLDB_NOTNULL, null, '0');
        $table->add_field('usercreated', XMLDB_TYPE_INTEGER, '10', null, XMLDB_NOTNULL, null, '0');
        $table->add_field('usermodified', XMLDB_TYPE_INTEGER, '10', null, XMLDB_NOTNULL, null, '0');
        $table->add_field('timecreated', XMLDB_TYPE_INTEGER, '10', null, XMLDB_NOTNULL, null, '0');
        $table->add_field('timemodified', XMLDB_TYPE_INTEGER, '10', null, XMLDB_NOTNULL, null, '0');

        // Adding keys to table reportbuilder_report.
        $table->add_key('primary', XMLDB_KEY_PRIMARY, ['id']);
        $table->add_key('usercreated', XMLDB_KEY_FOREIGN, ['usercreated'], 'user', ['id']);
        $table->add_key('usermodified', XMLDB_KEY_FOREIGN, ['usermodified'], 'user', ['id']);
        $table->add_key('contextid', XMLDB_KEY_FOREIGN, ['contextid'], 'context', ['id']);

        // Conditionally launch create table for reportbuilder_report.
        if (!$dbman->table_exists($table)) {
            $dbman->create_table($table);
        }

        // Main savepoint reached.
        upgrade_main_savepoint(true, 2021072800.01);
    }

    if ($oldversion < 2021090200.01) {
        // Remove qformat_webct (unless it has manually been added back).
        if (!file_exists($CFG->dirroot . '/question/format/webct/format.php')) {
            unset_all_config_for_plugin('qformat_webct');
        }

        // Main savepoint reached.
        upgrade_main_savepoint(true, 2021090200.01);
    }

    if ($oldversion < 2021091100.01) {
        // If message_jabber is no longer present, remove it.
        if (!file_exists($CFG->dirroot . '/message/output/jabber/message_output_jabber.php')) {
            // Remove Jabber from the notification plugins list.
            $DB->delete_records('message_processors', ['name' => 'jabber']);

            // Remove user preference settings.
            $DB->delete_records('user_preferences', ['name' => 'message_processor_jabber_jabberid']);
            $sql = 'SELECT *
                    FROM {user_preferences} up
                    WHERE ' . $DB->sql_like('up.name', ':name', false, false) . ' AND ' .
                        $DB->sql_like('up.value', ':value', false, false);
            $params = [
                'name' => 'message_provider_%',
                'value' => '%jabber%',
            ];
            $jabbersettings = $DB->get_recordset_sql($sql, $params);
            foreach ($jabbersettings as $jabbersetting) {
                // Remove 'jabber' from the value.
                $jabbersetting->value = implode(',', array_diff(explode(',', $jabbersetting->value), ['jabber']));
                $DB->update_record('user_preferences', $jabbersetting);
            }
            $jabbersettings->close();

            // Clean config settings.
            unset_config('jabberhost');
            unset_config('jabberserver');
            unset_config('jabberusername');
            unset_config('jabberpassword');
            unset_config('jabberport');

            // Remove default notification preferences.
            $like = $DB->sql_like('name', '?', true, true, false, '|');
            $params = [$DB->sql_like_escape('jabber_provider_', '|') . '%'];
            $DB->delete_records_select('config_plugins', $like, $params);

            // Clean config config settings.
            unset_all_config_for_plugin('message_jabber');
        }

        upgrade_main_savepoint(true, 2021091100.01);
    }

    if ($oldversion < 2021091100.02) {
        // Set the description field to HTML format for the Default course category.
        $category = $DB->get_record('course_categories', ['id' => 1]);

        if (!empty($category) && $category->descriptionformat == FORMAT_MOODLE) {
            // Format should be changed only if it's still set to FORMAT_MOODLE.
            if (!is_null($category->description)) {
                // If description is not empty, format the content to HTML.
                $category->description = format_text($category->description, FORMAT_MOODLE);
            }
            $category->descriptionformat = FORMAT_HTML;
            $DB->update_record('course_categories', $category);
        }

        // Main savepoint reached.
        upgrade_main_savepoint(true, 2021091100.02);
    }

    if ($oldversion < 2021091700.01) {
        // Default 'off' for existing sites as this is the behaviour they had earlier.
        set_config('enroladminnewcourse', false);

        // Main savepoint reached.
        upgrade_main_savepoint(true, 2021091700.01);
    }

    if ($oldversion < 2021091700.02) {
        // If portfolio_picasa is no longer present, remove it.
        if (!file_exists($CFG->dirroot . '/portfolio/picasa/version.php')) {
            $instance = $DB->get_record('portfolio_instance', ['plugin' => 'picasa']);
            if (!empty($instance)) {
                // Remove all records from portfolio_instance_config.
                $DB->delete_records('portfolio_instance_config', ['instance' => $instance->id]);
                // Remove all records from portfolio_instance_user.
                $DB->delete_records('portfolio_instance_user', ['instance' => $instance->id]);
                // Remove all records from portfolio_log.
                $DB->delete_records('portfolio_log', ['portfolio' => $instance->id]);
                // Remove all records from portfolio_tempdata.
                $DB->delete_records('portfolio_tempdata', ['instance' => $instance->id]);
                // Remove the record from the portfolio_instance table.
                $DB->delete_records('portfolio_instance', ['id' => $instance->id]);
            }

            // Clean config.
            unset_all_config_for_plugin('portfolio_picasa');
        }

        upgrade_main_savepoint(true, 2021091700.02);
    }

    if ($oldversion < 2021091700.03) {
        // If repository_picasa is no longer present, remove it.
        if (!file_exists($CFG->dirroot . '/repository/picasa/version.php')) {
            $instance = $DB->get_record('repository', ['type' => 'picasa']);
            if (!empty($instance)) {
                // Remove all records from repository_instance_config table.
                $DB->delete_records('repository_instance_config', ['instanceid' => $instance->id]);
                // Remove all records from repository_instances table.
                $DB->delete_records('repository_instances', ['typeid' => $instance->id]);
                // Remove the record from the repository table.
                $DB->delete_records('repository', ['id' => $instance->id]);
            }

            // Clean config.
            unset_all_config_for_plugin('picasa');

            // Remove orphaned files.
            upgrade_delete_orphaned_file_records();
        }

        upgrade_main_savepoint(true, 2021091700.03);
    }

    if ($oldversion < 2021091700.04) {
        // Remove media_swf (unless it has manually been added back).
        if (!file_exists($CFG->dirroot . '/media/player/swf/classes/plugin.php')) {
            unset_all_config_for_plugin('media_swf');
        }

        upgrade_main_savepoint(true, 2021091700.04);
    }

    if ($oldversion < 2021092400.01) {
        // If tool_health is no longer present, remove it.
        if (!file_exists($CFG->dirroot . '/admin/tool/health/version.php')) {
            // Clean config.
            unset_all_config_for_plugin('tool_health');
        }

        // Main savepoint reached.
        upgrade_main_savepoint(true, 2021092400.01);
    }

    if ($oldversion < 2021092400.03) {
        // Remove repository_picasa configuration (unless it has manually been added back).
        if (!file_exists($CFG->dirroot . '/repository/picasa/version.php')) {
            unset_all_config_for_plugin('repository_picasa');
        }

        upgrade_main_savepoint(true, 2021092400.03);
    }

    if ($oldversion < 2021100300.01) {
        // Remove repository_skydrive (unless it has manually been added back).
        if (!file_exists($CFG->dirroot . '/repository/skydrive/lib.php')) {
            unset_all_config_for_plugin('repository_skydrive');
        }

        // Main savepoint reached.
        upgrade_main_savepoint(true, 2021100300.01);
    }

    if ($oldversion < 2021100300.02) {
        // Remove filter_censor (unless it has manually been added back).
        if (!file_exists($CFG->dirroot . '/filter/censor/filter.php')) {
            unset_all_config_for_plugin('filter_censor');
        }

        // Main savepoint reached.
        upgrade_main_savepoint(true, 2021100300.02);
    }

    if ($oldversion < 2021100600.01) {
        // Remove qformat_examview (unless it has manually been added back).
        if (!file_exists($CFG->dirroot . '/question/format/examview/format.php')) {
            unset_all_config_for_plugin('qformat_examview');
        }

        // Main savepoint reached.
        upgrade_main_savepoint(true, 2021100600.01);
    }

    if ($oldversion < 2021100600.02) {
        $table = new xmldb_table('course_completion_defaults');

        // Adding fields to table course_completion_defaults.
        $field = new xmldb_field('completionpassgrade', XMLDB_TYPE_INTEGER, '1', null,
            XMLDB_NOTNULL, null, '0', 'completionusegrade');

        // Conditionally launch add field for course_completion_defaults.
        if (!$dbman->field_exists($table, $field)) {
            $dbman->add_field($table, $field);
        }

        upgrade_main_savepoint(true, 2021100600.02);
    }

    if ($oldversion < 2021100600.03) {
        $table = new xmldb_table('course_modules');

        // Adding new fields to table course_module table.
        $field = new xmldb_field('completionpassgrade', XMLDB_TYPE_INTEGER, '1', null,
            XMLDB_NOTNULL, null, '0', 'completionexpected');
        // Conditionally launch create table for course_completion_defaults.
        if (!$dbman->field_exists($table, $field)) {
            $dbman->add_field($table, $field);
        }

        upgrade_main_savepoint(true, 2021100600.03);
    }

    if ($oldversion < 2021100600.04) {
        // Define index itemtype-mod-inst-course (not unique) to be added to grade_items.
        $table = new xmldb_table('grade_items');
        $index = new xmldb_index('itemtype-mod-inst-course', XMLDB_INDEX_NOTUNIQUE,
            ['itemtype', 'itemmodule', 'iteminstance', 'courseid']);

        // Conditionally launch add index itemtype-mod-inst-course.
        if (!$dbman->index_exists($table, $index)) {
            $dbman->add_index($table, $index);
        }

        // Main savepoint reached.
        upgrade_main_savepoint(true, 2021100600.04);
    }

    if ($oldversion < 2021101900.01) {
        $table = new xmldb_table('reportbuilder_report');

        // Define field name to be added to reportbuilder_report.
        $field = new xmldb_field('name', XMLDB_TYPE_CHAR, '255', null, null, null, null, 'id');
        if (!$dbman->field_exists($table, $field)) {
            $dbman->add_field($table, $field);
        }

        // Define field conditiondata to be added to reportbuilder_report.
        $field = new xmldb_field('conditiondata', XMLDB_TYPE_TEXT, null, null, null, null, null, 'type');
        if (!$dbman->field_exists($table, $field)) {
            $dbman->add_field($table, $field);
        }

        // Define table reportbuilder_column to be created.
        $table = new xmldb_table('reportbuilder_column');

        // Adding fields to table reportbuilder_column.
        $table->add_field('id', XMLDB_TYPE_INTEGER, '10', null, XMLDB_NOTNULL, XMLDB_SEQUENCE, null);
        $table->add_field('reportid', XMLDB_TYPE_INTEGER, '10', null, XMLDB_NOTNULL, null, '0');
        $table->add_field('uniqueidentifier', XMLDB_TYPE_CHAR, '255', null, XMLDB_NOTNULL, null, null);
        $table->add_field('aggregation', XMLDB_TYPE_CHAR, '32', null, null, null, null);
        $table->add_field('heading', XMLDB_TYPE_CHAR, '255', null, null, null, null);
        $table->add_field('columnorder', XMLDB_TYPE_INTEGER, '10', null, XMLDB_NOTNULL, null, null);
        $table->add_field('sortenabled', XMLDB_TYPE_INTEGER, '1', null, XMLDB_NOTNULL, null, '0');
        $table->add_field('sortdirection', XMLDB_TYPE_INTEGER, '1', null, XMLDB_NOTNULL, null, null);
        $table->add_field('sortorder', XMLDB_TYPE_INTEGER, '10', null, null, null, null);
        $table->add_field('usercreated', XMLDB_TYPE_INTEGER, '10', null, XMLDB_NOTNULL, null, '0');
        $table->add_field('usermodified', XMLDB_TYPE_INTEGER, '10', null, XMLDB_NOTNULL, null, '0');
        $table->add_field('timecreated', XMLDB_TYPE_INTEGER, '10', null, XMLDB_NOTNULL, null, '0');
        $table->add_field('timemodified', XMLDB_TYPE_INTEGER, '10', null, XMLDB_NOTNULL, null, '0');

        // Adding keys to table reportbuilder_column.
        $table->add_key('primary', XMLDB_KEY_PRIMARY, ['id']);
        $table->add_key('reportid', XMLDB_KEY_FOREIGN, ['reportid'], 'reportbuilder_report', ['id']);
        $table->add_key('usercreated', XMLDB_KEY_FOREIGN, ['usercreated'], 'user', ['id']);
        $table->add_key('usermodified', XMLDB_KEY_FOREIGN, ['usermodified'], 'user', ['id']);

        // Conditionally launch create table for reportbuilder_column.
        if (!$dbman->table_exists($table)) {
            $dbman->create_table($table);
        }

        // Define table reportbuilder_filter to be created.
        $table = new xmldb_table('reportbuilder_filter');

        // Adding fields to table reportbuilder_filter.
        $table->add_field('id', XMLDB_TYPE_INTEGER, '10', null, XMLDB_NOTNULL, XMLDB_SEQUENCE, null);
        $table->add_field('reportid', XMLDB_TYPE_INTEGER, '10', null, XMLDB_NOTNULL, null, '0');
        $table->add_field('uniqueidentifier', XMLDB_TYPE_CHAR, '255', null, XMLDB_NOTNULL, null, null);
        $table->add_field('heading', XMLDB_TYPE_CHAR, '255', null, null, null, null);
        $table->add_field('iscondition', XMLDB_TYPE_INTEGER, '1', null, XMLDB_NOTNULL, null, '0');
        $table->add_field('filterorder', XMLDB_TYPE_INTEGER, '10', null, XMLDB_NOTNULL, null, null);
        $table->add_field('usercreated', XMLDB_TYPE_INTEGER, '10', null, XMLDB_NOTNULL, null, '0');
        $table->add_field('usermodified', XMLDB_TYPE_INTEGER, '10', null, XMLDB_NOTNULL, null, '0');
        $table->add_field('timecreated', XMLDB_TYPE_INTEGER, '10', null, XMLDB_NOTNULL, null, '0');
        $table->add_field('timemodified', XMLDB_TYPE_INTEGER, '10', null, XMLDB_NOTNULL, null, '0');

        // Adding keys to table reportbuilder_filter.
        $table->add_key('primary', XMLDB_KEY_PRIMARY, ['id']);
        $table->add_key('reportid', XMLDB_KEY_FOREIGN, ['reportid'], 'reportbuilder_report', ['id']);
        $table->add_key('usercreated', XMLDB_KEY_FOREIGN, ['usercreated'], 'user', ['id']);
        $table->add_key('usermodified', XMLDB_KEY_FOREIGN, ['usermodified'], 'user', ['id']);

        // Conditionally launch create table for reportbuilder_filter.
        if (!$dbman->table_exists($table)) {
            $dbman->create_table($table);
        }

        // Main savepoint reached.
        upgrade_main_savepoint(true, 2021101900.01);
    }

    if ($oldversion < 2021102600.01) {
        // Remove block_quiz_results (unless it has manually been added back).
        if (!file_exists($CFG->dirroot . '/blocks/quiz_result/block_quiz_results.php')) {
            // Delete instances.
            $instances = $DB->get_records_list('block_instances', 'blockname', ['quiz_results']);
            $instanceids = array_keys($instances);

            if (!empty($instanceids)) {
                blocks_delete_instances($instanceids);
            }

            // Delete the block from the block table.
            $DB->delete_records('block', array('name' => 'quiz_results'));

            // Remove capabilities.
            capabilities_cleanup('block_quiz_results');
            // Clean config.
            unset_all_config_for_plugin('block_quiz_results');

            // Remove Moodle-level quiz_results based capabilities.
            $capabilitiestoberemoved = ['block/quiz_results:addinstance'];
            // Delete any role_capabilities for the old roles.
            $DB->delete_records_list('role_capabilities', 'capability', $capabilitiestoberemoved);
            // Delete the capability itself.
            $DB->delete_records_list('capabilities', 'name', $capabilitiestoberemoved);
        }

        upgrade_main_savepoint(true, 2021102600.01);
    }

    if ($oldversion < 2021102900.02) {
        // If portfolio_boxnet is no longer present, remove it.
        if (!file_exists($CFG->dirroot . '/portfolio/boxnet/version.php')) {
            $instance = $DB->get_record('portfolio_instance', ['plugin' => 'boxnet']);
            if (!empty($instance)) {
                // Remove all records from portfolio_instance_config.
                $DB->delete_records('portfolio_instance_config', ['instance' => $instance->id]);
                // Remove all records from portfolio_instance_user.
                $DB->delete_records('portfolio_instance_user', ['instance' => $instance->id]);
                // Remove all records from portfolio_log.
                $DB->delete_records('portfolio_log', ['portfolio' => $instance->id]);
                // Remove all records from portfolio_tempdata.
                $DB->delete_records('portfolio_tempdata', ['instance' => $instance->id]);
                // Remove the record from the portfolio_instance table.
                $DB->delete_records('portfolio_instance', ['id' => $instance->id]);
            }

            // Clean config.
            unset_all_config_for_plugin('portfolio_boxnet');
        }

        // If repository_boxnet is no longer present, remove it.
        if (!file_exists($CFG->dirroot . '/repository/boxnet/version.php')) {
            $instance = $DB->get_record('repository', ['type' => 'boxnet']);
            if (!empty($instance)) {
                // Remove all records from repository_instance_config table.
                $DB->delete_records('repository_instance_config', ['instanceid' => $instance->id]);
                // Remove all records from repository_instances table.
                $DB->delete_records('repository_instances', ['typeid' => $instance->id]);
                // Remove the record from the repository table.
                $DB->delete_records('repository', ['id' => $instance->id]);
            }

            // Clean config.
            unset_all_config_for_plugin('repository_boxnet');

            // The boxnet repository plugin stores some config in 'boxnet' incorrectly.
            unset_all_config_for_plugin('boxnet');

            // Remove orphaned files.
            upgrade_delete_orphaned_file_records();
        }

        upgrade_main_savepoint(true, 2021102900.02);
    }

    if ($oldversion < 2021110100.00) {

        // Define table reportbuilder_audience to be created.
        $table = new xmldb_table('reportbuilder_audience');

        // Adding fields to table reportbuilder_audience.
        $table->add_field('id', XMLDB_TYPE_INTEGER, '10', null, XMLDB_NOTNULL, XMLDB_SEQUENCE, null);
        $table->add_field('reportid', XMLDB_TYPE_INTEGER, '10', null, XMLDB_NOTNULL, null, null);
        $table->add_field('classname', XMLDB_TYPE_CHAR, '255', null, XMLDB_NOTNULL, null, null);
        $table->add_field('configdata', XMLDB_TYPE_TEXT, null, null, XMLDB_NOTNULL, null, null);
        $table->add_field('usercreated', XMLDB_TYPE_INTEGER, '10', null, XMLDB_NOTNULL, null, '0');
        $table->add_field('usermodified', XMLDB_TYPE_INTEGER, '10', null, XMLDB_NOTNULL, null, '0');
        $table->add_field('timecreated', XMLDB_TYPE_INTEGER, '10', null, XMLDB_NOTNULL, null, '0');
        $table->add_field('timemodified', XMLDB_TYPE_INTEGER, '10', null, XMLDB_NOTNULL, null, '0');

        // Adding keys to table reportbuilder_audience.
        $table->add_key('primary', XMLDB_KEY_PRIMARY, ['id']);
        $table->add_key('reportid', XMLDB_KEY_FOREIGN, ['reportid'], 'reportbuilder_report', ['id']);
        $table->add_key('usercreated', XMLDB_KEY_FOREIGN, ['usercreated'], 'user', ['id']);
        $table->add_key('usermodified', XMLDB_KEY_FOREIGN, ['usermodified'], 'user', ['id']);

        // Conditionally launch create table for reportbuilder_audience.
        if (!$dbman->table_exists($table)) {
            $dbman->create_table($table);
        }

        // Main savepoint reached.
        upgrade_main_savepoint(true, 2021110100.00);
    }

    if ($oldversion < 2021110800.02) {
        // Define a field 'downloadcontent' in the 'course_modules' table.
        $table = new xmldb_table('course_modules');
        $field = new xmldb_field('downloadcontent', XMLDB_TYPE_INTEGER, '1', null, null, null, 1, 'deletioninprogress');

        // Conditionally launch add field 'downloadcontent'.
        if (!$dbman->field_exists($table, $field)) {
            $dbman->add_field($table, $field);
        }

        // Main savepoint reached.
        upgrade_main_savepoint(true, 2021110800.02);
    }

    if ($oldversion < 2021110800.03) {

        // Define field settingsdata to be added to reportbuilder_report.
        $table = new xmldb_table('reportbuilder_report');
        $field = new xmldb_field('settingsdata', XMLDB_TYPE_TEXT, null, null, null, null, null, 'conditiondata');

        // Conditionally launch add field settingsdata.
        if (!$dbman->field_exists($table, $field)) {
            $dbman->add_field($table, $field);
        }

        // Main savepoint reached.
        upgrade_main_savepoint(true, 2021110800.03);
    }

    if ($oldversion < 2021111700.00) {
        $mycoursespage = new stdClass();
        $mycoursespage->userid = null;
        $mycoursespage->name = '__courses';
        $mycoursespage->private = 0;
        $mycoursespage->sortorder  = 0;
        $DB->insert_record('my_pages', $mycoursespage);

        upgrade_main_savepoint(true, 2021111700.00);
    }

    if ($oldversion < 2021111700.01) {

        // Define field uniquerows to be added to reportbuilder_report.
        $table = new xmldb_table('reportbuilder_report');
        $field = new xmldb_field('uniquerows', XMLDB_TYPE_INTEGER, '1', null, XMLDB_NOTNULL, null, '0', 'type');

        // Conditionally launch add field uniquerows.
        if (!$dbman->field_exists($table, $field)) {
            $dbman->add_field($table, $field);
        }

        // Main savepoint reached.
        upgrade_main_savepoint(true, 2021111700.01);
    }

    if ($oldversion < 2021120100.01) {

        // Get current configuration data.
        $currentcustomusermenuitems = str_replace(["\r\n", "\r"], "\n", $CFG->customusermenuitems);
        $lines = explode("\n", $currentcustomusermenuitems);
        $lines = array_map('trim', $lines);
        $calendarcustomusermenu = 'calendar,core_calendar|/calendar/view.php?view=month|i/calendar';

        if (!in_array($calendarcustomusermenu, $lines)) {
            // Add Calendar item to the menu.
            array_splice($lines, 1, 0, [$calendarcustomusermenu]);
            set_config('customusermenuitems', implode("\n", $lines));
        }

        // Main savepoint reached.
        upgrade_main_savepoint(true, 2021120100.01);
    }

    if ($oldversion < 2021121400.01) {
        // The $CFG->grade_navmethod setting has been removed because it's not required anymore. This setting was used
        // to set the type of navigation (tabs or dropdown box) which will be displayed in gradebook. However, these
        // navigation methods are no longer used and replaced with tertiary navigation.
        unset_config('grade_navmethod');

        // Main savepoint reached.
        upgrade_main_savepoint(true, 2021121400.01);
    }

    if ($oldversion < 2021121700.01) {
        // Get current support email setting value.
        $config = get_config('moodle', 'supportemail');

        // Check if support email setting is empty and then set it to null.
        // We must do that so the setting is displayed during the upgrade.
        if (empty($config)) {
            set_config('supportemail', null);
        }

        // Main savepoint reached.
        upgrade_main_savepoint(true, 2021121700.01);
    }

    if ($oldversion < 2021122100.00) {
        // Get current configuration data.
        $currentcustomusermenuitems = str_replace(["\r\n", "\r"], "\n", $CFG->customusermenuitems);

        // The old default customusermenuitems config for 3.11 and below.
        $oldcustomusermenuitems = 'grades,grades|/grade/report/mygrades.php|t/grades
calendar,core_calendar|/calendar/view.php?view=month|i/calendar
messages,message|/message/index.php|t/message
preferences,moodle|/user/preferences.php|t/preferences';

        // Check if the current customusermenuitems config matches the old customusermenuitems config.
        $samecustomusermenuitems = $currentcustomusermenuitems == $oldcustomusermenuitems;
        if ($samecustomusermenuitems) {
            // If the site is still using the old defaults, upgrade to the new default.
            $newcustomusermenuitems = 'profile,moodle|/user/profile.php
grades,grades|/grade/report/mygrades.php
calendar,core_calendar|/calendar/view.php?view=month
privatefiles,moodle|/user/files.php';
            // Set the new configuration back.
            set_config('customusermenuitems', $newcustomusermenuitems);
        } else {
            // If the site is not using the old defaults, only add necessary entries.
            $lines = preg_split('/\n/', $currentcustomusermenuitems, -1, PREG_SPLIT_NO_EMPTY);
            $lines = array_map(static function(string $line): string {
                // Previous format was "<langstring>|<url>[|<pixicon>]" - pix icon is no longer supported.
                $lineparts = explode('|', trim($line), 3);
                // Return first two parts of line.
                return implode('|', array_slice($lineparts, 0, 2));
            }, $lines);

            // Remove the Preference entry from the menu to prevent duplication
            // since it will be added again in user_get_user_navigation_info().
            $lines = array_filter($lines, function($value) {
                return strpos($value, 'preferences,moodle|/user/preferences.php') === false;
            });

            $matches = preg_grep('/\|\/user\/files.php/i', $lines);
            if (!$matches) {
                // Add the Private files entry to the menu.
                $lines[] = 'privatefiles,moodle|/user/files.php';
            }

            $matches = preg_grep('/\|\/user\/profile.php/i', $lines);
            if (!$matches) {
                // Add the Profile entry to top of the menu.
                array_unshift($lines, 'profile,moodle|/user/profile.php');
            }

            // Set the new configuration back.
            set_config('customusermenuitems', implode("\n", $lines));
        }

        // Main savepoint reached.
        upgrade_main_savepoint(true, 2021122100.00);
    }


    if ($oldversion < 2021122100.01) {

        // Define field heading to be added to reportbuilder_audience.
        $table = new xmldb_table('reportbuilder_audience');
        $field = new xmldb_field('heading', XMLDB_TYPE_CHAR, '255', null, null, null, null, 'reportid');

        // Conditionally launch add field heading.
        if (!$dbman->field_exists($table, $field)) {
            $dbman->add_field($table, $field);
        }

        // Main savepoint reached.
        upgrade_main_savepoint(true, 2021122100.01);
    }

    if ($oldversion < 2021122100.02) {

        // Define table reportbuilder_schedule to be created.
        $table = new xmldb_table('reportbuilder_schedule');

        // Adding fields to table reportbuilder_schedule.
        $table->add_field('id', XMLDB_TYPE_INTEGER, '10', null, XMLDB_NOTNULL, XMLDB_SEQUENCE, null);
        $table->add_field('reportid', XMLDB_TYPE_INTEGER, '10', null, XMLDB_NOTNULL, null, '0');
        $table->add_field('name', XMLDB_TYPE_CHAR, '255', null, XMLDB_NOTNULL, null, null);
        $table->add_field('enabled', XMLDB_TYPE_INTEGER, '1', null, XMLDB_NOTNULL, null, '1');
        $table->add_field('audiences', XMLDB_TYPE_TEXT, null, null, XMLDB_NOTNULL, null, null);
        $table->add_field('format', XMLDB_TYPE_CHAR, '255', null, XMLDB_NOTNULL, null, null);
        $table->add_field('subject', XMLDB_TYPE_CHAR, '255', null, XMLDB_NOTNULL, null, null);
        $table->add_field('message', XMLDB_TYPE_TEXT, null, null, XMLDB_NOTNULL, null, null);
        $table->add_field('messageformat', XMLDB_TYPE_INTEGER, '10', null, XMLDB_NOTNULL, null, null);
        $table->add_field('userviewas', XMLDB_TYPE_INTEGER, '10', null, XMLDB_NOTNULL, null, '0');
        $table->add_field('timescheduled', XMLDB_TYPE_INTEGER, '10', null, XMLDB_NOTNULL, null, '0');
        $table->add_field('recurrence', XMLDB_TYPE_INTEGER, '10', null, XMLDB_NOTNULL, null, '0');
        $table->add_field('reportempty', XMLDB_TYPE_INTEGER, '10', null, XMLDB_NOTNULL, null, '0');
        $table->add_field('timelastsent', XMLDB_TYPE_INTEGER, '10', null, XMLDB_NOTNULL, null, '0');
        $table->add_field('timenextsend', XMLDB_TYPE_INTEGER, '10', null, XMLDB_NOTNULL, null, '0');
        $table->add_field('usercreated', XMLDB_TYPE_INTEGER, '10', null, XMLDB_NOTNULL, null, '0');
        $table->add_field('usermodified', XMLDB_TYPE_INTEGER, '10', null, XMLDB_NOTNULL, null, '0');
        $table->add_field('timecreated', XMLDB_TYPE_INTEGER, '10', null, XMLDB_NOTNULL, null, '0');
        $table->add_field('timemodified', XMLDB_TYPE_INTEGER, '10', null, XMLDB_NOTNULL, null, '0');

        // Adding keys to table reportbuilder_schedule.
        $table->add_key('primary', XMLDB_KEY_PRIMARY, ['id']);
        $table->add_key('reportid', XMLDB_KEY_FOREIGN, ['reportid'], 'reportbuilder_report', ['id']);
        $table->add_key('userviewas', XMLDB_KEY_FOREIGN, ['userviewas'], 'user', ['id']);
        $table->add_key('usercreated', XMLDB_KEY_FOREIGN, ['usercreated'], 'user', ['id']);
        $table->add_key('usermodified', XMLDB_KEY_FOREIGN, ['usermodified'], 'user', ['id']);

        // Conditionally launch create table for reportbuilder_schedule.
        if (!$dbman->table_exists($table)) {
            $dbman->create_table($table);
        }

        // Main savepoint reached.
        upgrade_main_savepoint(true, 2021122100.02);
    }

    if ($oldversion < 2021123000.01) {
        // The tool_admin_presets tables have been moved to core, because core_adminpresets component has been created, so
        // it can interact with the rest of core.
        // So the tool_admin_presetsXXX tables will be renamed to adminipresetsXXX if they exists; otherwise, they will be created.

        $tooltable = new xmldb_table('tool_admin_presets');
        $table = new xmldb_table('adminpresets');
        if ($dbman->table_exists($tooltable)) {
            $dbman->rename_table($tooltable, 'adminpresets');
        } else if (!$dbman->table_exists($table)) {
            // Adding fields to table adminpresets.
            $table->add_field('id', XMLDB_TYPE_INTEGER, '10', null, XMLDB_NOTNULL, XMLDB_SEQUENCE, null);
            $table->add_field('userid', XMLDB_TYPE_INTEGER, '10', null, XMLDB_NOTNULL, null, null);
            $table->add_field('name', XMLDB_TYPE_CHAR, '255', null, XMLDB_NOTNULL, null, null);
            $table->add_field('comments', XMLDB_TYPE_TEXT, null, null, null, null, null);
            $table->add_field('site', XMLDB_TYPE_CHAR, '255', null, XMLDB_NOTNULL, null, null);
            $table->add_field('author', XMLDB_TYPE_CHAR, '255', null, null, null, null);
            $table->add_field('moodleversion', XMLDB_TYPE_CHAR, '20', null, XMLDB_NOTNULL, null, null);
            $table->add_field('moodlerelease', XMLDB_TYPE_CHAR, '255', null, XMLDB_NOTNULL, null, null);
            $table->add_field('iscore', XMLDB_TYPE_INTEGER, '1', null, XMLDB_NOTNULL, null, '0');
            $table->add_field('timecreated', XMLDB_TYPE_INTEGER, '10', null, XMLDB_NOTNULL, null, '0');
            $table->add_field('timeimported', XMLDB_TYPE_INTEGER, '10', null, XMLDB_NOTNULL, null, '0');

            // Adding keys to table adminpresets.
            $table->add_key('primary', XMLDB_KEY_PRIMARY, ['id']);

            // Launch create table for adminpresets.
            $dbman->create_table($table);
        }

        $tooltable = new xmldb_table('tool_admin_presets_it');
        $table = new xmldb_table('adminpresets_it');
        if ($dbman->table_exists($tooltable)) {
            $dbman->rename_table($tooltable, 'adminpresets_it');
        } else if (!$dbman->table_exists($table)) {
            // Adding fields to table adminpresets_it.
            $table->add_field('id', XMLDB_TYPE_INTEGER, '10', null, XMLDB_NOTNULL, XMLDB_SEQUENCE, null);
            $table->add_field('adminpresetid', XMLDB_TYPE_INTEGER, '10', null, XMLDB_NOTNULL, null, null);
            $table->add_field('plugin', XMLDB_TYPE_CHAR, '100', null, null, null, null);
            $table->add_field('name', XMLDB_TYPE_CHAR, '100', null, XMLDB_NOTNULL, null, null);
            $table->add_field('value', XMLDB_TYPE_TEXT, null, null, null, null, null);

            // Adding keys to table adminpresets_it.
            $table->add_key('primary', XMLDB_KEY_PRIMARY, ['id']);

            // Adding indexes to table adminpresets_it.
            $table->add_index('adminpresetid', XMLDB_INDEX_NOTUNIQUE, ['adminpresetid']);

            // Launch create table for adminpresets_it.
            $dbman->create_table($table);
        }

        $tooltable = new xmldb_table('tool_admin_presets_it_a');
        $table = new xmldb_table('adminpresets_it_a');
        if ($dbman->table_exists($tooltable)) {
            $dbman->rename_table($tooltable, 'adminpresets_it_a');
        } else if (!$dbman->table_exists($table)) {
            // Adding fields to table adminpresets_it_a.
            $table->add_field('id', XMLDB_TYPE_INTEGER, '10', null, XMLDB_NOTNULL, XMLDB_SEQUENCE, null);
            $table->add_field('itemid', XMLDB_TYPE_INTEGER, '10', null, XMLDB_NOTNULL, null, null);
            $table->add_field('name', XMLDB_TYPE_CHAR, '100', null, XMLDB_NOTNULL, null, null);
            $table->add_field('value', XMLDB_TYPE_TEXT, null, null, null, null, null);

            // Adding keys to table adminpresets_it_a.
            $table->add_key('primary', XMLDB_KEY_PRIMARY, ['id']);

            // Adding indexes to table adminpresets_it_a.
            $table->add_index('itemid', XMLDB_INDEX_NOTUNIQUE, ['itemid']);

            // Launch create table for adminpresets_it_a.
            $dbman->create_table($table);
        }

        $tooltable = new xmldb_table('tool_admin_presets_app');
        $table = new xmldb_table('adminpresets_app');
        if ($dbman->table_exists($tooltable)) {
            $dbman->rename_table($tooltable, 'adminpresets_app');
        } else if (!$dbman->table_exists($table)) {
            // Adding fields to table adminpresets_app.
            $table->add_field('id', XMLDB_TYPE_INTEGER, '10', null, XMLDB_NOTNULL, XMLDB_SEQUENCE, null);
            $table->add_field('adminpresetid', XMLDB_TYPE_INTEGER, '10', null, XMLDB_NOTNULL, null, null);
            $table->add_field('userid', XMLDB_TYPE_INTEGER, '10', null, XMLDB_NOTNULL, null, null);
            $table->add_field('time', XMLDB_TYPE_INTEGER, '10', null, XMLDB_NOTNULL, null, null);

            // Adding keys to table adminpresets_app.
            $table->add_key('primary', XMLDB_KEY_PRIMARY, ['id']);

            // Adding indexes to table adminpresets_app.
            $table->add_index('adminpresetid', XMLDB_INDEX_NOTUNIQUE, ['adminpresetid']);

            // Launch create table for adminpresets_app.
            $dbman->create_table($table);
        }

        $tooltable = new xmldb_table('tool_admin_presets_app_it');
        $table = new xmldb_table('adminpresets_app_it');
        if ($dbman->table_exists($tooltable)) {
            $dbman->rename_table($tooltable, 'adminpresets_app_it');
        } else if (!$dbman->table_exists($table)) {
            // Adding fields to table adminpresets_app_it.
            $table->add_field('id', XMLDB_TYPE_INTEGER, '10', null, XMLDB_NOTNULL, XMLDB_SEQUENCE, null);
            $table->add_field('adminpresetapplyid', XMLDB_TYPE_INTEGER, '10', null, XMLDB_NOTNULL, null, null);
            $table->add_field('configlogid', XMLDB_TYPE_INTEGER, '10', null, XMLDB_NOTNULL, null, null);

            // Adding keys to table adminpresets_app_it.
            $table->add_key('primary', XMLDB_KEY_PRIMARY, ['id']);

            // Adding indexes to table adminpresets_app_it.
            $table->add_index('configlogid', XMLDB_INDEX_NOTUNIQUE, ['configlogid']);
            $table->add_index('adminpresetapplyid', XMLDB_INDEX_NOTUNIQUE, ['adminpresetapplyid']);

            // Launch create table for adminpresets_app_it.
            $dbman->create_table($table);
        }

        $tooltable = new xmldb_table('tool_admin_presets_app_it_a');
        $table = new xmldb_table('adminpresets_app_it_a');
        if ($dbman->table_exists($tooltable)) {
            $dbman->rename_table($tooltable, 'adminpresets_app_it_a');
        } else if (!$dbman->table_exists($table)) {
            // Adding fields to table adminpresets_app_it_a.
            $table->add_field('id', XMLDB_TYPE_INTEGER, '10', null, XMLDB_NOTNULL, XMLDB_SEQUENCE, null);
            $table->add_field('adminpresetapplyid', XMLDB_TYPE_INTEGER, '10', null, XMLDB_NOTNULL, null, null);
            $table->add_field('configlogid', XMLDB_TYPE_INTEGER, '10', null, XMLDB_NOTNULL, null, null);
            $table->add_field('itemname', XMLDB_TYPE_CHAR, '100', null, null, null, null);

            // Adding keys to table adminpresets_app_it_a.
            $table->add_key('primary', XMLDB_KEY_PRIMARY, ['id']);

            // Adding indexes to table adminpresets_app_it_a.
            $table->add_index('configlogid', XMLDB_INDEX_NOTUNIQUE, ['configlogid']);
            $table->add_index('adminpresetapplyid', XMLDB_INDEX_NOTUNIQUE, ['adminpresetapplyid']);

            // Launch create table for adminpresets_app_it_a.
            $dbman->create_table($table);
        }

        $tooltable = new xmldb_table('tool_admin_presets_plug');
        $table = new xmldb_table('adminpresets_plug');
        if ($dbman->table_exists($tooltable)) {
            $dbman->rename_table($tooltable, 'adminpresets_plug');
        } else if (!$dbman->table_exists($table)) {
            // Adding fields to table adminpresets_plug.
            $table->add_field('id', XMLDB_TYPE_INTEGER, '10', null, XMLDB_NOTNULL, XMLDB_SEQUENCE, null);
            $table->add_field('adminpresetid', XMLDB_TYPE_INTEGER, '10', null, XMLDB_NOTNULL, null, null);
            $table->add_field('plugin', XMLDB_TYPE_CHAR, '100', null, null, null, null);
            $table->add_field('name', XMLDB_TYPE_CHAR, '100', null, XMLDB_NOTNULL, null, null);
            $table->add_field('enabled', XMLDB_TYPE_INTEGER, '4', null, XMLDB_NOTNULL, null, '0');

            // Adding keys to table adminpresets_plug.
            $table->add_key('primary', XMLDB_KEY_PRIMARY, ['id']);

            // Adding indexes to table adminpresets_plug.
            $table->add_index('adminpresetid', XMLDB_INDEX_NOTUNIQUE, ['adminpresetid']);

            // Launch create table for adminpresets_plug.
            $dbman->create_table($table);
        }

        $tooltable = new xmldb_table('tool_admin_presets_app_plug');
        $table = new xmldb_table('adminpresets_app_plug');
        if ($dbman->table_exists($tooltable)) {
            $dbman->rename_table($tooltable, 'adminpresets_app_plug');
        } else if (!$dbman->table_exists($table)) {
            // Adding fields to table adminpresets_app_plug.
            $table->add_field('id', XMLDB_TYPE_INTEGER, '10', null, XMLDB_NOTNULL, XMLDB_SEQUENCE, null);
            $table->add_field('adminpresetapplyid', XMLDB_TYPE_INTEGER, '10', null, XMLDB_NOTNULL, null, null);
            $table->add_field('plugin', XMLDB_TYPE_CHAR, '100', null, null, null, null);
            $table->add_field('name', XMLDB_TYPE_CHAR, '100', null, XMLDB_NOTNULL, null, null);
            $table->add_field('value', XMLDB_TYPE_INTEGER, '4', null, XMLDB_NOTNULL, null, '0');
            $table->add_field('oldvalue', XMLDB_TYPE_INTEGER, '4', null, XMLDB_NOTNULL, null, '0');

            // Adding keys to table adminpresets_app_plug.
            $table->add_key('primary', XMLDB_KEY_PRIMARY, ['id']);

            // Adding indexes to table adminpresets_app_plug.
            $table->add_index('adminpresetapplyid', XMLDB_INDEX_NOTUNIQUE, ['adminpresetapplyid']);

            // Launch create table for adminpresets_app_plug.
            if (!$dbman->table_exists($table)) {
                $dbman->create_table($table);
            }
        }

        if ($DB->count_records('adminpresets', ['iscore' => 1]) == 0) {
            // Create default core site admin presets.
            require_once($CFG->dirroot . '/admin/presets/classes/helper.php');
            \core_adminpresets\helper::create_default_presets();
        }

        // Main savepoint reached.
        upgrade_main_savepoint(true, 2021123000.01);
    }

    if ($oldversion < 2021123000.02) {
        // If exists, migrate sensiblesettings admin settings from tool_admin_preset to adminpresets.
        if (get_config('tool_admin_presets', 'sensiblesettings') !== false) {
            set_config('sensiblesettings', get_config('tool_admin_presets', 'sensiblesettings'), 'adminpresets');
            unset_config('sensiblesettings', 'tool_admin_presets');
        }

        // Main savepoint reached.
        upgrade_main_savepoint(true, 2021123000.02);
    }

    if ($oldversion < 2021123000.03) {
        // If exists, migrate lastpresetapplied setting from tool_admin_preset to adminpresets.
        if (get_config('tool_admin_presets', 'lastpresetapplied') !== false) {
            set_config('lastpresetapplied', get_config('tool_admin_presets', 'lastpresetapplied'), 'adminpresets');
            unset_config('lastpresetapplied', 'tool_admin_presets');
        }

        // Main savepoint reached.
        upgrade_main_savepoint(true, 2021123000.03);
    }

    if ($oldversion < 2022011100.01) {
        // The following blocks have been hidden by default, so they shouldn't be enabled in the Full core preset: Course/site
        // summary, RSS feeds, Self completion and Feedback.
        $params = ['name' => get_string('fullpreset', 'core_adminpresets')];
        $fullpreset = $DB->get_record_select('adminpresets', 'name = :name and iscore > 0', $params);

        if (!$fullpreset) {
            // Full admin preset might have been created using the English name.
            $name = get_string_manager()->get_string('fullpreset', 'core_adminpresets', null, 'en');
            $params['name'] = $name;
            $fullpreset = $DB->get_record_select('adminpresets', 'name = :name and iscore > 0', $params);
        }
        if (!$fullpreset) {
            // We tried, but we didn't find full by name. Let's find a core preset that sets 'usecomments' setting to 1.
            $sql = "SELECT preset.*
                      FROM {adminpresets} preset
                INNER JOIN {adminpresets_it} it ON preset.id = it.adminpresetid
                     WHERE it.name = :name AND it.value = :value AND preset.iscore > 0";
            $params = ['name' => 'usecomments', 'value' => '1'];
            $fullpreset = $DB->get_record_sql($sql, $params);
        }

        if ($fullpreset) {
            $blocknames = ['course_summary', 'feedback', 'rss_client', 'selfcompletion'];
            list($blocksinsql, $blocksinparams) = $DB->get_in_or_equal($blocknames);

            // Remove entries from the adminpresets_app_plug table (in case the preset has been applied).
            $appliedpresets = $DB->get_records('adminpresets_app', ['adminpresetid' => $fullpreset->id], '', 'id');
            if ($appliedpresets) {
                list($appsinsql, $appsinparams) = $DB->get_in_or_equal(array_keys($appliedpresets));
                $sql = "adminpresetapplyid $appsinsql AND plugin='block' AND name $blocksinsql";
                $params = array_merge($appsinparams, $blocksinparams);
                $DB->delete_records_select('adminpresets_app_plug', $sql, $params);
            }

            // Remove entries for these blocks from the adminpresets_plug table.
            $sql = "adminpresetid = ? AND plugin='block' AND name $blocksinsql";
            $params = array_merge([$fullpreset->id], $blocksinparams);
            $DB->delete_records_select('adminpresets_plug', $sql, $params);
        }

        // Main savepoint reached.
        upgrade_main_savepoint(true, 2022011100.01);
    }

    if ($oldversion < 2022012100.02) {
        // Migrate default message output config.
        $preferences = get_config('message');

        $treatedprefs = [];

        foreach ($preferences as $preference => $value) {
            // Extract provider and preference name from the setting name.
            // Example name: airnotifier_provider_enrol_imsenterprise_imsenterprise_enrolment_permitted
            // Provider: airnotifier
            // Preference: enrol_imsenterprise_imsenterprise_enrolment_permitted.
            $providerparts = explode('_provider_', $preference);
            if (count($providerparts) <= 1) {
                continue;
            }

            $provider = $providerparts[0];
            $preference = $providerparts[1];

            // Extract and remove last part of the preference previously extracted: ie. permitted.
            $parts = explode('_', $preference);
            $key = array_pop($parts);

            if (in_array($key, ['permitted', 'loggedin', 'loggedoff'])) {
                if ($key == 'permitted') {
                    // We will use provider name instead of permitted.
                    $key = $provider;
                } else {
                    // Logged in and logged off values are a csv of the enabled providers.
                    $value = explode(',', $value);
                }

                // Join the rest of the parts: ie enrol_imsenterprise_imsenterprise_enrolment.
                $prefname = implode('_', $parts);

                if (!isset($treatedprefs[$prefname])) {
                    $treatedprefs[$prefname] = [];
                }

                // Save the value with the selected key.
                $treatedprefs[$prefname][$key] = $value;
            }
        }

        // Now take every preference previous treated and its values.
        foreach ($treatedprefs as $prefname => $values) {
            $enabled = []; // List of providers enabled for each preference.

            // Enable if one of those is enabled.
            $loggedin = isset($values['loggedin']) ? $values['loggedin'] : [];
            foreach ($loggedin as $provider) {
                $enabled[$provider] = 1;
            }
            $loggedoff = isset($values['loggedoff']) ? $values['loggedoff'] : [];
            foreach ($loggedoff as $provider) {
                $enabled[$provider] = 1;
            }

            // Do not treat those values again.
            unset($values['loggedin']);
            unset($values['loggedoff']);

            // Translate rest of values coming from permitted "key".
            foreach ($values as $provider => $value) {
                $locked = false;

                switch ($value) {
                    case 'forced':
                        // Provider is enabled by force.
                        $enabled[$provider] = 1;
                        $locked = true;
                        break;
                    case 'disallowed':
                        // Provider is disabled by force.
                        unset($enabled[$provider]);
                        $locked = true;
                        break;
                    default:
                        // Provider is not forced (permitted) or invalid values.
                }

                // Save locked.
                if ($locked) {
                    set_config($provider.'_provider_'.$prefname.'_locked', 1, 'message');
                } else {
                    set_config($provider.'_provider_'.$prefname.'_locked', 0, 'message');
                }
                // Remove old value.
                unset_config($provider.'_provider_'.$prefname.'_permitted', 'message');
            }

            // Save the new values.
            $value = implode(',', array_keys($enabled));
            set_config('message_provider_'.$prefname.'_enabled', $value, 'message');
            // Remove old values.
            unset_config('message_provider_'.$prefname.'_loggedin', 'message');
            unset_config('message_provider_'.$prefname.'_loggedoff', 'message');
        }

        // Migrate user preferences. ie merging message_provider_moodle_instantmessage_loggedoff with
        // message_provider_moodle_instantmessage_loggedin to message_provider_moodle_instantmessage_enabled.

        $allrecordsloggedoff = $DB->sql_like('name', ':loggedoff');
        $total = $DB->count_records_select(
            'user_preferences',
            $allrecordsloggedoff,
            ['loggedoff' => 'message_provider_%_loggedoff']
        );
        $i = 0;
        if ($total == 0) {
            $total = 1; // Avoid division by zero.
        }

        // Show a progress bar.
        $pbar = new progress_bar('upgradeusernotificationpreferences', 500, true);
        $pbar->update($i, $total, "Upgrading user notifications preferences - $i/$total.");

        // We're migrating provider per provider to reduce memory usage.
        $providers = $DB->get_records('message_providers', null, 'name');
        foreach ($providers as $provider) {
            // 60 minutes to migrate each provider.
            upgrade_set_timeout(3600);
            $componentproviderbase = 'message_provider_'.$provider->component.'_'.$provider->name;

            $loggedinname = $componentproviderbase.'_loggedin';
            $loggedoffname = $componentproviderbase.'_loggedoff';

            // Change loggedin to enabled.
            $enabledname = $componentproviderbase.'_enabled';
            $DB->set_field('user_preferences', 'name', $enabledname, ['name' => $loggedinname]);

            $selectparams = [
                'enabled' => $enabledname,
                'loggedoff' => $loggedoffname,
            ];
            $sql = 'SELECT m1.id loggedoffid, m1.value as loggedoff, m2.value as enabled, m2.id as enabledid
                FROM
                    (SELECT id, userid, value FROM {user_preferences} WHERE name = :loggedoff) m1
                LEFT JOIN
                    (SELECT id, userid, value FROM {user_preferences} WHERE name = :enabled) m2
                    ON m1.userid = m2.userid';

            while (($rs = $DB->get_recordset_sql($sql, $selectparams, 0, 1000)) && $rs->valid()) {
                // 10 minutes for every chunk.
                upgrade_set_timeout(600);

                $deleterecords = [];
                $changename = [];
                $changevalue = []; // Multidimensional array with possible values as key to reduce SQL queries.
                foreach ($rs as $record) {
                    if (empty($record->enabledid)) {
                        // Enabled does not exists, change the name.
                        $changename[] = $record->loggedoffid;
                    } else if ($record->enabledid != $record->loggedoff) {
                        // Exist and values differ (checked on SQL), update the enabled record.

                        if ($record->enabled != 'none' && !empty($record->enabled)) {
                            $enabledvalues = explode(',', $record->enabled);
                        } else {
                            $enabledvalues = [];
                        }

                        if ($record->loggedoff != 'none' && !empty($record->loggedoff)) {
                            $loggedoffvalues = explode(',', $record->loggedoff);
                        } else {
                            $loggedoffvalues = [];
                        }

                        $values = array_unique(array_merge($enabledvalues, $loggedoffvalues));
                        sort($values);

                        $newvalue = empty($values) ? 'none' : implode(',', $values);
                        if (!isset($changevalue[$newvalue])) {
                            $changevalue[$newvalue] = [];
                        }
                        $changevalue[$newvalue][] = $record->enabledid;

                        $deleterecords[] = $record->loggedoffid;
                    } else {
                        // They are the same, just delete loggedoff one.
                        $deleterecords[] = $record->loggedoffid;
                    }
                    $i++;
                }
                $rs->close();

                // Commit the changes.
                if (!empty($changename)) {
                    $changenameparams = [
                        'name' => $loggedoffname,
                    ];
                    $changenameselect = 'name = :name AND id IN (' . implode(',', $changename) . ')';
                    $DB->set_field_select('user_preferences', 'name', $enabledname, $changenameselect, $changenameparams);
                }

                if (!empty($changevalue)) {
                    $changevalueparams = [
                        'name' => $enabledname,
                    ];
                    foreach ($changevalue as $value => $ids) {
                        $changevalueselect = 'name = :name AND id IN (' . implode(',', $ids) . ')';
                        $DB->set_field_select('user_preferences', 'value', $value, $changevalueselect, $changevalueparams);
                    }
                }

                if (!empty($deleterecords)) {
                    $deleteparams = [
                        'name' => $loggedoffname,
                    ];
                    $deleteselect = 'name = :name AND id IN (' . implode(',', $deleterecords) . ')';
                    $DB->delete_records_select('user_preferences', $deleteselect, $deleteparams);
                }

                // Update progress.
                $pbar->update($i, $total, "Upgrading user notifications preferences - $i/$total.");
            }
            $rs->close();

            // Delete the rest of loggedoff values (that are equal than enabled).
            $deleteparams = [
                'name' => $loggedoffname,
            ];
            $deleteselect = 'name = :name';
            $i += $DB->count_records_select('user_preferences', $deleteselect, $deleteparams);
            $DB->delete_records_select('user_preferences', $deleteselect, $deleteparams);

            // Update progress.
            $pbar->update($i, $total, "Upgrading user notifications preferences - $i/$total.");
        }

        core_plugin_manager::reset_caches();

        // Delete the orphan records.
        $allrecordsparams = ['loggedin' => 'message_provider_%_loggedin', 'loggedoff' => 'message_provider_%_loggedoff'];
        $allrecordsloggedin = $DB->sql_like('name', ':loggedin');
        $allrecordsloggedinoffsql = "$allrecordsloggedin OR $allrecordsloggedoff";
        $DB->delete_records_select('user_preferences', $allrecordsloggedinoffsql, $allrecordsparams);

        // Update progress.
        $pbar->update($total, $total, "Upgrading user notifications preferences - $total/$total.");

        upgrade_main_savepoint(true, 2022012100.02);
    }

    // Introduce question versioning to core.
    // First, create the new tables.
    if ($oldversion < 2022020200.01) {
        // Define table question_bank_entries to be created.
        $table = new xmldb_table('question_bank_entries');

        // Adding fields to table question_bank_entries.
        $table->add_field('id', XMLDB_TYPE_INTEGER, '10', null, XMLDB_NOTNULL, XMLDB_SEQUENCE, null);
        $table->add_field('questioncategoryid', XMLDB_TYPE_INTEGER, '10', null, XMLDB_NOTNULL, null, 0);
        $table->add_field('idnumber', XMLDB_TYPE_CHAR, '100', null, null, null, null);
        $table->add_field('ownerid', XMLDB_TYPE_INTEGER, '10', null, null, null, null);

        // Adding keys to table question_bank_entries.
        $table->add_key('primary', XMLDB_KEY_PRIMARY, ['id']);
        $table->add_key('questioncategoryid', XMLDB_KEY_FOREIGN, ['questioncategoryid'], 'question_categories', ['id']);
        $table->add_key('ownerid', XMLDB_KEY_FOREIGN, ['ownerid'], 'user', ['id']);

        // Conditionally launch create table for question_bank_entries.
        if (!$dbman->table_exists($table)) {
            $dbman->create_table($table);
        }

        // Create category id and id number index.
        $index = new xmldb_index('categoryidnumber', XMLDB_INDEX_UNIQUE, ['questioncategoryid', 'idnumber']);

        // Conditionally launch add index categoryidnumber.
        if (!$dbman->index_exists($table, $index)) {
            $dbman->add_index($table, $index);
        }

        // Define table question_versions to be created.
        $table = new xmldb_table('question_versions');

        // Adding fields to table question_versions.
        $table->add_field('id', XMLDB_TYPE_INTEGER, '10', null, XMLDB_NOTNULL, XMLDB_SEQUENCE, null);
        $table->add_field('questionbankentryid', XMLDB_TYPE_INTEGER, '10', null, XMLDB_NOTNULL, null, 0);
        $table->add_field('version', XMLDB_TYPE_INTEGER, '10', null, XMLDB_NOTNULL, null, 1);
        $table->add_field('questionid', XMLDB_TYPE_INTEGER, '10', null, XMLDB_NOTNULL, null, 0);
        $table->add_field('status', XMLDB_TYPE_CHAR, '10', null, XMLDB_NOTNULL, null, 'ready');

        // Adding keys to table question_versions.
        $table->add_key('primary', XMLDB_KEY_PRIMARY, ['id']);
        $table->add_key('questionbankentryid', XMLDB_KEY_FOREIGN, ['questionbankentryid'], 'question_bank_entries', ['id']);
        $table->add_key('questionid', XMLDB_KEY_FOREIGN, ['questionid'], 'question', ['id']);

        // Conditionally launch create table for question_versions.
        if (!$dbman->table_exists($table)) {
            $dbman->create_table($table);
        }

        // Define table question_references to be created.
        $table = new xmldb_table('question_references');

        // Adding fields to table question_references.
        $table->add_field('id', XMLDB_TYPE_INTEGER, '10', null, XMLDB_NOTNULL, XMLDB_SEQUENCE, null);
        $table->add_field('usingcontextid', XMLDB_TYPE_INTEGER, '10', null, XMLDB_NOTNULL, null, 0);
        $table->add_field('component', XMLDB_TYPE_CHAR, '100', null, null, null, null);
        $table->add_field('questionarea', XMLDB_TYPE_CHAR, '50', null, null, null, null);
        $table->add_field('itemid', XMLDB_TYPE_INTEGER, '10', null, null, null, null);
        $table->add_field('questionbankentryid', XMLDB_TYPE_INTEGER, '10', null, XMLDB_NOTNULL, null, 0);
        $table->add_field('version', XMLDB_TYPE_INTEGER, '10', null, null, null, null);

        // Adding keys to table question_references.
        $table->add_key('primary', XMLDB_KEY_PRIMARY, ['id']);
        $table->add_key('usingcontextid', XMLDB_KEY_FOREIGN, ['usingcontextid'], 'context', ['id']);
        $table->add_key('questionbankentryid', XMLDB_KEY_FOREIGN, ['questionbankentryid'], 'question_bank_entries', ['id']);

        // Conditionally launch create table for question_references.
        if (!$dbman->table_exists($table)) {
            $dbman->create_table($table);
        }

        // Define table question_set_references to be created.
        $table = new xmldb_table('question_set_references');

        // Adding fields to table question_set_references.
        $table->add_field('id', XMLDB_TYPE_INTEGER, '10', null, XMLDB_NOTNULL, XMLDB_SEQUENCE, null);
        $table->add_field('usingcontextid', XMLDB_TYPE_INTEGER, '10', null, XMLDB_NOTNULL, null, 0);
        $table->add_field('component', XMLDB_TYPE_CHAR, '100', null, null, null, null);
        $table->add_field('questionarea', XMLDB_TYPE_CHAR, '50', null, null, null, null);
        $table->add_field('itemid', XMLDB_TYPE_INTEGER, '10', null, null, null, null);
        $table->add_field('questionscontextid', XMLDB_TYPE_INTEGER, '10', null, XMLDB_NOTNULL, null, 0);
        $table->add_field('filtercondition', XMLDB_TYPE_TEXT, null, null, null, null, null);

        // Adding keys to table question_set_references.
        $table->add_key('primary', XMLDB_KEY_PRIMARY, ['id']);
        $table->add_key('usingcontextid', XMLDB_KEY_FOREIGN, ['usingcontextid'], 'context', ['id']);
        $table->add_key('questionscontextid', XMLDB_KEY_FOREIGN, ['questionscontextid'], 'context', ['id']);

        // Conditionally launch create table for question_set_references.
        if (!$dbman->table_exists($table)) {
            $dbman->create_table($table);
        }

        // Main savepoint reached.
        upgrade_main_savepoint(true, 2022020200.01);
    }

    if ($oldversion < 2022020200.02) {
        // Define a new temporary field in the question_bank_entries tables.
        // Creating temporary field questionid to populate the data in question version table.
        // This will make sure the appropriate question id is inserted the version table without making any complex joins.
        $table = new xmldb_table('question_bank_entries');
        $field = new xmldb_field('questionid', XMLDB_TYPE_INTEGER, '10', null, XMLDB_NOTNULL);
        if (!$dbman->field_exists($table, $field)) {
            $dbman->add_field($table, $field);
        }

        $transaction = $DB->start_delegated_transaction();
        upgrade_set_timeout(3600);
        // Create the data for the question_bank_entries table with, including the new temporary field.
        $sql = <<<EOF
            INSERT INTO {question_bank_entries}
                (questionid, questioncategoryid, idnumber, ownerid)
            SELECT id, category, idnumber, createdby
            FROM {question} q
            EOF;

        // Inserting question_bank_entries data.
        $DB->execute($sql);

        $transaction->allow_commit();

        // Main savepoint reached.
        upgrade_main_savepoint(true, 2022020200.02);
    }

    if ($oldversion < 2022020200.03) {
        $transaction = $DB->start_delegated_transaction();
        upgrade_set_timeout(3600);
        // Create the question_versions using that temporary field.
        $sql = <<<EOF
            INSERT INTO {question_versions}
                (questionbankentryid, questionid, status)
            SELECT
                qbe.id,
                q.id,
                CASE
                    WHEN q.hidden > 0 THEN 'hidden'
                    ELSE 'ready'
                END
            FROM {question_bank_entries} qbe
            INNER JOIN {question} q ON qbe.questionid = q.id
            EOF;

        // Inserting question_versions data.
        $DB->execute($sql);

        $transaction->allow_commit();

        // Dropping temporary field questionid.
        $table = new xmldb_table('question_bank_entries');
        $field = new xmldb_field('questionid', XMLDB_TYPE_INTEGER, '10', null, XMLDB_NOTNULL);
        if ($dbman->field_exists($table, $field)) {
            $dbman->drop_field($table, $field);
        }

        // Main savepoint reached.
        upgrade_main_savepoint(true, 2022020200.03);
    }

    if ($oldversion < 2022020200.04) {
        $transaction = $DB->start_delegated_transaction();
        upgrade_set_timeout(3600);
        // Create the base data for the random questions in the set_references table.
        // This covers most of the hard work in one go.
        $concat = $DB->sql_concat("'{\"questioncategoryid\":\"'", 'q.category', "'\",\"includingsubcategories\":\"'",
            'qs.includingsubcategories', "'\"}'");
        $sql = <<<EOF
            INSERT INTO {question_set_references}
            (usingcontextid, component, questionarea, itemid, questionscontextid, filtercondition)
            SELECT
                c.id,
                'mod_quiz',
                'slot',
                qs.id,
                qc.contextid,
                $concat
            FROM {question} q
            INNER JOIN {quiz_slots} qs on q.id = qs.questionid
            INNER JOIN {course_modules} cm ON cm.instance = qs.quizid AND cm.module = :quizmoduleid
            INNER JOIN {context} c ON cm.id = c.instanceid AND c.contextlevel = :contextmodule
            INNER JOIN {question_categories} qc ON qc.id = q.category
            WHERE q.qtype = :random
            EOF;

        // Inserting question_set_references data.
        $DB->execute($sql, [
            'quizmoduleid' => $DB->get_field('modules', 'id', ['name' => 'quiz']),
            'contextmodule' => CONTEXT_MODULE,
            'random' => 'random',
        ]);

        $transaction->allow_commit();

        // Main savepoint reached.
        upgrade_main_savepoint(true, 2022020200.04);
    }

    if ($oldversion < 2022020200.05) {
        $transaction = $DB->start_delegated_transaction();
        upgrade_set_timeout(3600);

        // Count all the slot tags to be migrated (for progress bar).
        $total = $DB->count_records('quiz_slot_tags');
        $pbar = new progress_bar('migratequestiontags', 1000, true);
        $i = 0;
        // Updating slot_tags for random question tags.
        // Now fetch any quiz slot tags and update those slot details into the question_set_references.
        $slottags = $DB->get_recordset('quiz_slot_tags', [], 'slotid ASC');

        $tagstrings = [];
        $lastslot = null;
        $runinsert = function (int $lastslot, array $tagstrings) use ($DB) {
            $conditiondata = $DB->get_field('question_set_references', 'filtercondition',
                ['itemid' => $lastslot, 'component' => 'mod_quiz', 'questionarea' => 'slot']);

            // It is possible to have leftover tags in the database, without a corresponding
            // slot, because of an old bugs (e.g. MDL-76193). Therefore, if the slot is not found,
            // we can safely discard these tags.
            if (!empty($conditiondata)) {
                $condition = json_decode($conditiondata);
                $condition->tags = $tagstrings;
                $DB->set_field('question_set_references', 'filtercondition', json_encode($condition),
                        ['itemid' => $lastslot, 'component' => 'mod_quiz', 'questionarea' => 'slot']);
            }
        };

        foreach ($slottags as $tag) {
            upgrade_set_timeout(3600);
            if ($lastslot && $tag->slotid != $lastslot) {
                if (!empty($tagstrings)) {
                    // Insert the data.
                    $runinsert($lastslot, $tagstrings);
                }
                // Prepare for the next slot id.
                $tagstrings = [];
            }

            $lastslot = $tag->slotid;
            $tagstrings[] = "{$tag->tagid},{$tag->tagname}";
            // Update progress.
            $i++;
            $pbar->update($i, $total, "Migrating question tags - $i/$total.");
        }
        if ($tagstrings) {
            $runinsert($lastslot, $tagstrings);
        }
        $slottags->close();

        $transaction->allow_commit();
        // Main savepoint reached.
        upgrade_main_savepoint(true, 2022020200.05);
    }

    if ($oldversion < 2022020200.06) {
        $transaction = $DB->start_delegated_transaction();
        upgrade_set_timeout(3600);
        // Create question_references record for each question.
        // Except if qtype is random. That case is handled by question_set_reference.
        $sql = "INSERT INTO {question_references}
                        (usingcontextid, component, questionarea, itemid, questionbankentryid)
                 SELECT c.id, 'mod_quiz', 'slot', qs.id, qv.questionbankentryid
                   FROM {question} q
                   JOIN {question_versions} qv ON q.id = qv.questionid
                   JOIN {quiz_slots} qs ON q.id = qs.questionid
                   JOIN {modules} m ON m.name = 'quiz'
                   JOIN {course_modules} cm ON cm.module = m.id AND cm.instance = qs.quizid
                   JOIN {context} c ON c.instanceid = cm.id AND c.contextlevel = " . CONTEXT_MODULE . "
                  WHERE q.qtype <> 'random'";

        // Inserting question_references data.
        $DB->execute($sql);

        $transaction->allow_commit();
        // Main savepoint reached.
        upgrade_main_savepoint(true, 2022020200.06);
    }

    // Finally, drop fields from question table.
    if ($oldversion < 2022020200.07) {
        // Define fields to be dropped from questions.
        $table = new xmldb_table('question');

        $field = new xmldb_field('version');
        // Conditionally launch drop field version.
        if ($dbman->field_exists($table, $field)) {
            $dbman->drop_field($table, $field);
        }

        $field = new xmldb_field('hidden');
        // Conditionally launch drop field hidden.
        if ($dbman->field_exists($table, $field)) {
            $dbman->drop_field($table, $field);
        }

        // Define index categoryidnumber (not unique) to be dropped form question.
        $index = new xmldb_index('categoryidnumber', XMLDB_INDEX_UNIQUE, ['category', 'idnumber']);

        // Conditionally launch drop index categoryidnumber.
        if ($dbman->index_exists($table, $index)) {
            $dbman->drop_index($table, $index);
        }

        // Define key category (foreign) to be dropped form questions.
        $key = new xmldb_key('category', XMLDB_KEY_FOREIGN, ['category'], 'question_categories', ['id']);

        // Launch drop key category.
        $dbman->drop_key($table, $key);

        $field = new xmldb_field('idnumber');
        // Conditionally launch drop field idnumber.
        if ($dbman->field_exists($table, $field)) {
            $dbman->drop_field($table, $field);
        }

        $field = new xmldb_field('category');
        // Conditionally launch drop field category.
        if ($dbman->field_exists($table, $field)) {
            $dbman->drop_field($table, $field);
        }

        // Main savepoint reached.
        upgrade_main_savepoint(true, 2022020200.07);
    }

    if ($oldversion < 2022021100.01) {
        $sql = "SELECT preset.*
                  FROM {adminpresets} preset
            INNER JOIN {adminpresets_it} it ON preset.id = it.adminpresetid
                 WHERE it.name = :name AND it.value = :value AND preset.iscore > 0";
        // Some settings and plugins have been added/removed to the Starter and Full preset. Add them to the core presets if
        // they haven't been included yet.
        $params = ['name' => get_string('starterpreset', 'core_adminpresets'), 'iscore' => 1];
        $starterpreset = $DB->get_record('adminpresets', $params);
        if (!$starterpreset) {
            // Starter admin preset might have been created using the English name.
            $name = get_string_manager()->get_string('starterpreset', 'core_adminpresets', null, 'en');
            $params['name'] = $name;
            $starterpreset = $DB->get_record('adminpresets', $params);
        }
        if (!$starterpreset) {
            // We tried, but we didn't find starter by name. Let's find a core preset that sets 'usecomments' setting to 0.
            $params = ['name' => 'usecomments', 'value' => '0'];
            $starterpreset = $DB->get_record_sql($sql, $params);
        }

        $params = ['name' => get_string('fullpreset', 'core_adminpresets')];
        $fullpreset = $DB->get_record_select('adminpresets', 'name = :name and iscore > 0', $params);
        if (!$fullpreset) {
            // Full admin preset might have been created using the English name.
            $name = get_string_manager()->get_string('fullpreset', 'core_adminpresets', null, 'en');
            $params['name'] = $name;
            $fullpreset = $DB->get_record_select('adminpresets', 'name = :name and iscore > 0', $params);
        }
        if (!$fullpreset) {
            // We tried, but we didn't find full by name. Let's find a core preset that sets 'usecomments' setting to 1.
            $params = ['name' => 'usecomments', 'value' => '1'];
            $fullpreset = $DB->get_record_sql($sql, $params);
        }

        $settings = [
            // Settings. Hide Guest login button for Starter preset (and back to show for Full).
            [
                'presetid' => $starterpreset->id,
                'plugin' => 'none',
                'name' => 'guestloginbutton',
                'value' => '0',
            ],
            [
                'presetid' => $fullpreset->id,
                'plugin' => 'none',
                'name' => 'guestloginbutton',
                'value' => '1',
            ],
            // Settings. Set Activity chooser tabs to "Starred, All, Recommended"(1) for Starter and back it to default(0) for Full.
            [
                'presetid' => $starterpreset->id,
                'plugin' => 'none',
                'name' => 'activitychoosertabmode',
                'value' => '1',
            ],
            [
                'presetid' => $fullpreset->id,
                'plugin' => 'none',
                'name' => 'activitychoosertabmode',
                'value' => '0',
            ],
        ];
        foreach ($settings as $notused => $setting) {
            $params = ['adminpresetid' => $setting['presetid'], 'plugin' => $setting['plugin'], 'name' => $setting['name']];
            if (!$DB->record_exists('adminpresets_it', $params)) {
                $record = new \stdClass();
                $record->adminpresetid = $setting['presetid'];
                $record->plugin = $setting['plugin'];
                $record->name = $setting['name'];
                $record->value = $setting['value'];
                $DB->insert_record('adminpresets_it', $record);
            }
        }

        $plugins = [
            // Plugins. Blocks. Disable/enable Online users, Recently accessed courses and Starred courses.
            [
                'presetid' => $starterpreset->id,
                'plugin' => 'block',
                'name' => 'online_users',
                'enabled' => '0',
            ],
            [
                'presetid' => $fullpreset->id,
                'plugin' => 'block',
                'name' => 'online_users',
                'enabled' => '1',
            ],
            [
                'presetid' => $starterpreset->id,
                'plugin' => 'block',
                'name' => 'recentlyaccessedcourses',
                'enabled' => '0',
            ],
            [
                'presetid' => $fullpreset->id,
                'plugin' => 'block',
                'name' => 'recentlyaccessedcourses',
                'enabled' => '1',
            ],
            [
                'presetid' => $starterpreset->id,
                'plugin' => 'block',
                'name' => 'starredcourses',
                'enabled' => '0',
            ],
            [
                'presetid' => $fullpreset->id,
                'plugin' => 'block',
                'name' => 'starredcourses',
                'enabled' => '1',
            ],
            // Plugins. Enrolments. Disable/enable Guest access.
            [
                'presetid' => $starterpreset->id,
                'plugin' => 'enrol',
                'name' => 'guest',
                'enabled' => '0',
            ],
            [
                'presetid' => $fullpreset->id,
                'plugin' => 'enrol',
                'name' => 'guest',
                'enabled' => '1',
            ],
        ];
        foreach ($plugins as $notused => $plugin) {
            $params = ['adminpresetid' => $plugin['presetid'], 'plugin' => $plugin['plugin'], 'name' => $plugin['name']];
            if (!$DB->record_exists('adminpresets_plug', $params)) {
                $record = new \stdClass();
                $record->adminpresetid = $plugin['presetid'];
                $record->plugin = $plugin['plugin'];
                $record->name = $plugin['name'];
                $record->enabled = $plugin['enabled'];
                $DB->insert_record('adminpresets_plug', $record);
            }
        }

        // Settings: Remove customusermenuitems setting from Starter and Full presets.
        $sql = "(adminpresetid = ? OR adminpresetid = ?) AND plugin = 'none' AND name = 'customusermenuitems'";
        $params = [$starterpreset->id, $fullpreset->id];
        $DB->delete_records_select('adminpresets_it', $sql, $params);

        // Plugins. Question types. Re-enable Description and Essay for Starter.
        $sql = "(adminpresetid = ? OR adminpresetid = ?) AND plugin = 'qtype' AND (name = 'description' OR name = 'essay')";
        $DB->delete_records_select('adminpresets_plug', $sql, $params);

        // Main savepoint reached.
        upgrade_main_savepoint(true, 2022021100.01);

    }

    if ($oldversion < 2022021100.02) {
        $table = new xmldb_table('task_scheduled');

        // Changing precision of field minute on table task_scheduled to (200).
        $field = new xmldb_field('minute', XMLDB_TYPE_CHAR, '200', null, XMLDB_NOTNULL, null, null, 'blocking');
        $dbman->change_field_precision($table, $field);
        // Changing precision of field hour on table task_scheduled to (70).
        $field = new xmldb_field('hour', XMLDB_TYPE_CHAR, '70', null, XMLDB_NOTNULL, null, null, 'minute');
        $dbman->change_field_precision($table, $field);
        // Changing precision of field day on table task_scheduled to (90).
        $field = new xmldb_field('day', XMLDB_TYPE_CHAR, '90', null, XMLDB_NOTNULL, null, null, 'hour');
        $dbman->change_field_precision($table, $field);
        // Changing precision of field month on table task_scheduled to (30).
        $field = new xmldb_field('month', XMLDB_TYPE_CHAR, '30', null, XMLDB_NOTNULL, null, null, 'day');
        $dbman->change_field_precision($table, $field);

        // Main savepoint reached.
        upgrade_main_savepoint(true, 2022021100.02);
    }

    if ($oldversion < 2022022600.01) {
        // Get all processor and existing preferences.
        $processors = $DB->get_records('message_processors');
        $providers = $DB->get_records('message_providers', null, '', 'id, name, component');
        $existingpreferences = get_config('message');

        foreach ($processors as $processor) {
            foreach ($providers as $provider) {
                // Setting default preference name.
                $componentproviderbase = $provider->component . '_' . $provider->name;
                $preferencename = $processor->name.'_provider_'.$componentproviderbase.'_locked';
                // If we do not have this setting yet, set it to 0.
                if (!isset($existingpreferences->{$preferencename})) {
                    set_config($preferencename, 0, 'message');
                }
            }
        }

        upgrade_main_savepoint(true, 2022022600.01);
    }

    if ($oldversion < 2022030100.00) {
        $sql = "SELECT preset.*
                  FROM {adminpresets} preset
            INNER JOIN {adminpresets_it} it ON preset.id = it.adminpresetid
                 WHERE it.name = :name AND it.value = :value AND preset.iscore > 0";

        $name = get_string('starterpreset', 'core_adminpresets');
        $params = ['name' => $name, 'iscore' => 1];
        $starterpreset = $DB->get_record('adminpresets', $params);
        if (!$starterpreset) {
            // Starter admin preset might have been created using the English name. Let's change it to current language.
            $englishname = get_string_manager()->get_string('starterpreset', 'core_adminpresets', null, 'en');
            $params['name'] = $englishname;
            $starterpreset = $DB->get_record('adminpresets', $params);
        }
        if (!$starterpreset) {
            // We tried, but we didn't find starter by name. Let's find a core preset that sets 'usecomments' setting to 0.
            $params = ['name' => 'usecomments', 'value' => '0'];
            $starterpreset = $DB->get_record_sql($sql, $params);
        }
        // The iscore field is already 1 for starterpreset, so we don't need to change it.
        // We only need to update the name and comment in case they are different to current language strings.
        if ($starterpreset && $starterpreset->name != $name) {
            $starterpreset->name = $name;
            $starterpreset->comments = get_string('starterpresetdescription', 'core_adminpresets');
            $DB->update_record('adminpresets', $starterpreset);
        }

        // Let's mark Full admin presets with current FULL_PRESETS value and change the name to current language.
        $name = get_string('fullpreset', 'core_adminpresets');
        $params = ['name' => $name];
        $fullpreset = $DB->get_record_select('adminpresets', 'name = :name and iscore > 0', $params);
        if (!$fullpreset) {
            // Full admin preset might have been created using the English name.
            $englishname = get_string_manager()->get_string('fullpreset', 'core_adminpresets', null, 'en');
            $params['name'] = $englishname;
            $fullpreset = $DB->get_record_select('adminpresets', 'name = :name and iscore > 0', $params);
        }
        if (!$fullpreset) {
            // We tried, but we didn't find full by name. Let's find a core preset that sets 'usecomments' setting to 1.
            $params = ['name' => 'usecomments', 'value' => '1'];
            $fullpreset = $DB->get_record_sql($sql, $params);
        }
        if ($fullpreset) {
            // We need to update iscore field value, whether the name is the same or not.
            $fullpreset->name = $name;
            $fullpreset->comments = get_string('fullpresetdescription', 'core_adminpresets');
            $fullpreset->iscore = 2;
            $DB->update_record('adminpresets', $fullpreset);

            // We are applying again changes made on 2022011100.01 upgrading step because of MDL-73953 bug.
            $blocknames = ['course_summary', 'feedback', 'rss_client', 'selfcompletion'];
            list($blocksinsql, $blocksinparams) = $DB->get_in_or_equal($blocknames);

            // Remove entries from the adminpresets_app_plug table (in case the preset has been applied).
            $appliedpresets = $DB->get_records('adminpresets_app', ['adminpresetid' => $fullpreset->id], '', 'id');
            if ($appliedpresets) {
                list($appsinsql, $appsinparams) = $DB->get_in_or_equal(array_keys($appliedpresets));
                $sql = "adminpresetapplyid $appsinsql AND plugin='block' AND name $blocksinsql";
                $params = array_merge($appsinparams, $blocksinparams);
                $DB->delete_records_select('adminpresets_app_plug', $sql, $params);
            }

            // Remove entries for these blocks from the adminpresets_plug table.
            $sql = "adminpresetid = ? AND plugin='block' AND name $blocksinsql";
            $params = array_merge([$fullpreset->id], $blocksinparams);
            $DB->delete_records_select('adminpresets_plug', $sql, $params);
        }

        // Main savepoint reached.
        upgrade_main_savepoint(true, 2022030100.00);
    }

    if ($oldversion < 2022031100.01) {
        $reportsusermenuitem = 'reports,core_reportbuilder|/reportbuilder/index.php';
        upgrade_add_item_to_usermenu($reportsusermenuitem);
        // Main savepoint reached.
        upgrade_main_savepoint(true, 2022031100.01);
    }

    if ($oldversion < 2022032200.01) {

        // Define index to be added to question_references.
        $table = new xmldb_table('question_references');
        $index = new xmldb_index('context-component-area-itemid', XMLDB_INDEX_UNIQUE,
            ['usingcontextid', 'component', 'questionarea', 'itemid']);

        // Conditionally launch add field id.
        if (!$dbman->index_exists($table, $index)) {
            $dbman->add_index($table, $index);
        }

        // Main savepoint reached.
        upgrade_main_savepoint(true, 2022032200.01);
    }

    if ($oldversion < 2022032200.02) {

        // Define index to be added to question_references.
        $table = new xmldb_table('question_set_references');
        $index = new xmldb_index('context-component-area-itemid', XMLDB_INDEX_UNIQUE,
            ['usingcontextid', 'component', 'questionarea', 'itemid']);

        // Conditionally launch add field id.
        if (!$dbman->index_exists($table, $index)) {
            $dbman->add_index($table, $index);
        }

        // Main savepoint reached.
        upgrade_main_savepoint(true, 2022032200.02);
    }

    if ($oldversion < 2022041200.01) {

        // The original default admin presets "sensible settings" (those that should be treated as sensitive).
        $originalsensiblesettings = 'recaptchapublickey@@none, recaptchaprivatekey@@none, googlemapkey3@@none, ' .
            'secretphrase@@url, cronremotepassword@@none, smtpuser@@none, smtppass@none, proxypassword@@none, ' .
            'quizpassword@@quiz, allowedip@@none, blockedip@@none, dbpass@@logstore_database, messageinbound_hostpass@@none, ' .
            'bind_pw@@auth_cas, pass@@auth_db, bind_pw@@auth_ldap, dbpass@@enrol_database, bind_pw@@enrol_ldap, ' .
            'server_password@@search_solr, ssl_keypassword@@search_solr, alternateserver_password@@search_solr, ' .
            'alternatessl_keypassword@@search_solr, test_password@@cachestore_redis, password@@mlbackend_python';

        // Check if the current config matches the original default, upgrade to new default if so.
        if (get_config('adminpresets', 'sensiblesettings') === $originalsensiblesettings) {
            $newsensiblesettings = "{$originalsensiblesettings}, badges_badgesalt@@none, calendar_exportsalt@@none";
            set_config('sensiblesettings', $newsensiblesettings, 'adminpresets');
        }

        // Main savepoint reached.
        upgrade_main_savepoint(true, 2022041200.01);
    }

    // Automatically generated Moodle v4.0.0 release upgrade line.
    // Put any upgrade step following this.

    if ($oldversion < 2022042900.01) {
        // Social custom fields could had been created linked to category id = 1. Let's check category 1 exists.
        if (!$DB->get_record('user_info_category', ['id' => 1])) {
            // Let's check if we have any custom field linked to category id = 1.
            $fields = $DB->get_records('user_info_field', ['categoryid' => 1]);
            if (!empty($fields)) {
                $categoryid = $DB->get_field_sql('SELECT min(id) from {user_info_category}');
                foreach ($fields as $field) {
                    $field->categoryid = $categoryid;
                    $DB->update_record('user_info_field', $field);
                }
            }
        }

        // Main savepoint reached.
        upgrade_main_savepoint(true, 2022042900.01);
    }

    if ($oldversion < 2022051000.00) {
        // Add index to the sid field in the external_tokens table.
        $table = new xmldb_table('external_tokens');
        $index = new xmldb_index('sid', XMLDB_INDEX_NOTUNIQUE, ['sid']);

        if (!$dbman->index_exists($table, $index)) {
            $dbman->add_index($table, $index);
        }

        upgrade_main_savepoint(true, 2022051000.00);
    }

    if ($oldversion < 2022052500.00) {
        // Start an adhoc task to fix the file timestamps of restored files.
        $task = new core\task\fix_file_timestamps_task();
        \core\task\manager::queue_adhoc_task($task);

        // Main savepoint reached.
        upgrade_main_savepoint(true, 2022052500.00);
    }

    if ($oldversion < 2022052700.01) {

        // Define index timestarted_idx (not unique) to be added to task_adhoc.
        $table = new xmldb_table('task_adhoc');
        $index = new xmldb_index('timestarted_idx', XMLDB_INDEX_NOTUNIQUE, ['timestarted']);

        // Conditionally launch add index timestarted_idx.
        if (!$dbman->index_exists($table, $index)) {
            $dbman->add_index($table, $index);
        }

        // Main savepoint reached.
        upgrade_main_savepoint(true, 2022052700.01);
    }

    if ($oldversion < 2022052700.02) {

        // Define index filename (not unique) to be added to files.
        $table = new xmldb_table('files');
        $index = new xmldb_index('filename', XMLDB_INDEX_NOTUNIQUE, ['filename']);

        // Conditionally launch add index filename.
        if (!$dbman->index_exists($table, $index)) {
            $dbman->add_index($table, $index);
        }

        // Main savepoint reached.
        upgrade_main_savepoint(true, 2022052700.02);
    }

    if ($oldversion < 2022060300.01) {

        // Changing precision of field hidden on table grade_categories to (10).
        $table = new xmldb_table('grade_categories');
        $field = new xmldb_field('hidden', XMLDB_TYPE_INTEGER, '10', null, XMLDB_NOTNULL, null, '0', 'timemodified');

        // Launch change of precision for field hidden.
        $dbman->change_field_precision($table, $field);

        // Changing precision of field hidden on table grade_categories_history to (10).
        $table = new xmldb_table('grade_categories_history');
        $field = new xmldb_field('hidden', XMLDB_TYPE_INTEGER, '10', null, XMLDB_NOTNULL, null, '0', 'aggregatesubcats');

        // Launch change of precision for field hidden.
        $dbman->change_field_precision($table, $field);

        // Main savepoint reached.
        upgrade_main_savepoint(true, 2022060300.01);
    }

    if ($oldversion < 2022061000.01) {
        // Iterate over custom user menu items configuration, removing pix icon references.
        $customusermenuitems = str_replace(["\r\n", "\r"], "\n", $CFG->customusermenuitems);

        $lines = preg_split('/\n/', $customusermenuitems, -1, PREG_SPLIT_NO_EMPTY);
        $lines = array_map(static function(string $line): string {
            // Previous format was "<langstring>|<url>[|<pixicon>]" - pix icon is no longer supported.
            $lineparts = explode('|', trim($line), 3);
            // Return first two parts of line.
            return implode('|', array_slice($lineparts, 0, 2));
        }, $lines);

        set_config('customusermenuitems', implode("\n", $lines));

        upgrade_main_savepoint(true, 2022061000.01);
    }

    if ($oldversion < 2022061500.00) {
        // Remove drawer-open-nav user preference for every user.
        $DB->delete_records('user_preferences', ['name' => 'drawer-open-nav']);

        // Main savepoint reached.
        upgrade_main_savepoint(true, 2022061500.00);

    }

    if ($oldversion < 2022072900.00) {
        // Call the helper function that updates the foreign keys and indexes in MDL-49795.
        upgrade_add_foreign_key_and_indexes();

        // Main savepoint reached.
        upgrade_main_savepoint(true, 2022072900.00);
    }

    if ($oldversion < 2022081200.01) {

        // Define field lang to be added to course_modules.
        $table = new xmldb_table('course_modules');
        $field = new xmldb_field('lang', XMLDB_TYPE_CHAR, '30', null, null, null, null, 'downloadcontent');

        // Conditionally launch add field lang.
        if (!$dbman->field_exists($table, $field)) {
            $dbman->add_field($table, $field);
        }

        // Main savepoint reached.
        upgrade_main_savepoint(true, 2022081200.01);
    }

    if ($oldversion < 2022091000.01) {
        $table = new xmldb_table('h5p');
        $indexpathnamehash = new xmldb_index('pathnamehash_idx', XMLDB_INDEX_NOTUNIQUE, ['pathnamehash']);

        if (!$dbman->index_exists($table, $indexpathnamehash)) {
            $dbman->add_index($table, $indexpathnamehash);
        }
        // Main savepoint reached.
        upgrade_main_savepoint(true, 2022091000.01);
    }

    if ($oldversion < 2022092200.01) {

        // Remove any orphaned tag instance records (pointing to non-existing context).
        $DB->delete_records_select('tag_instance', 'NOT EXISTS (
            SELECT ctx.id FROM {context} ctx WHERE ctx.id = {tag_instance}.contextid
        )');

        // Main savepoint reached.
        upgrade_main_savepoint(true, 2022092200.01);
    }

    if ($oldversion < 2022101400.01) {
        $table = new xmldb_table('competency_modulecomp');
        $field = new xmldb_field('overridegrade', XMLDB_TYPE_INTEGER, '1', null, XMLDB_NOTNULL, null, '0', 'ruleoutcome');

        if (!$dbman->field_exists($table, $field)) {
            $dbman->add_field($table, $field);
        }

        // Main savepoint reached.
        upgrade_main_savepoint(true, 2022101400.01);
    }

    if ($oldversion < 2022101400.03) {
        // Define table to store completion viewed.
        $table = new xmldb_table('course_modules_viewed');

        // Adding fields to table course_modules_viewed.
        $table->add_field('id', XMLDB_TYPE_INTEGER, '10', null, XMLDB_NOTNULL, XMLDB_SEQUENCE, null);
        $table->add_field('coursemoduleid', XMLDB_TYPE_INTEGER, '10', null, XMLDB_NOTNULL, null, null, 'id');
        $table->add_field('userid', XMLDB_TYPE_INTEGER, '10', null, XMLDB_NOTNULL, null, null, 'coursemoduleid');
        $table->add_field('timecreated', XMLDB_TYPE_INTEGER, '10', null, XMLDB_NOTNULL, null, null, 'userid');

        // Adding keys to table course_modules_viewed.
        $table->add_key('primary', XMLDB_KEY_PRIMARY, ['id']);

        // Adding indexes to table course_modules_viewed.
        $table->add_index('coursemoduleid', XMLDB_INDEX_NOTUNIQUE, ['coursemoduleid']);
        $table->add_index('userid-coursemoduleid', XMLDB_INDEX_UNIQUE, ['userid', 'coursemoduleid']);

        if (!$dbman->table_exists($table)) {
            $dbman->create_table($table);
        }

        // Main savepoint reached.
        upgrade_main_savepoint(true, 2022101400.03);
    }

    if ($oldversion < 2022101400.04) {
        // Add legacy data to the new table.
        $transaction = $DB->start_delegated_transaction();
        upgrade_set_timeout(3600);
        $sql = "INSERT INTO {course_modules_viewed}
                            (userid, coursemoduleid, timecreated)
                     SELECT userid, coursemoduleid, timemodified
                       FROM {course_modules_completion}
                      WHERE viewed = 1";
        $DB->execute($sql);
        $transaction->allow_commit();

        // Main savepoint reached.
        upgrade_main_savepoint(true, 2022101400.04);
    }

    if ($oldversion < 2022101400.05) {
        // Define field viewed to be dropped from course_modules_completion.
        $table = new xmldb_table('course_modules_completion');
        $field = new xmldb_field('viewed');

        // Conditionally launch drop field viewed.
        if ($dbman->field_exists($table, $field)) {
            $dbman->drop_field($table, $field);
        }

        // Main savepoint reached.
        upgrade_main_savepoint(true, 2022101400.05);
    }

    if ($oldversion < 2022102800.01) {
        // For sites with "contact site support" already available (4.0.x), maintain existing functionality.
        if ($oldversion >= 2022041900.00) {
            set_config('supportavailability', CONTACT_SUPPORT_ANYONE);
        } else {
            // Sites which did not previously have the "contact site support" feature default to it requiring authentication.
            set_config('supportavailability', CONTACT_SUPPORT_AUTHENTICATED);
        }

        // Main savepoint reached.
        upgrade_main_savepoint(true, 2022102800.01);
    }

    if ($oldversion < 2022110600.00) {
        // If webservice_xmlrpc isn't any longer installed, remove its configuration,
        // capabilities and presence in other settings.
        if (!file_exists($CFG->dirroot . '/webservice/xmlrpc/version.php')) {
            // No DB structures to delete in this plugin.

            // Remove capabilities.
            capabilities_cleanup('webservice_xmlrpc');

            // Remove own configuration.
            unset_all_config_for_plugin('webservice_xmlrpc');

            // Remove it from the enabled protocols if it was there.
            $protos = get_config('core', 'webserviceprotocols');
            $protoarr = explode(',', $protos);
            $protoarr = array_filter($protoarr, function($ele) {
                return trim($ele) !== 'xmlrpc';
            });
            $protos = implode(',', $protoarr);
            set_config('webserviceprotocols', $protos);
        }

        // Main savepoint reached.
        upgrade_main_savepoint(true, 2022110600.00);
    }

    // Automatically generated Moodle v4.1.0 release upgrade line.
    // Put any upgrade step following this.

    if ($oldversion < 2022120900.01) {

        // Remove any orphaned role assignment records (pointing to non-existing roles).
        $DB->delete_records_select('role_assignments', 'NOT EXISTS (
            SELECT r.id FROM {role} r WHERE r.id = {role_assignments}.roleid
        )');

        // Main savepoint reached.
        upgrade_main_savepoint(true, 2022120900.01);
    }

    if ($oldversion < 2022121600.01) {
        // Define index blocknameindex (not unique) to be added to block_instances.
        $table = new xmldb_table('block_instances');
        $index = new xmldb_index('blocknameindex', XMLDB_INDEX_NOTUNIQUE, ['blockname']);

        // Conditionally launch add index blocknameindex.
        if (!$dbman->index_exists($table, $index)) {
            $dbman->add_index($table, $index);
        }
        // Main savepoint reached.
        upgrade_main_savepoint(true, 2022121600.01);
    }

    if ($oldversion < 2023010300.00) {
        // The useexternalyui setting has been removed.
        unset_config('useexternalyui');

        // Main savepoint reached.
        upgrade_main_savepoint(true, 2023010300.00);
    }

    if ($oldversion < 2023020800.00) {
        // If cachestore_memcached is no longer present, remove it.
        if (!file_exists($CFG->dirroot . '/cache/stores/memcached/version.php')) {
            // Clean config.
            unset_all_config_for_plugin('cachestore_memcached');
        }

        // Main savepoint reached.
        upgrade_main_savepoint(true, 2023020800.00);
    }

    if ($oldversion < 2023021700.01) {
        // Define field pdfexportfont to be added to course.
        $table = new xmldb_table('course');
        $field = new xmldb_field('pdfexportfont', XMLDB_TYPE_CHAR, '50', null, false, false, null, 'showcompletionconditions');

        // Conditionally launch add field pdfexportfont.
        if (!$dbman->field_exists($table, $field)) {
            $dbman->add_field($table, $field);
        }

        // Main savepoint reached.
        upgrade_main_savepoint(true, 2023021700.01);
    }

    if ($oldversion < 2023022000.00) {
        // Remove grade_report_showquickfeedback, grade_report_enableajax, grade_report_showeyecons,
        // grade_report_showlocks, grade_report_showanalysisicon preferences for every user.
        $DB->delete_records('user_preferences', ['name' => 'grade_report_showquickfeedback']);
        $DB->delete_records('user_preferences', ['name' => 'grade_report_enableajax']);
        $DB->delete_records('user_preferences', ['name' => 'grade_report_showeyecons']);
        $DB->delete_records('user_preferences', ['name' => 'grade_report_showlocks']);
        $DB->delete_records('user_preferences', ['name' => 'grade_report_showanalysisicon']);

        // The grade_report_showquickfeedback, grade_report_enableajax, grade_report_showeyecons,
        // grade_report_showlocks, grade_report_showanalysisicon settings have been removed.
        unset_config('grade_report_showquickfeedback');
        unset_config('grade_report_enableajax');
        unset_config('grade_report_showeyecons');
        unset_config('grade_report_showlocks');
        unset_config('grade_report_showanalysisicon');

        // Main savepoint reached.
        upgrade_main_savepoint(true, 2023022000.00);
    }

<<<<<<< HEAD
    if ($oldversion < 2023030300.01) {
        $sql = "SELECT preset.*
                  FROM {adminpresets} preset
            INNER JOIN {adminpresets_it} it ON preset.id = it.adminpresetid
                 WHERE it.name = :name AND it.value = :value AND preset.iscore > 0";
        // Some settings and plugins have been added/removed to the Starter and Full preset. Add them to the core presets if
        // they haven't been included yet.
        $params = ['name' => get_string('starterpreset', 'core_adminpresets'), 'iscore' => 1];
        $starterpreset = $DB->get_record('adminpresets', $params);
        if (!$starterpreset) {
            // Starter admin preset might have been created using the English name.
            $name = get_string_manager()->get_string('starterpreset', 'core_adminpresets', null, 'en');
            $params['name'] = $name;
            $starterpreset = $DB->get_record('adminpresets', $params);
        }
        if (!$starterpreset) {
            // We tried, but we didn't find starter by name. Let's find a core preset that sets 'usecomments' setting to 0.
            $params = ['name' => 'usecomments', 'value' => '0'];
            $starterpreset = $DB->get_record_sql($sql, $params);
        }

        $params = ['name' => get_string('fullpreset', 'core_adminpresets')];
        $fullpreset = $DB->get_record_select('adminpresets', 'name = :name and iscore > 0', $params);
        if (!$fullpreset) {
            // Full admin preset might have been created using the English name.
            $name = get_string_manager()->get_string('fullpreset', 'core_adminpresets', null, 'en');
            $params['name'] = $name;
            $fullpreset = $DB->get_record_select('adminpresets', 'name = :name and iscore > 0', $params);
        }
        if (!$fullpreset) {
            // We tried, but we didn't find full by name. Let's find a core preset that sets 'usecomments' setting to 1.
            $params = ['name' => 'usecomments', 'value' => '1'];
            $fullpreset = $DB->get_record_sql($sql, $params);
        }

        $settings = [
            // Settings. Set Activity chooser tabs to "Starred, Recommended, All"(5) for Starter and back it to default(3) for Full.
            [
                'presetid' => $starterpreset->id,
                'plugin' => 'none',
                'name' => 'activitychoosertabmode',
                'value' => '4',
            ],
            [
                'presetid' => $fullpreset->id,
                'plugin' => 'none',
                'name' => 'activitychoosertabmode',
                'value' => '3',
            ],
        ];
        foreach ($settings as $notused => $setting) {
            $params = ['adminpresetid' => $setting['presetid'], 'plugin' => $setting['plugin'], 'name' => $setting['name']];
            if (!$record = $DB->get_record('adminpresets_it', $params)) {
                $record = new \stdClass();
                $record->adminpresetid = $setting['presetid'];
                $record->plugin = $setting['plugin'];
                $record->name = $setting['name'];
                $record->value = $setting['value'];
                $DB->insert_record('adminpresets_it', $record);
            } else {
                $record->value = $setting['value'];
                $DB->update_record('adminpresets_it', $record);
            }
        }

        // Main savepoint reached.
        upgrade_main_savepoint(true, 2023030300.01);
=======
    if ($oldversion < 2023022400.01) {
        // If cachestore_mongodb is no longer present, remove it.
        if (!file_exists($CFG->dirroot . '/cache/stores/mongodb/version.php')) {
            // Clean config.
            unset_all_config_for_plugin('cachestore_mongodb');
        }

        // Main savepoint reached.
        upgrade_main_savepoint(true, 2023022400.01);
>>>>>>> 8ae5ebb5
    }

    return true;
}<|MERGE_RESOLUTION|>--- conflicted
+++ resolved
@@ -3019,7 +3019,6 @@
         upgrade_main_savepoint(true, 2023022000.00);
     }
 
-<<<<<<< HEAD
     if ($oldversion < 2023030300.01) {
         $sql = "SELECT preset.*
                   FROM {adminpresets} preset
@@ -3087,8 +3086,9 @@
 
         // Main savepoint reached.
         upgrade_main_savepoint(true, 2023030300.01);
-=======
-    if ($oldversion < 2023022400.01) {
+    }
+
+    if ($oldversion < 2023030300.02) {
         // If cachestore_mongodb is no longer present, remove it.
         if (!file_exists($CFG->dirroot . '/cache/stores/mongodb/version.php')) {
             // Clean config.
@@ -3096,8 +3096,7 @@
         }
 
         // Main savepoint reached.
-        upgrade_main_savepoint(true, 2023022400.01);
->>>>>>> 8ae5ebb5
+        upgrade_main_savepoint(true, 2023030300.02);
     }
 
     return true;
