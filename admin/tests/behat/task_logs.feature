@core @core_admin @core_reportbuilder
Feature: View task logs report and use its filters
  In order to view task logs report and use its filters
  As an admin
  I need to navigate to Server > Tasks > Task logs

  Background:
    # We need to run cron to populate the report.
    Given I trigger cron

  @javascript
  Scenario Outline: Filter task logs by name
    Given I log in as "admin"
    And I change window size to "large"
    And I navigate to "Server > Tasks > Task logs" in site administration
    When I click on "Filters" "button"
    And I set the following fields in the "Name" "core_reportbuilder > Filter" to these values:
      | Name operator | Contains |
      | Name value    | <name>   |
    And I click on "Apply" "button" in the "[data-region='report-filters']" "css_element"
    Then I should see "Filters applied"
    And the following should exist in the "reportbuilder-table" table:
      | Type      | Name    |
      | Scheduled | <match> |
    And the following should not exist in the "reportbuilder-table" table:
      | Type      | Name       |
      | Scheduled | <nonmatch> |
    Examples:
      | name               | match                        | nonmatch                     |
      | task\\clean_events | Cleanup event monitor events | Incoming email pickup        |
      | task\\pickup_task  | Incoming email pickup        | Cleanup event monitor events |

  @javascript
<<<<<<< HEAD
  # Task duration is dependent on many factors, we are asserting here that no task has a duration >2 minutes.
  Scenario Outline: Filter task logs by duration
=======
  Scenario: Reset task log filters
>>>>>>> 8f3c7e6e
    Given I log in as "admin"
    And I change window size to "large"
    And I navigate to "Server > Tasks > Task logs" in site administration
    When I click on "Filters" "button"
<<<<<<< HEAD
    And I set the following fields in the "Duration" "core_reportbuilder > Filter" to these values:
      | Duration operator | <operator> |
      | Duration value    | 2          |
      | Duration unit     | minutes    |
    And I click on "Apply" "button" in the "[data-region='report-filters']" "css_element"
    Then I should see "Filters applied"
    And I <shouldornotsee> "Nothing to display"
    Examples:
      | operator     | shouldornotsee |
      | Less than    | should not see |
      | Greater than | should see     |
=======
    And I set the following fields in the "Result" "core_reportbuilder > Filter" to these values:
      | Result operator | Is equal to |
      | Result value    | Fail        |
    And I click on "Apply" "button" in the "[data-region='report-filters']" "css_element"
    Then I should see "Filters applied"
    And I should see "Nothing to display"
    And I click on "Reset" "button" in the "[data-region='report-filters']" "css_element"
    And I should see "Filters reset"
    And "[data-region='report-filters']" "css_element" should be visible
    And the following fields in the "Result" "core_reportbuilder > Filter" match these values:
      | Result operator | Is any value |
    And I should not see "Nothing to display"
>>>>>>> 8f3c7e6e
<|MERGE_RESOLUTION|>--- conflicted
+++ resolved
@@ -31,17 +31,12 @@
       | task\\pickup_task  | Incoming email pickup        | Cleanup event monitor events |
 
   @javascript
-<<<<<<< HEAD
   # Task duration is dependent on many factors, we are asserting here that no task has a duration >2 minutes.
   Scenario Outline: Filter task logs by duration
-=======
-  Scenario: Reset task log filters
->>>>>>> 8f3c7e6e
     Given I log in as "admin"
     And I change window size to "large"
     And I navigate to "Server > Tasks > Task logs" in site administration
     When I click on "Filters" "button"
-<<<<<<< HEAD
     And I set the following fields in the "Duration" "core_reportbuilder > Filter" to these values:
       | Duration operator | <operator> |
       | Duration value    | 2          |
@@ -49,11 +44,18 @@
     And I click on "Apply" "button" in the "[data-region='report-filters']" "css_element"
     Then I should see "Filters applied"
     And I <shouldornotsee> "Nothing to display"
+
     Examples:
       | operator     | shouldornotsee |
       | Less than    | should not see |
       | Greater than | should see     |
-=======
+
+  @javascript
+  Scenario: Reset task log filters
+    Given I log in as "admin"
+    And I change window size to "large"
+    And I navigate to "Server > Tasks > Task logs" in site administration
+    When I click on "Filters" "button"
     And I set the following fields in the "Result" "core_reportbuilder > Filter" to these values:
       | Result operator | Is equal to |
       | Result value    | Fail        |
@@ -65,5 +67,4 @@
     And "[data-region='report-filters']" "css_element" should be visible
     And the following fields in the "Result" "core_reportbuilder > Filter" match these values:
       | Result operator | Is any value |
-    And I should not see "Nothing to display"
->>>>>>> 8f3c7e6e
+    And I should not see "Nothing to display"